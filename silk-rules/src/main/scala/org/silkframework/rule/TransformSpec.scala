package org.silkframework.rule

import org.silkframework.config.TaskSpec
import org.silkframework.entity._
import org.silkframework.rule.RootMappingRule.RootMappingRuleFormat
import org.silkframework.runtime.serialization.XmlSerialization._
import org.silkframework.runtime.serialization.{ReadContext, WriteContext, XmlFormat}
import org.silkframework.runtime.validation.NotFoundException
import org.silkframework.util.{Identifier, Uri}

import scala.util.Try
import scala.xml.{Node, Null}

/**
  * This class contains all the required parameters to execute a transform task.
  *
  * @param selection          Selects the entities that are covered by this transformation.
  * @param mappingRule        The root mapping rule
  * @param outputs            The identifier of the output to which all transformed entities are to be written
  * @param errorOutputs       The identifier of the output to received erroneous entities.
  * @param targetVocabularies The URIs of the target vocabularies to which this transformation maps.
  * @since 2.6.1
  * @see org.silkframework.execution.ExecuteTransform
  */
case class TransformSpec(selection: DatasetSelection,
                         mappingRule: RootMappingRule,
                         outputs: Seq[Identifier] = Seq.empty,
                         errorOutputs: Seq[Identifier] = Seq.empty,
                         targetVocabularies: Traversable[String] = Seq.empty) extends TaskSpec {

  /** Retrieves the root rules of this transform spec. */
  def rules: MappingRules = mappingRule.rules

  override def inputSchemataOpt: Option[Seq[EntitySchema]] = Some(Seq(inputSchema))

  override def outputSchemaOpt: Some[EntitySchema] = Some(outputSchema)

  override lazy val referencedTasks = Set(selection.inputId)

  /**
    * Input and output schemata of all rules in the tree.
    */
  lazy val ruleSchemata: Seq[RuleSchemata] = {
    collectSchemata(mappingRule, Path.empty)
  }

  /**
    * Input schemata of all rules in the tree.
    */
  lazy val inputSchema: MultiEntitySchema = {
    new MultiEntitySchema(ruleSchemata.head.inputSchema, ruleSchemata.tail.map(_.inputSchema))
  }


  /**
    * Output schemata of all rules in the tree.
    */
  lazy val outputSchema: MultiEntitySchema = {
    new MultiEntitySchema(ruleSchemata.head.outputSchema, ruleSchemata.tail.map(_.outputSchema))
  }

  /**
    * Collects the input and output schemata of all rules recursively.
    */
  private def collectSchemata(rule: TransformRule, subPath: Path): Seq[RuleSchemata] = {
    var schemata = Seq[RuleSchemata]()

    val inputSchema = EntitySchema(
      typeUri = selection.typeUri,
      typedPaths = rule.rules.allRules.flatMap(_.paths).map(p => TypedPath(p, StringValueType)).distinct.toIndexedSeq,
      filter = selection.restriction,
      subPath = subPath
    )

    val outputSchema = EntitySchema(
      typeUri = rule.rules.typeRules.headOption.map(_.typeUri).getOrElse(selection.typeUri),
      typedPaths = rule.rules.allRules.flatMap(_.target).map { mt =>
        val path = if (mt.isBackwardProperty) BackwardOperator(mt.propertyUri) else ForwardOperator(mt.propertyUri)
        TypedPath(Path(List(path)), mt.valueType)
      }.distinct.toIndexedSeq
    )

    schemata :+= RuleSchemata(rule, inputSchema, outputSchema)

    val objectMappings = rule.rules.allRules.collect { case m: ObjectMapping => m }
    for (objectMapping <- objectMappings) {
      schemata ++= collectSchemata(objectMapping, subPath ++ objectMapping.sourcePath)
    }

    schemata
  }

  /**
    * Return the transform rule and the combined source path to that rule.
    *
    * @param ruleName The ID of the rule.
    */
  def nestedRuleAndSourcePath(ruleName: String): Option[(TransformRule, List[PathOperator])] = {
    fetchRuleAndSourcePath(mappingRule, ruleName, List.empty)
  }

  // Recursively search for the rule in the transform spec rule tree and accumulate the source path.
  private def fetchRuleAndSourcePath(transformRule: TransformRule,
                                     ruleName: String,
                                     sourcePath: List[PathOperator]): Option[(TransformRule, List[PathOperator])] = {
    val sourcePathOperators = sourcePathOfRule(transformRule)
    if (transformRule.id.toString == ruleName) {
      Some(transformRule, sourcePath ::: sourcePathOperators) // Found the rule, return the result
    } else {
      transformRule.rules.flatMap(rule => fetchRuleAndSourcePath(rule, ruleName, sourcePath ::: sourcePathOperators)).headOption
    }
  }

  private def sourcePathOfRule(transformRule: TransformRule) = {
    transformRule match {
      case objMapping: ObjectMapping =>
        objMapping.sourcePath.operators
      case _ =>
        Nil
    }
  }

  /** Return an entity schema for one specific rule of the transform specification */
  def oneRuleEntitySchema(rule: TransformRule,
                          subPath: Path,
                          typeUri: Option[String] = None,
                          restriction: Restriction = Restriction.empty): EntitySchema = {
    entitySchema(rule.paths.distinct, subPath, typeUri, restriction)
  }

  def entitySchema(paths: Seq[Path],
                   subPath: Path,
                   typeUri: Option[String] = None,
                   restriction: Restriction = Restriction.empty): EntitySchema = {
    EntitySchema(
      typeUri = Uri(typeUri.getOrElse("")),
      typedPaths = paths.map(_.asStringTypedPath).toIndexedSeq,
      filter = restriction,
      subPath = subPath
    )
  }

  /** Return an entity schema for one specific rule of the transform specification */
  def oneRuleEntitySchemaById(ruleId: String,
                              typeUri: Option[String] = None,
                              restriction: Restriction = Restriction.empty): Try[(EntitySchema, TransformRule)] = {
    Try {
      nestedRuleAndSourcePath(ruleId) match {
        case Some((rule, subPathOps)) =>
          (oneRuleEntitySchema(rule, Path(subPathOps), typeUri, restriction), rule)
        case None =>
          val ruleIds = validRuleNames(mappingRule).sorted.mkString(", ")
          throw new NotFoundException(s"No rule with ID '$ruleId' found! Value rule IDs: $ruleIds")
      }
    }
  }

  def validRuleNames(mappingRule: TransformRule): List[String] = {
    val childRuleNames = mappingRule.rules.map(validRuleNames).foldLeft(List.empty[String])((l, ruleNames) => ruleNames ::: l)
    mappingRule.id :: childRuleNames
  }

  case class RuleSchemata(transformRule: TransformRule, inputSchema: EntitySchema, outputSchema: EntitySchema)
}

/**
  * Static functions for the TransformSpecification class.
  */
object TransformSpec {

  def empty: TransformSpec = TransformSpec(DatasetSelection.empty, RootMappingRule("root", MappingRules.empty))

  implicit object TransformSpecificationFormat extends XmlFormat[TransformSpec] {
    /**
      * Deserialize a value from XML.
      */
    override def read(node: Node)(implicit readContext: ReadContext): TransformSpec = {
      // Get the required parameters from the XML configuration.
      val datasetSelection = DatasetSelection.fromXML((node \ "SourceDataset").head)
      val sinks = (node \ "Outputs" \ "Output" \ "@id").map(_.text).map(Identifier(_))
      val errorSinks = (node \ "ErrorOutputs" \ "ErrorOutput" \ "@id").map(_.text).map(Identifier(_))
      val targetVocabularies = (node \ "TargetVocabularies" \ "Vocabulary").map(n => (n \ "@uri").text).filter(_.nonEmpty)
<<<<<<< HEAD
=======

      val rootMappingRule = {
        // Stay compatible with the old format.
        val oldRules = (node \ "TransformRule" ++ node \ "ObjectMapping").map(fromXml[TransformRule])
        if (oldRules.nonEmpty) {
          RootMappingRule("root", MappingRules.fromSeq(oldRules))
        } else {
          RootMappingRuleFormat.read((node \ "RootMappingRule").head)
        }
      }
>>>>>>> b0db2a77

      // Create and return a TransformSpecification instance.
      TransformSpec(datasetSelection, rootMappingRule, sinks, errorSinks, targetVocabularies)
    }

    /**
      * Serialize a value to XML.
      */
    override def write(value: TransformSpec)(implicit writeContext: WriteContext[Node]): Node = {
      <TransformSpec>
        {value.selection.toXML(true)}{toXml(value.mappingRule)}<Outputs>
        {value.outputs.map(o => <Output id={o}></Output>)}
      </Outputs>{if (value.errorOutputs.isEmpty) {
        Null
      } else {
        <ErrorOutputs>
          {value.errorOutputs.map(o => <ErrorOutput id={o}></ErrorOutput>)}
        </ErrorOutputs>
      }}<TargetVocabularies>
        {for (targetVocabulary <- value.targetVocabularies) yield {
            <Vocabulary uri={targetVocabulary}/>
        }}
      </TargetVocabularies>
      </TransformSpec>
    }
  }

}<|MERGE_RESOLUTION|>--- conflicted
+++ resolved
@@ -180,8 +180,6 @@
       val sinks = (node \ "Outputs" \ "Output" \ "@id").map(_.text).map(Identifier(_))
       val errorSinks = (node \ "ErrorOutputs" \ "ErrorOutput" \ "@id").map(_.text).map(Identifier(_))
       val targetVocabularies = (node \ "TargetVocabularies" \ "Vocabulary").map(n => (n \ "@uri").text).filter(_.nonEmpty)
-<<<<<<< HEAD
-=======
 
       val rootMappingRule = {
         // Stay compatible with the old format.
@@ -192,7 +190,6 @@
           RootMappingRuleFormat.read((node \ "RootMappingRule").head)
         }
       }
->>>>>>> b0db2a77
 
       // Create and return a TransformSpecification instance.
       TransformSpec(datasetSelection, rootMappingRule, sinks, errorSinks, targetVocabularies)
