package org.silkframework.rule

import org.silkframework.config.{MetaData, Prefixes}
import org.silkframework.config.MetaData.MetaDataFormat
import org.silkframework.dataset.TypedProperty
import org.silkframework.entity._
import org.silkframework.rule.MappingRules.MappingRulesFormat
import org.silkframework.rule.MappingTarget.MappingTargetFormat
import org.silkframework.rule.TransformRule.TransformRuleFormat.write
import org.silkframework.rule.input.{Input, PathInput, TransformInput}
import org.silkframework.rule.plugins.transformer.combine.ConcatTransformer
import org.silkframework.rule.plugins.transformer.normalize.UrlEncodeTransformer
import org.silkframework.rule.plugins.transformer.value.{ConstantTransformer, ConstantUriTransformer, EmptyValueTransformer}
import org.silkframework.runtime.serialization._
import org.silkframework.runtime.validation.ValidationException
import org.silkframework.util._
import TransformRule.RDF_TYPE

import scala.language.implicitConversions
import scala.xml.{Node, Null}

/**
  * A transformation rule.
  * A transformations rule generates property values from based on an arbitrary operator tree consisting of property paths and transformations.
  * Sub classes are defined for special cases, such as direct mappings.
  */
sealed trait TransformRule extends Operator {

  /** The name of this rule. */
  def id: Identifier

  /** The meta data for this rule. */
  def metaData: MetaData

  /** The input operator tree. */
  def operator: Input

  /** The target property URI. */
  def target: Option[MappingTarget]

  /** String representation of rule type */
  def typeString: String

  def rules: MappingRules = MappingRules.empty

  /**
    * Generates the transformed values.
    *
    * @param entity The source entity.
    * @return The transformed values.
    * @throws ValidationException If a value failed to be transformed or a generated value doesn't match the target type.
    */
  def apply(entity: Entity): Seq[String] = {
    val values = operator(entity)
    // Validate values
    for {
      valueType <- target.map(_.valueType) if valueType != AutoDetectValueType
      value <- values
    } {
      if(!valueType.validate(value)) {
        throw new ValidationException(s"Value '$value' is not a valid ${valueType.label}")
      }
    }
    values
  }

  /**
    * Collects all input paths in this rule.
    */
  def sourcePaths: Seq[Path] = {
    def collectPaths(param: Input): Seq[Path] = param match {
      case p: PathInput if p.path.operators.isEmpty => Seq()
      case p: PathInput => Seq(p.path)
      case p: TransformInput => p.inputs.flatMap(collectPaths)
    }

    collectPaths(operator).distinct
  }

  /**
    * The children operators.
    */
  def children: Seq[Operator] = rules.allRules

  /**
    * Generates the same operator with new children.
    */
  override def withChildren(newChildren: Seq[Operator]): Operator = {
    if(newChildren.isEmpty) {
      this
    } else {
      throw new IllegalArgumentException(s"$this cannot have any children")
    }
  }
}

<<<<<<< HEAD
// Trait of classes that can have child rules
sealed trait ContainerTransformRule extends TransformRule

sealed trait ValueTransformRule extends TransformRule
=======
/**
  * Base trait for all rules that can have child rules.
  */
trait ContainerTransformRule extends TransformRule

/**
  * Base trait for all rule that generate a value and do not have any child rules.
  */
trait ValueTransformRule extends TransformRule
>>>>>>> 8e46aa55

/**
  * The root mapping rule.
  *
  * @param id        The identifier of this mapping.
  * @param rules     The rules of this mapping.
  * @param metaData  The metadata.
  */
case class RootMappingRule(id: Identifier,
                           override val rules: MappingRules,
                           metaData: MetaData = MetaData.empty) extends ContainerTransformRule {

  /**
    * The children operators.
    */
  override def children: Seq[Operator] = rules.allRules

  /**
    * Generates the same operator with new children.
    */
  override def withChildren(newChildren: Seq[Operator]): Operator = {
    val newRules = newChildren.map(_.asInstanceOf[TransformRule])
    this.copy(rules = MappingRules.fromSeq(newRules))
  }

  /** The input operator tree. */
  override def operator: Input = TransformInput("root", EmptyValueTransformer())

  /** The target property URI. */
  override def target: Option[MappingTarget] = None

  /** String representation of rule type */
  override def typeString: String = "Root"
}

object RootMappingRule {

  def empty: RootMappingRule = RootMappingRule("root", MappingRules.empty)

  def apply(rules: MappingRules): RootMappingRule = RootMappingRule("root", rules)

  /**
    * XML serialization format.
    */
  implicit object RootMappingRuleFormat extends XmlFormat[RootMappingRule] {
    /**
      * Deserializes a value.
      */
    override def read(value: Node)(implicit readContext: ReadContext): RootMappingRule = {
      RootMappingRule(
        id = (value \ "@id").text,
        rules = MappingRulesFormat.read((value \ "MappingRules").head),
        metaData = (value \ "MetaData").headOption.map(MetaDataFormat.read).getOrElse(MetaData.empty)
      )
    }

    /**
      * Serializes a value.
      */
    override def write(value: RootMappingRule)(implicit writeContext: WriteContext[Node]): Node = {
      <RootMappingRule id={value.id}>
        { MappingRulesFormat.write(value.rules) }
        { MetaDataFormat.write(value.metaData) }
      </RootMappingRule>
    }
  }

  implicit def toTypedProperty(mt: MappingTarget): TypedProperty = TypedProperty(mt.propertyUri.uri, mt.valueType, mt.isBackwardProperty)

}

/**
  * A direct mapping between two properties.
  *
  * @param id             The name of this mapping. For direct mappings usually just the property that is mapped.
  * @param sourcePath     The source path
  * @param mappingTarget  The target property
  */
case class DirectMapping(id: Identifier = "sourcePath",
                         sourcePath: Path = Path(Nil),
                         mappingTarget: MappingTarget = MappingTarget("http://www.w3.org/2000/01/rdf-schema#label"),
                         metaData: MetaData = MetaData.empty) extends ValueTransformRule {

  override val operator = PathInput(id, sourcePath)

  override val target = Some(mappingTarget)

  override val typeString = "Direct"
}

/**
  * Assigns a new URI to each mapped entity.
  */
trait UriMapping extends ValueTransformRule

/**
  * Assigns a new URI to each mapped entity based on a pattern.
  *
  * @param id      The name of this mapping
  * @param pattern A template pattern for generating the URIs based on the entity properties
  */
case class PatternUriMapping(id: Identifier = "uri",
                             pattern: String = "http://example.org/{ID}",
                             metaData: MetaData = MetaData.empty)
                             (implicit prefixes: Prefixes = Prefixes.empty) extends UriMapping {

  override val operator: Input = UriPattern.parse(pattern)

  override val target: Option[MappingTarget] = None

  override val typeString = "URI"
}


/**
  * Generates a URI based on an arbitrary rule tree.
  *
  * @param id      The name of this mapping
  * @param operator The operator tree that generates the URI.
  */
case class ComplexUriMapping(id: Identifier = "complexUri",
                             operator: Input,
                             metaData: MetaData = MetaData.empty) extends UriMapping {

  override val target: Option[MappingTarget] = None

  override val typeString = "ComplexURI"

}

/**
  * A type mapping, which assigns a type to each entity.
  *
  * @param id      The name of this mapping
  * @param typeUri The type URI.
  */
case class TypeMapping(id: Identifier = "type",
                       typeUri: Uri = "http://www.w3.org/2002/07/owl#Thing",
                       metaData: MetaData = MetaData.empty) extends ValueTransformRule {

  override val operator = TransformInput("generateType", ConstantUriTransformer(typeUri))

  override val target = Some(MappingTarget(RDF_TYPE, UriValueType))

  override val typeString = "Type"

}

/**
  * A complex mapping, which generates property values from based on an arbitrary operator tree consisting of property paths and transformations.
  *
  * @param id       The name of this mapping
  * @param operator The input operator tree
  * @param target   The target property URI
  */
case class ComplexMapping(id: Identifier = "mapping",
                          operator: Input,
                          target: Option[MappingTarget] = None,
                          metaData: MetaData = MetaData.empty) extends ValueTransformRule {

  override val typeString = "Complex"

}

/**
  * A hierarchical mapping.
  *
  * Generates child entities that are connected to the parent entity using the targetProperty.
  * The properties of the child entities are mapped by the child mappings.
  *
  * @param id The name of this mapping.
  * @param sourcePath The relative input path to locate the child entities in the source.
  * @param target The property that is used to attach the child entities.
  * @param rules The child rules.
  */
case class ObjectMapping(id: Identifier = "mapping",
                         sourcePath: Path = Path(Nil),
                         target: Option[MappingTarget] = Some(MappingTarget("http://www.w3.org/2002/07/owl#sameAs", UriValueType)),
                         override val rules: MappingRules,
                         metaData: MetaData = MetaData.empty)(implicit prefixes: Prefixes = Prefixes.empty) extends ContainerTransformRule {

  override val typeString = "Object"

  def uriRule(pathPrefix: Path = Path.empty): Option[UriMapping] = {
    target match {
      case Some(prop) =>
        rules.uriRule match {
          case Some (rule) => Some(rule)
          case None if sourcePath.isEmpty =>
            Some(PatternUriMapping(pattern = s"{}/$id"))
          case None =>
            Some(PatternUriMapping(pattern = s"{${pathPrefix.serialize}}/$id"))
        }
      case None =>
        None
    }
  }

  override val operator: Input = {
    uriRule(sourcePath) match {
      case Some(rule) =>
        rule.operator
      case None =>
        PathInput(path = Path.empty)
    }
  }

  /**
    * Generates the same operator with new children.
    */
  override def withChildren(newChildren: Seq[Operator]): Operator = {
    val newRules = newChildren.map(_.asInstanceOf[TransformRule])
    this.copy(rules = MappingRules.fromSeq(newRules))
  }

  def fillEmptyUriRule: ObjectMapping = {
    copy(rules = rules.copy(uriRule = rules.uriRule.orElse(uriRule())))
  }

}

/**
  * Creates new transform rules.
  */
object TransformRule {
  val RDF_TYPE = "http://www.w3.org/1999/02/22-rdf-syntax-ns#type"

  /**
    * XML serialization format.
    */
  implicit object TransformRuleFormat extends XmlFormat[TransformRule] {

    import XmlSerialization._

    def read(node: Node)(implicit readContext: ReadContext): TransformRule = {
      ValidatingXMLReader.validate(node, "org/silkframework/LinkSpecificationLanguage.xsd")

      node.label match {
        case "ObjectMapping" => readObjectMapping(node)
        case "TransformRule" => readTransformRule(node)
      }
    }

    private def readObjectMapping(node: Node)(implicit readContext: ReadContext): ObjectMapping = {
      ObjectMapping(
        id = (node \ "@name").text,
        sourcePath = Path.parse((node \ "@relativePath").text),
        target = (node \ "MappingTarget").headOption.map(fromXml[MappingTarget]),
        rules = MappingRules.fromSeq((node \ "MappingRules" \ "_").map(read)),
        metaData = (node \ "MetaData").headOption.map(MetaDataFormat.read).getOrElse(MetaData.empty)
      )(readContext.prefixes)
    }

    private def readTransformRule(node: Node)(implicit readContext: ReadContext): TransformRule = {
      // First test new target serialization, else old one
      val target = (node \ "MappingTarget").headOption.
        map(tp => Some(fromXml[MappingTarget](tp))).
        getOrElse {
          val targetProperty = (node \ "@targetProperty").text
          if (targetProperty.isEmpty) {
            None
          } else {
            Some(MappingTarget(Uri.parse(targetProperty, readContext.prefixes)))
          }
        }

      val metaData = (node \ "MetaData").headOption.map(MetaDataFormat.read).getOrElse(MetaData.empty)

      val complex =
        ComplexMapping(
          id = (node \ "@name").text,
          operator = fromXml[Input]((node \ "Input" ++ node \ "TransformInput").head),
          target = target,
          metaData = metaData
        )
      simplify(complex)(readContext.prefixes)
    }

    def write(value: TransformRule)(implicit writeContext: WriteContext[Node]): Node = {
      value match {
        case ObjectMapping(name, relativePath, target, childRules, metaData) =>
          <ObjectMapping name={name} relativePath={relativePath.serialize} >
            {MetaDataFormat.write(metaData)}
            {MappingRulesFormat.write(childRules)}
            { target.map(toXml[MappingTarget]).toSeq }
          </ObjectMapping>
        case _ =>
          // At the moment, all other types are serialized generically
          <TransformRule name={value.id}>
            {MetaDataFormat.write(value.metaData)}
            {toXml(value.operator)}{value.target.map(toXml[MappingTarget]).getOrElse(Null)}
          </TransformRule>
      }
    }
  }

  /**
    * Tries to express a complex mapping as a basic mapping, such as a direct mapping.
    */
  def simplify(complexMapping: ComplexMapping)(implicit prefixes: Prefixes): TransformRule = complexMapping match {
    // Direct Mapping
    case ComplexMapping(id, PathInput(_, path), Some(target), metaData) =>
      DirectMapping(id, path, target, metaData)
    // Pattern URI Mapping
    case ComplexMapping(id, TransformInput(_, ConcatTransformer(""), inputs), None, metaData) if UriPattern.isPattern(inputs) =>
      PatternUriMapping(id, UriPattern.build(inputs), metaData)
    // Complex URI mapping
    case ComplexMapping(id, operator, None, metaData) =>
      ComplexUriMapping(id, operator, metaData)
    // Object Mapping (old style, to be removed)
    case ComplexMapping(id, TransformInput(_, ConcatTransformer(""), inputs), Some(target), metaData) if UriPattern.isPattern(inputs) && target.valueType == UriValueType =>
      ObjectMapping(id, Path.empty, Some(target), MappingRules(uriRule = Some(PatternUriMapping(id + "uri", UriPattern.build(inputs)))), metaData)
    // Type Mapping
    case ComplexMapping(id, TransformInput(_, ConstantTransformer(typeUri), Nil), Some(MappingTarget(Uri(RDF_TYPE), _, false)), metaData) =>
      TypeMapping(id, typeUri, metaData)
    // Type Mapping (old style, to be removed)
    case ComplexMapping(id, TransformInput(_, ConstantUriTransformer(typeUri), Nil), Some(MappingTarget(Uri(RDF_TYPE), _, false)), metaData) =>
      TypeMapping(id, typeUri, metaData)
    // Complex Mapping
    case _ => complexMapping
  }


}

/**
  * Handles URI patterns of the form http://example.org/{ID}.
  */
private object UriPattern {

  def parse(pattern: String)(implicit prefixes: Prefixes): Input = {
    // FIXME we should write a real parser for this
    val inputs = {
      if(pattern == "{}") {
        Seq(TransformInput("uri", UrlEncodeTransformer(onlyIfNeeded = true), Seq(PathInput("path", Path.empty))))
      } else {
        for ((str, i) <- pattern.split("[\\{\\}]").toList.zipWithIndex) yield {
          if (i % 2 == 0)
            TransformInput("constant" + i, ConstantTransformer(str))
          else
            TransformInput("encode" + i, UrlEncodeTransformer(onlyIfNeeded = true), Seq(PathInput("path" + i, Path.parse(str))))
        }
      }
    }

    TransformInput(id = "buildUri",transformer = ConcatTransformer(""), inputs = inputs)
  }

  def isPattern(inputs: Seq[Input]): Boolean = {
    inputs.forall {
      case PathInput(id, path) => true
      case TransformInput(id, UrlEncodeTransformer(_,_), Seq(PathInput(_, path))) => true
      case TransformInput(id, ConstantTransformer(constant), Nil) => true
      case _ => false
    }
  }

  def build(inputs: Seq[Input]): String = {
    inputs.map {
      case PathInput(id, path) => "{" + path.serializeSimplified() + "}"
      case TransformInput(id, UrlEncodeTransformer(_,_), Seq(PathInput(_, path))) => "{" + path.serializeSimplified() + "}"
      case TransformInput(id, ConstantTransformer(constant), Nil) => constant
    }.mkString("")
  }

}<|MERGE_RESOLUTION|>--- conflicted
+++ resolved
@@ -94,22 +94,15 @@
   }
 }
 
-<<<<<<< HEAD
-// Trait of classes that can have child rules
+/**
+  * Base trait for all rules that can have child rules.
+  */
 sealed trait ContainerTransformRule extends TransformRule
 
+/**
+  * Base trait for all rule that generate a value and do not have any child rules.
+  */
 sealed trait ValueTransformRule extends TransformRule
-=======
-/**
-  * Base trait for all rules that can have child rules.
-  */
-trait ContainerTransformRule extends TransformRule
-
-/**
-  * Base trait for all rule that generate a value and do not have any child rules.
-  */
-trait ValueTransformRule extends TransformRule
->>>>>>> 8e46aa55
 
 /**
   * The root mapping rule.
