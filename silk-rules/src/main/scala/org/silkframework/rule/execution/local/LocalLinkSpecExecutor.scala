package org.silkframework.rule.execution.local

import org.silkframework.config.{PlainTask, Task}
import org.silkframework.dataset.{DataSource, Dataset, DatasetSpec, EmptyDataset}
import org.silkframework.entity.{Entity, EntitySchema, Path}
import org.silkframework.execution.local.{LinksTable, LocalEntities, LocalExecution, MultiEntityTable}
import org.silkframework.execution.{ExecutionReport, Executor}
import org.silkframework.rule.{LinkSpec, RuntimeLinkingConfig}
import org.silkframework.rule.execution._
import org.silkframework.runtime.activity.{Activity, ActivityContext, UserContext}
import org.silkframework.runtime.validation.ValidationException
import org.silkframework.util.{DPair, Uri}

/**
  * Local linking task executor
  */
class LocalLinkSpecExecutor extends Executor[LinkSpec, LocalExecution] {

  override def execute(task: Task[LinkSpec],
                       inputs: Seq[LocalEntities],
                       outputSchema: Option[EntitySchema],
                       execution: LocalExecution,
                       context: ActivityContext[ExecutionReport])
                      (implicit userContext: UserContext): Option[LocalEntities] = {
    assert(inputs.size == 2, "LinkSpecificationExecutor did not receive exactly two inputs (source, target).")
    val linkSpec = updateSelection(task.data, inputs.head, inputs.tail.head)
    val sources = DPair[DataSource](
      entitySource(inputs.head, task.dataSelections.source.typeUri),
      entitySource(inputs.tail.head, task.dataSelections.target.typeUri)
    )
<<<<<<< HEAD
    val activity = new GenerateLinks(task.id, task.taskLabel(), sources, linkSpec, Seq())
=======
    val linkConfig = RuntimeLinkingConfig(
      linkLimit = Some(LinkSpec.adaptLinkLimit(task.linkLimit)),
      executionTimeout = Some(task.matchingExecutionTimeout * 1000L).filter(_ > 0)
    )
    val activity = new GenerateLinks(task.id, sources, linkSpec, Seq(), linkConfig)
>>>>>>> 888f4b99
    val linking = context.child(activity).startBlockingAndGetValue()
    context.value() = linking
    Some(LinksTable(linking.links, linkSpec.rule.linkType, task))
  }

  private def entitySource(input: LocalEntities, typeUri: Uri): EntitySource = {
    input match {
      case mt: MultiEntityTable if typeUri.uri.nonEmpty =>
        val allTables = mt +: mt.subTables
        allTables.find(_.entitySchema.typeUri == typeUri) match {
          case Some(table) =>
            new EntitySource(table)
          case None =>
            throw new ValidationException(s"No input table for type $typeUri found.")
        }
      case table =>
        new EntitySource(table)
    }
  }

  private class EntitySource(table: LocalEntities) extends DataSource {

    override def retrieve(entitySchema: EntitySchema, limit: Option[Int] = None)
                         (implicit userContext: UserContext): Traversable[Entity] = {
      table.entities
    }

    override def retrieveByUri(entitySchema: EntitySchema, entities: Seq[Uri])
                              (implicit userContext: UserContext): Seq[Entity] = {
      Seq.empty
    }

    override def retrieveTypes(limit: Option[Int])
                              (implicit userContext: UserContext): Traversable[(String, Double)] = Traversable.empty

    override def retrievePaths(typeUri: Uri, depth: Int, limit: Option[Int])
                              (implicit userContext: UserContext): IndexedSeq[Path] = IndexedSeq.empty

    /**
      * The dataset task underlying the Datset this source belongs to
      *
      * @return
      */
    override def underlyingTask: Task[DatasetSpec[Dataset]] = PlainTask(table.task.id, DatasetSpec(EmptyDataset))   //FIXME CMEM-1352 replace with table.task???
  }

  private def updateSelection(linkSpec: LinkSpec, source: LocalEntities, target: LocalEntities): LinkSpec = {
    val sourceSelection = linkSpec.dataSelections.source.copy(inputId = source.task.id)
    val targetSelection = linkSpec.dataSelections.target.copy(inputId = target.task.id)
    linkSpec.copy(dataSelections = DPair(sourceSelection, targetSelection))
  }
}<|MERGE_RESOLUTION|>--- conflicted
+++ resolved
@@ -28,15 +28,11 @@
       entitySource(inputs.head, task.dataSelections.source.typeUri),
       entitySource(inputs.tail.head, task.dataSelections.target.typeUri)
     )
-<<<<<<< HEAD
-    val activity = new GenerateLinks(task.id, task.taskLabel(), sources, linkSpec, Seq())
-=======
     val linkConfig = RuntimeLinkingConfig(
       linkLimit = Some(LinkSpec.adaptLinkLimit(task.linkLimit)),
       executionTimeout = Some(task.matchingExecutionTimeout * 1000L).filter(_ > 0)
     )
-    val activity = new GenerateLinks(task.id, sources, linkSpec, Seq(), linkConfig)
->>>>>>> 888f4b99
+    val activity = new GenerateLinks(task.id, task.taskLabel(), sources, linkSpec, Seq(), linkConfig)
     val linking = context.child(activity).startBlockingAndGetValue()
     context.value() = linking
     Some(LinksTable(linking.links, linkSpec.rule.linkType, task))
