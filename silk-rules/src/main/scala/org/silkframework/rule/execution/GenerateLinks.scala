/*
 * Licensed under the Apache License, Version 2.0 (the "License");
 * you may not use this file except in compliance with the License.
 * You may obtain a copy of the License at
 *
 *       http://www.apache.org/licenses/LICENSE-2.0
 *
 * Unless required by applicable law or agreed to in writing, software
 * distributed under the License is distributed on an "AS IS" BASIS,
 * WITHOUT WARRANTIES OR CONDITIONS OF ANY KIND, either express or implied.
 * See the License for the specific language governing permissions and
 * limitations under the License.
 */

package org.silkframework.rule.execution

import java.io.File
import java.util.UUID
import java.util.logging.{LogRecord, Logger}

import org.silkframework.cache.{EntityCache, FileEntityCache, MemoryEntityCache}
import org.silkframework.dataset.{DataSource, LinkSink}
import org.silkframework.entity.{Entity, EntitySchema, Link}
import org.silkframework.rule.execution.rdb.RDBEntityIndex
import org.silkframework.rule.{LinkSpec, LinkingExecutionBackend, RuntimeLinkingConfig}
import org.silkframework.runtime.activity._
import org.silkframework.util.FileUtils._
import org.silkframework.util.{CollectLogs, DPair, Identifier}

import scala.util.Try

/**
 * Main task to generate links.
 */
<<<<<<< HEAD
class GenerateLinks(id: Identifier,
                    label: String,
=======
class GenerateLinks (id: Identifier,
>>>>>>> 888f4b99
                    inputs: DPair[DataSource],
                    linkSpec: LinkSpec,
                    outputs: Seq[LinkSink],
                    runtimeConfig: RuntimeLinkingConfig = RuntimeLinkingConfig()) extends Activity[Linking] {
  private val log: Logger = Logger.getLogger(this.getClass.getName)

  /** The warnings which occurred during execution */
  @volatile private var warningLog: Seq[LogRecord] = Seq.empty

  private var children: List[ActivityControl[_]] = Nil

  private val comparisonToRestrictionConverter = new ComparisonToRestrictionConverter()

  /** The entity descriptions which define which entities are retrieved by this task */
  def entityDescs: DPair[EntitySchema] = linkSpec.entityDescriptions

  /**
   * All warnings which have been generated during executing.
   */
  def warnings: Seq[LogRecord] = warningLog

  override def initialValue = Some(Linking(label, rule = linkSpec.rule))

  //noinspection ScalaStyle
  override def run(context: ActivityContext[Linking])
                  (implicit userContext: UserContext): Unit = {
    context.value.update(Linking(label, rule = linkSpec.rule))

    warningLog = CollectLogs() {
<<<<<<< HEAD
      // Entity caches
      val caches = createCaches()
      // Load entities
      val loaders = for((input, cache) <- inputs zip caches) yield context.child(new CacheLoader(input, cache, runtimeConfig.sampleSizeOpt))
      children :::= loaders.toList
      if (runtimeConfig.reloadCache) {
        loaders.foreach(_.start())
      }
      if(context.status.isCanceling) return
      // Execute matching
      val sourceEqualsTarget = false // FIXME: CMEM-1975: Fix heuristic for this particular matching optimization
      val matcher = context.child(new Matcher(loaders, linkSpec.rule, caches, runtimeConfig, sourceEqualsTarget), 0.95)
      val updateLinks = (links: Seq[Link]) => context.value.update(Linking(label, linkSpec.rule, links, LinkingStatistics(entityCount = caches.map(_.size))))
      matcher.value.subscribe(updateLinks)
      children ::= matcher
      matcher.startBlocking()

      cleanUpCaches(caches)

      if(context.status.isCanceling) return

      // Filter links
      val filterTask = new Filter(matcher.value(), linkSpec.rule.filter)
      var filteredLinks = context.child(filterTask, 0.03).startBlockingAndGetValue()
      if(context.status.isCanceling) return

      // Include reference links
      // TODO include into Filter and execute before filtering
      if(runtimeConfig.includeReferenceLinks) {
        // Remove negative reference links and add positive reference links
        filteredLinks = (filteredLinks.toSet -- linkSpec.referenceLinks.negative ++ linkSpec.referenceLinks.positive).toSeq
      }
      runtimeConfig.linkLimit foreach { linkLimit =>
          if(filteredLinks.size > linkLimit) {
            log.info(s"Reducing ${filteredLinks.size} links to link limit of $linkLimit.")
          }
        filteredLinks = filteredLinks.take(linkLimit)
=======
      if(RDBEntityIndex.configured() && runtimeConfig.executionBackend == LinkingExecutionBackend.rdb && false) { //FIXME CMEM-1408: Remove false to enable RDB feature
        runRdbLinking(context)
      } else {
        runNativeLinking(context)
>>>>>>> 888f4b99
      }
    }
  }

<<<<<<< HEAD
      context.value.update(Linking(label, linkSpec.rule, filteredLinks, context.value().statistics))
=======
  private def runRdbLinking(context: ActivityContext[Linking])
                           (implicit userContext: UserContext): Unit = {
    val entityIndex = new RDBEntityIndex(linkSpec, inputs, runtimeConfig)
    context.child(entityIndex).startBlocking()
  }
>>>>>>> 888f4b99

  /** Runs the native version of the linking execution */
  private def runNativeLinking(context: ActivityContext[Linking])
                       (implicit userContext: UserContext): Unit = {
    // Entity caches
    val caches = createCaches()
    // Load entities
    val loaders = for((input, cache) <- inputs zip caches) yield context.child(new CacheLoader(input, cache, runtimeConfig.sampleSizeOpt))
    children :::= loaders.toList
    if (runtimeConfig.reloadCache) {
      loaders.foreach(_.start())
    }
    if(context.status.isCanceling) return
    // Execute matching
    val sourceEqualsTarget = false // FIXME: CMEM-1975: Fix heuristic for this particular matching optimization
    val matcher = context.child(new Matcher(loaders, linkSpec.rule, caches, runtimeConfig, sourceEqualsTarget), 0.95)
    val updateLinks = (links: Seq[Link]) => context.value.update(Linking(linkSpec.rule, links, LinkingStatistics(entityCount = caches.map(_.size))))
    matcher.value.subscribe(updateLinks)
    children ::= matcher
    matcher.startBlocking()

    val entityCounts = caches.map(_.size)
    cleanUpCaches(caches)

    if(context.status.isCanceling) return

    // Filter links
    val filterTask = new Filter(matcher.value(), linkSpec.rule.filter)
    var filteredLinks = context.child(filterTask, 0.03).startBlockingAndGetValue()
    if(context.status.isCanceling) return

    // Include reference links
    // TODO include into Filter and execute before filtering
    if(runtimeConfig.includeReferenceLinks) {
      // Remove negative reference links and add positive reference links
      filteredLinks = (filteredLinks.toSet -- linkSpec.referenceLinks.negative ++ linkSpec.referenceLinks.positive).toSeq
    }
    runtimeConfig.linkLimit foreach { linkLimit =>
      if(filteredLinks.size > linkLimit) {
        log.info(s"Reducing ${filteredLinks.size} links to link limit of $linkLimit.")
      }
      filteredLinks = filteredLinks.take(linkLimit)
    }
    context.value.update(Linking(linkSpec.rule, filteredLinks, LinkingStatistics(entityCount = entityCounts)))

    //Output links
    // TODO dont commit links to context if the task is not configured to hold links
    val outputTask = new OutputWriter(context.value().links, linkSpec.rule.linkType, outputs)
    context.child(outputTask, 0.02).startBlocking()
    logStatistics(context)
  }

  private def logStatistics(context: ActivityContext[Linking]): Unit = {
    val result = context.value()
    log.info(s"Linking task '$id' finished generating ${result.links.size} link/s having loaded " +
        s"${result.statistics.entityCount.source} source entities and ${result.statistics.entityCount.target} target entities.")
  }

  override def cancelExecution()(implicit userContext: UserContext): Unit = {
    children foreach { _.cancel()}
    super.cancelExecution()
  }

  private def cleanUpCaches(caches: DPair[EntityCache]): Unit = {
    var success = false
    for (_ <- 1 to 3 if !success) {
      success = Try(caches.foreach(_.clear())).isSuccess
      if(!success) {
        Thread.sleep(50) // Another process could be deleting the cache directory. Wait a short time and try again.
      }
    }
    if (!success) {
      log.warning(s"Could not successfully clean up cache files for linking execution. Tried 3 times.")
    }
  }


  private def createCaches() = {
    val sourceIndexFunction = (entity: Entity) => runtimeConfig.executionMethod.indexEntity(entity, linkSpec.rule, sourceOrTarget = true)
    val targetIndexFunction = (entity: Entity) => runtimeConfig.executionMethod.indexEntity(entity, linkSpec.rule, sourceOrTarget = false)

    val sourceSchema = comparisonToRestrictionConverter.extendEntitySchemaWithLinkageRuleRestriction(entityDescs.source, linkSpec.rule, sourceOrTarget = true)
    val targetSchema = comparisonToRestrictionConverter.extendEntitySchemaWithLinkageRuleRestriction(entityDescs.target, linkSpec.rule, sourceOrTarget = false)
    if (runtimeConfig.useFileCache) {
      val cacheDir = new File(runtimeConfig.homeDir + "/entityCache/" + id + UUID.randomUUID().toString)

      DPair(
        source = new FileEntityCache(sourceSchema, sourceIndexFunction, cacheDir + "_source/", runtimeConfig),
        target = new FileEntityCache(targetSchema, targetIndexFunction, cacheDir + "_target/", runtimeConfig)
      )
    } else {
      DPair(
        source = new MemoryEntityCache(sourceSchema, sourceIndexFunction, runtimeConfig),
        target = new MemoryEntityCache(targetSchema, targetIndexFunction, runtimeConfig)
      )
    }
  }
}<|MERGE_RESOLUTION|>--- conflicted
+++ resolved
@@ -32,12 +32,8 @@
 /**
  * Main task to generate links.
  */
-<<<<<<< HEAD
 class GenerateLinks(id: Identifier,
                     label: String,
-=======
-class GenerateLinks (id: Identifier,
->>>>>>> 888f4b99
                     inputs: DPair[DataSource],
                     linkSpec: LinkSpec,
                     outputs: Seq[LinkSink],
@@ -67,63 +63,19 @@
     context.value.update(Linking(label, rule = linkSpec.rule))
 
     warningLog = CollectLogs() {
-<<<<<<< HEAD
-      // Entity caches
-      val caches = createCaches()
-      // Load entities
-      val loaders = for((input, cache) <- inputs zip caches) yield context.child(new CacheLoader(input, cache, runtimeConfig.sampleSizeOpt))
-      children :::= loaders.toList
-      if (runtimeConfig.reloadCache) {
-        loaders.foreach(_.start())
-      }
-      if(context.status.isCanceling) return
-      // Execute matching
-      val sourceEqualsTarget = false // FIXME: CMEM-1975: Fix heuristic for this particular matching optimization
-      val matcher = context.child(new Matcher(loaders, linkSpec.rule, caches, runtimeConfig, sourceEqualsTarget), 0.95)
-      val updateLinks = (links: Seq[Link]) => context.value.update(Linking(label, linkSpec.rule, links, LinkingStatistics(entityCount = caches.map(_.size))))
-      matcher.value.subscribe(updateLinks)
-      children ::= matcher
-      matcher.startBlocking()
-
-      cleanUpCaches(caches)
-
-      if(context.status.isCanceling) return
-
-      // Filter links
-      val filterTask = new Filter(matcher.value(), linkSpec.rule.filter)
-      var filteredLinks = context.child(filterTask, 0.03).startBlockingAndGetValue()
-      if(context.status.isCanceling) return
-
-      // Include reference links
-      // TODO include into Filter and execute before filtering
-      if(runtimeConfig.includeReferenceLinks) {
-        // Remove negative reference links and add positive reference links
-        filteredLinks = (filteredLinks.toSet -- linkSpec.referenceLinks.negative ++ linkSpec.referenceLinks.positive).toSeq
-      }
-      runtimeConfig.linkLimit foreach { linkLimit =>
-          if(filteredLinks.size > linkLimit) {
-            log.info(s"Reducing ${filteredLinks.size} links to link limit of $linkLimit.")
-          }
-        filteredLinks = filteredLinks.take(linkLimit)
-=======
       if(RDBEntityIndex.configured() && runtimeConfig.executionBackend == LinkingExecutionBackend.rdb && false) { //FIXME CMEM-1408: Remove false to enable RDB feature
         runRdbLinking(context)
       } else {
         runNativeLinking(context)
->>>>>>> 888f4b99
       }
     }
   }
 
-<<<<<<< HEAD
-      context.value.update(Linking(label, linkSpec.rule, filteredLinks, context.value().statistics))
-=======
   private def runRdbLinking(context: ActivityContext[Linking])
                            (implicit userContext: UserContext): Unit = {
     val entityIndex = new RDBEntityIndex(linkSpec, inputs, runtimeConfig)
     context.child(entityIndex).startBlocking()
   }
->>>>>>> 888f4b99
 
   /** Runs the native version of the linking execution */
   private def runNativeLinking(context: ActivityContext[Linking])
@@ -140,13 +92,12 @@
     // Execute matching
     val sourceEqualsTarget = false // FIXME: CMEM-1975: Fix heuristic for this particular matching optimization
     val matcher = context.child(new Matcher(loaders, linkSpec.rule, caches, runtimeConfig, sourceEqualsTarget), 0.95)
-    val updateLinks = (links: Seq[Link]) => context.value.update(Linking(linkSpec.rule, links, LinkingStatistics(entityCount = caches.map(_.size))))
+    val updateLinks = (links: Seq[Link]) => context.value.update(Linking(label, linkSpec.rule, links, LinkingStatistics(entityCount = caches.map(_.size))))
     matcher.value.subscribe(updateLinks)
     children ::= matcher
     matcher.startBlocking()
 
-    val entityCounts = caches.map(_.size)
-    cleanUpCaches(caches)
+      cleanUpCaches(caches)
 
     if(context.status.isCanceling) return
 
@@ -167,7 +118,7 @@
       }
       filteredLinks = filteredLinks.take(linkLimit)
     }
-    context.value.update(Linking(linkSpec.rule, filteredLinks, LinkingStatistics(entityCount = entityCounts)))
+    context.value.update(Linking(label, linkSpec.rule, filteredLinks, context.value().statistics))
 
     //Output links
     // TODO dont commit links to context if the task is not configured to hold links
