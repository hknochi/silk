/*
 * Licensed under the Apache License, Version 2.0 (the "License");
 * you may not use this file except in compliance with the License.
 * You may obtain a copy of the License at
 *
 *       http://www.apache.org/licenses/LICENSE-2.0
 *
 * Unless required by applicable law or agreed to in writing, software
 * distributed under the License is distributed on an "AS IS" BASIS,
 * WITHOUT WARRANTIES OR CONDITIONS OF ANY KIND, either express or implied.
 * See the License for the specific language governing permissions and
 * limitations under the License.
 */

package org.silkframework.rule.execution

import java.io.File
import java.util.UUID
import java.util.logging.{LogRecord, Logger}

import org.silkframework.cache.{EntityCache, FileEntityCache, MemoryEntityCache}
import org.silkframework.dataset.{DataSource, LinkSink}
import org.silkframework.entity.{Entity, EntitySchema, Link}
import org.silkframework.rule.execution.rdb.RDBEntityIndex
import org.silkframework.rule.{LinkSpec, LinkingExecutionBackend, RuntimeLinkingConfig}
import org.silkframework.runtime.activity._
import org.silkframework.util.FileUtils._
import org.silkframework.util.{CollectLogs, DPair, Identifier}

import scala.util.Try

/**
 * Main task to generate links.
 */
class GenerateLinks (id: Identifier,
                    inputs: DPair[DataSource],
                    linkSpec: LinkSpec,
                    outputs: Seq[LinkSink],
                    runtimeConfig: RuntimeLinkingConfig = RuntimeLinkingConfig()) extends Activity[Linking] {
  private val log: Logger = Logger.getLogger(this.getClass.getName)

  /** The warnings which occurred during execution */
  @volatile private var warningLog: Seq[LogRecord] = Seq.empty

  private var children: List[ActivityControl[_]] = Nil

  private val comparisonToRestrictionConverter = new ComparisonToRestrictionConverter()

  /** The entity descriptions which define which entities are retrieved by this task */
  def entityDescs: DPair[EntitySchema] = linkSpec.entityDescriptions

  /**
   * All warnings which have been generated during executing.
   */
  def warnings: Seq[LogRecord] = warningLog

  override def initialValue = Some(Linking(rule = linkSpec.rule))

  //noinspection ScalaStyle
  override def run(context: ActivityContext[Linking])
                  (implicit userContext: UserContext): Unit = {
    context.value.update(Linking(rule = linkSpec.rule))

    warningLog = CollectLogs() {
      if(RDBEntityIndex.configured() && runtimeConfig.executionBackend == LinkingExecutionBackend.rdb && false) { //FIXME CMEM-1408: Remove false to enable RDB feature
        runRdbLinking(context)
      } else {
        runNativeLinking(context)
      }
    }
  }

  private def runRdbLinking(context: ActivityContext[Linking])
                           (implicit userContext: UserContext): Unit = {
    val entityIndex = new RDBEntityIndex(linkSpec, inputs, runtimeConfig)
    context.child(entityIndex).startBlocking()
  }

<<<<<<< HEAD
  /** Runs the native version of the linking execution */
  private def runNativeLinking(context: ActivityContext[Linking])
                       (implicit userContext: UserContext): Unit = {
    // Entity caches
    val caches = createCaches()
    // Load entities
    val loaders = for((input, cache) <- inputs zip caches) yield context.child(new CacheLoader(input, cache, runtimeConfig.sampleSizeOpt))
    children :::= loaders.toList
    if (runtimeConfig.reloadCache) {
      loaders.foreach(_.start())
=======
      //Output links
      // TODO dont commit links to context if the task is not configured to hold links
      val outputTask = new OutputWriter(context.value().links, linkSpec.rule.linkType, outputs)
      context.child(outputTask, 0.02).startBlocking()
      logStatistics(context)
>>>>>>> 1158147a
    }
    if(context.status.isCanceling) return
    // Execute matching
    val sourceEqualsTarget = false // FIXME: CMEM-1975: Fix heuristic for this particular matching optimization
    val matcher = context.child(new Matcher(loaders, linkSpec.rule, caches, runtimeConfig, sourceEqualsTarget), 0.95)
    val updateLinks = (links: Seq[Link]) => context.value.update(Linking(linkSpec.rule, links, LinkingStatistics(entityCount = caches.map(_.size))))
    matcher.value.subscribe(updateLinks)
    children ::= matcher
    matcher.startBlocking()

    val entityCounts = caches.map(_.size)
    cleanUpCaches(caches)

    if(context.status.isCanceling) return

    // Filter links
    val filterTask = new Filter(matcher.value(), linkSpec.rule.filter)
    var filteredLinks = context.child(filterTask, 0.03).startBlockingAndGetValue()
    if(context.status.isCanceling) return

    // Include reference links
    // TODO include into Filter and execute before filtering
    if(runtimeConfig.includeReferenceLinks) {
      // Remove negative reference links and add positive reference links
      filteredLinks = (filteredLinks.toSet -- linkSpec.referenceLinks.negative ++ linkSpec.referenceLinks.positive).toSeq
    }
    runtimeConfig.linkLimit foreach { linkLimit =>
      if(filteredLinks.size > linkLimit) {
        log.info(s"Reducing ${filteredLinks.size} links to link limit of $linkLimit.")
      }
      filteredLinks = filteredLinks.take(linkLimit)
    }
    context.value.update(Linking(linkSpec.rule, filteredLinks, LinkingStatistics(entityCount = entityCounts)))

    //Output links
    // TODO dont commit links to context if the task is not configured to hold links
    val outputTask = new OutputWriter(context.value().links, linkSpec.rule.linkType, outputs)
    context.child(outputTask, 0.02).startBlocking()
    logStatistics(context)
  }

  private def logStatistics(context: ActivityContext[Linking]): Unit = {
    val result = context.value()
    log.info(s"Linking task $id finished generating ${result.links.size} after loading " +
        s"${result.statistics.entityCount.source} source entities and ${result.statistics.entityCount.target} entities.")
  }

  private def logStatistics(context: ActivityContext[Linking]): Unit = {
    val result = context.value()
    log.info(s"Linking task $id finished generating ${result.links.size} link/s after loading " +
        s"${result.statistics.entityCount.source} source entities and ${result.statistics.entityCount.target} entities.")
  }

  override def cancelExecution()(implicit userContext: UserContext): Unit = {
    children foreach { _.cancel()}
    super.cancelExecution()
  }

  private def cleanUpCaches(caches: DPair[EntityCache]): Unit = {
    var success = false
    for (_ <- 1 to 3 if !success) {
      success = Try(caches.foreach(_.clear())).isSuccess
      if(!success) {
        Thread.sleep(50) // Another process could be deleting the cache directory. Wait a short time and try again.
      }
    }
    if (!success) {
      log.warning(s"Could not successfully clean up cache files for linking execution. Tried 3 times.")
    }
  }


  private def createCaches() = {
    val sourceIndexFunction = (entity: Entity) => runtimeConfig.executionMethod.indexEntity(entity, linkSpec.rule, sourceOrTarget = true)
    val targetIndexFunction = (entity: Entity) => runtimeConfig.executionMethod.indexEntity(entity, linkSpec.rule, sourceOrTarget = false)

    val sourceSchema = comparisonToRestrictionConverter.extendEntitySchemaWithLinkageRuleRestriction(entityDescs.source, linkSpec.rule, sourceOrTarget = true)
    val targetSchema = comparisonToRestrictionConverter.extendEntitySchemaWithLinkageRuleRestriction(entityDescs.target, linkSpec.rule, sourceOrTarget = false)
    if (runtimeConfig.useFileCache) {
      val cacheDir = new File(runtimeConfig.homeDir + "/entityCache/" + id + UUID.randomUUID().toString)

      DPair(
        source = new FileEntityCache(sourceSchema, sourceIndexFunction, cacheDir + "_source/", runtimeConfig),
        target = new FileEntityCache(targetSchema, targetIndexFunction, cacheDir + "_target/", runtimeConfig)
      )
    } else {
      DPair(
        source = new MemoryEntityCache(sourceSchema, sourceIndexFunction, runtimeConfig),
        target = new MemoryEntityCache(targetSchema, targetIndexFunction, runtimeConfig)
      )
    }
  }
}<|MERGE_RESOLUTION|>--- conflicted
+++ resolved
@@ -76,7 +76,6 @@
     context.child(entityIndex).startBlocking()
   }
 
-<<<<<<< HEAD
   /** Runs the native version of the linking execution */
   private def runNativeLinking(context: ActivityContext[Linking])
                        (implicit userContext: UserContext): Unit = {
@@ -87,13 +86,6 @@
     children :::= loaders.toList
     if (runtimeConfig.reloadCache) {
       loaders.foreach(_.start())
-=======
-      //Output links
-      // TODO dont commit links to context if the task is not configured to hold links
-      val outputTask = new OutputWriter(context.value().links, linkSpec.rule.linkType, outputs)
-      context.child(outputTask, 0.02).startBlocking()
-      logStatistics(context)
->>>>>>> 1158147a
     }
     if(context.status.isCanceling) return
     // Execute matching
@@ -137,14 +129,8 @@
 
   private def logStatistics(context: ActivityContext[Linking]): Unit = {
     val result = context.value()
-    log.info(s"Linking task $id finished generating ${result.links.size} after loading " +
-        s"${result.statistics.entityCount.source} source entities and ${result.statistics.entityCount.target} entities.")
-  }
-
-  private def logStatistics(context: ActivityContext[Linking]): Unit = {
-    val result = context.value()
-    log.info(s"Linking task $id finished generating ${result.links.size} link/s after loading " +
-        s"${result.statistics.entityCount.source} source entities and ${result.statistics.entityCount.target} entities.")
+    log.info(s"Linking task '$id' finished generating ${result.links.size} link/s having loaded " +
+        s"${result.statistics.entityCount.source} source entities and ${result.statistics.entityCount.target} target entities.")
   }
 
   override def cancelExecution()(implicit userContext: UserContext): Unit = {
