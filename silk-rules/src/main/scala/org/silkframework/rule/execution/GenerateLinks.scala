--- conflicted
+++ resolved
@@ -65,7 +65,6 @@
       } else {
         runNativeLinking(context)
       }
-<<<<<<< HEAD
     }
   }
 
@@ -88,7 +87,7 @@
     }
     if(context.status.isCanceling) return
     // Execute matching
-    val sourceEqualsTarget = linkSpec.dataSelections.source == linkSpec.dataSelections.target
+    val sourceEqualsTarget = false // FIXME: CMEM-1975: Fix heuristic for this particular matching optimization
     val matcher = context.child(new Matcher(loaders, linkSpec.rule, caches, runtimeConfig, sourceEqualsTarget), 0.95)
     val updateLinks = (links: Seq[Link]) => context.value.update(Linking(linkSpec.rule, links, LinkingStatistics(entityCount = caches.map(_.size))))
     matcher.value.subscribe(updateLinks)
@@ -114,38 +113,6 @@
     runtimeConfig.linkLimit foreach { linkLimit =>
       if(filteredLinks.size > linkLimit) {
         log.info(s"Reducing ${filteredLinks.size} links to link limit of $linkLimit.")
-=======
-      if(context.status.isCanceling) return
-      // Execute matching
-      val sourceEqualsTarget = false // FIXME: CMEM-1975: Fix heuristic for this particular matching optimization
-      val matcher = context.child(new Matcher(loaders, linkSpec.rule, caches, runtimeConfig, sourceEqualsTarget), 0.95)
-      val updateLinks = (links: Seq[Link]) => context.value.update(Linking(linkSpec.rule, links, LinkingStatistics(entityCount = caches.map(_.size))))
-      matcher.value.subscribe(updateLinks)
-      children ::= matcher
-      matcher.startBlocking()
-
-      val entityCounts = caches.map(_.size)
-      cleanUpCaches(caches)
-
-      if(context.status.isCanceling) return
-
-      // Filter links
-      val filterTask = new Filter(matcher.value(), linkSpec.rule.filter)
-      var filteredLinks = context.child(filterTask, 0.03).startBlockingAndGetValue()
-      if(context.status.isCanceling) return
-
-      // Include reference links
-      // TODO include into Filter and execute before filtering
-      if(runtimeConfig.includeReferenceLinks) {
-        // Remove negative reference links and add positive reference links
-        filteredLinks = (filteredLinks.toSet -- linkSpec.referenceLinks.negative ++ linkSpec.referenceLinks.positive).toSeq
-      }
-      runtimeConfig.linkLimit foreach { linkLimit =>
-          if(filteredLinks.size > linkLimit) {
-            log.info(s"Reducing ${filteredLinks.size} links to link limit of $linkLimit.")
-          }
-        filteredLinks = filteredLinks.take(linkLimit)
->>>>>>> 7ef8be77
       }
       filteredLinks = filteredLinks.take(linkLimit)
     }
