--- conflicted
+++ resolved
@@ -77,7 +77,6 @@
       children ::= matcher
       matcher.startBlocking()
 
-      val entityCounts = caches.map(_.size)
       cleanUpCaches(caches)
 
       if(context.status.isCanceling) return
@@ -100,11 +99,7 @@
         filteredLinks = filteredLinks.take(linkLimit)
       }
 
-<<<<<<< HEAD
       context.value.update(Linking(label, linkSpec.rule, filteredLinks, context.value().statistics))
-=======
-      context.value.update(Linking(linkSpec.rule, filteredLinks, LinkingStatistics(entityCount = entityCounts)))
->>>>>>> 4755c8e4
 
       //Output links
       // TODO dont commit links to context if the task is not configured to hold links
