--- conflicted
+++ resolved
@@ -58,19 +58,11 @@
   registerModule[Workflow]()
   registerModule[CustomTask]()
 
-<<<<<<< HEAD
-  registerExecutor(new LinkingTaskExecutor())
-  registerExecutor(new TransformTaskExecutor())
-
   /** This must be executed once when the project was loaded into the workspace */
   def initTasks()(implicit userContext: UserContext) {
     // Initialize Tasks
     allTasks.foreach(_.init())
   }
-=======
-  // Initialize Tasks
-  allTasks.foreach(_.init())
->>>>>>> b1c9bcea
 
   /**
     * The name of this project.
