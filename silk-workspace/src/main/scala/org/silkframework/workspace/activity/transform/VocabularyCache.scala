package org.silkframework.workspace.activity.transform

import org.silkframework.rule.TransformSpec
<<<<<<< HEAD
import org.silkframework.rule.vocab.{Vocabularies, Vocabulary, VocabularyManager}
import org.silkframework.runtime.activity.{ActivityContext}
=======
import org.silkframework.rule.vocab.VocabularyManager
import org.silkframework.runtime.activity.ActivityContext
>>>>>>> aed0f4e3
import org.silkframework.runtime.resource.WritableResource
import org.silkframework.workspace.ProjectTask
import org.silkframework.workspace.activity.{CachedActivity, PathsCacheTrait}

/**
 * Holds the target vocabularies.
 */
class VocabularyCache(task: ProjectTask[TransformSpec]) extends CachedActivity[VocabularyCacheValue] with PathsCacheTrait {

  override def name: String = s"Vocabulary cache ${task.id}"

  override def initialValue: Option[VocabularyCacheValue] = Some(new VocabularyCacheValue(Seq.empty))

  override def run(context: ActivityContext[VocabularyCacheValue]): Unit = {
    val transform = task.data
    if(transform.targetVocabularies.nonEmpty) {
      val vocabManager = VocabularyManager()
      val vocabularies = for (vocab <- transform.targetVocabularies) yield vocabManager.get(vocab, task.project.name)
      context.value() = new VocabularyCacheValue(vocabularies.toSeq.sortBy(_.info.uri))
    }
  }

  override def resource: WritableResource = task.project.cacheResources.child("transform").child(task.id).get(s"vocabularyCache.xml")

<<<<<<< HEAD
  val wrappedXmlFormat: WrappedXmlFormat = WrappedXmlFormat()(VocabularyCache.ValueFormat)
}

object VocabularyCache {

  /**
    * The value of the vocabulary cache.
    * Holds the target vocabularies of the transformation and suggests types and properties from it.
    */
  class Value(vocabularies: Seq[Vocabulary]) extends Vocabularies(vocabularies) with MappingCandidates {
    /**
      * Suggests mapping types.
      */
    override def suggestTypes: Seq[MappingCandidate] = {
      for(vocab <- vocabularies; clazz <- vocab.classes) yield
        MappingCandidate(clazz.info.uri, 0.0)
    }.distinct

    /**
      * Suggests mapping properties.
      */
    override def suggestProperties(sourcePath: Path): Seq[MappingCandidate] = {
      for(vocab <- vocabularies; prop <- vocab.properties) yield
        MappingCandidate(prop.info.uri, 0.0)
    }.distinct
  }

  /**
    * XML serialization format for a the cache value.
    */
  implicit object ValueFormat extends XmlFormat[Value] {

    def read(node: Node)(implicit readContext: ReadContext): Value = {
      new Value(Vocabularies.VocabulariesFormat.read(node).vocabularies)
    }

    def write(desc: Value)(implicit writeContext: WriteContext[Node]): Node = {
      Vocabularies.VocabulariesFormat.write(desc)
    }
  }

=======
  val wrappedXmlFormat: WrappedXmlFormat = WrappedXmlFormat()
>>>>>>> aed0f4e3
}<|MERGE_RESOLUTION|>--- conflicted
+++ resolved
@@ -1,13 +1,8 @@
 package org.silkframework.workspace.activity.transform
 
 import org.silkframework.rule.TransformSpec
-<<<<<<< HEAD
-import org.silkframework.rule.vocab.{Vocabularies, Vocabulary, VocabularyManager}
-import org.silkframework.runtime.activity.{ActivityContext}
-=======
 import org.silkframework.rule.vocab.VocabularyManager
 import org.silkframework.runtime.activity.ActivityContext
->>>>>>> aed0f4e3
 import org.silkframework.runtime.resource.WritableResource
 import org.silkframework.workspace.ProjectTask
 import org.silkframework.workspace.activity.{CachedActivity, PathsCacheTrait}
@@ -32,49 +27,5 @@
 
   override def resource: WritableResource = task.project.cacheResources.child("transform").child(task.id).get(s"vocabularyCache.xml")
 
-<<<<<<< HEAD
-  val wrappedXmlFormat: WrappedXmlFormat = WrappedXmlFormat()(VocabularyCache.ValueFormat)
-}
-
-object VocabularyCache {
-
-  /**
-    * The value of the vocabulary cache.
-    * Holds the target vocabularies of the transformation and suggests types and properties from it.
-    */
-  class Value(vocabularies: Seq[Vocabulary]) extends Vocabularies(vocabularies) with MappingCandidates {
-    /**
-      * Suggests mapping types.
-      */
-    override def suggestTypes: Seq[MappingCandidate] = {
-      for(vocab <- vocabularies; clazz <- vocab.classes) yield
-        MappingCandidate(clazz.info.uri, 0.0)
-    }.distinct
-
-    /**
-      * Suggests mapping properties.
-      */
-    override def suggestProperties(sourcePath: Path): Seq[MappingCandidate] = {
-      for(vocab <- vocabularies; prop <- vocab.properties) yield
-        MappingCandidate(prop.info.uri, 0.0)
-    }.distinct
-  }
-
-  /**
-    * XML serialization format for a the cache value.
-    */
-  implicit object ValueFormat extends XmlFormat[Value] {
-
-    def read(node: Node)(implicit readContext: ReadContext): Value = {
-      new Value(Vocabularies.VocabulariesFormat.read(node).vocabularies)
-    }
-
-    def write(desc: Value)(implicit writeContext: WriteContext[Node]): Node = {
-      Vocabularies.VocabulariesFormat.write(desc)
-    }
-  }
-
-=======
   val wrappedXmlFormat: WrappedXmlFormat = WrappedXmlFormat()
->>>>>>> aed0f4e3
 }