package org.silkframework.workspace.activity.workflow

import java.util.logging.Logger

import org.silkframework.dataset._
import org.silkframework.plugins.dataset.InternalDataset
import org.silkframework.runtime.activity.{Activity, ActivityContext}
<<<<<<< HEAD
import org.silkframework.workspace.Task
=======
import org.silkframework.workspace.{Project, ProjectTask}

import scala.collection.immutable.ListMap
>>>>>>> d321f0a1

class WorkflowExecutor(task: ProjectTask[Workflow],
                       replaceDataSources: Map[String, DataSource] = Map.empty,
                       replaceSinks: Map[String, SinkTrait] = Map.empty) extends Activity[WorkflowExecutionReport] {

  val log = Logger.getLogger(getClass.getName)
  private val workflow = task.data
  private val project = task.project

  @volatile
  private var canceled = false

  override def initialValue = Some(WorkflowExecutionReport())

  override def run(context: ActivityContext[WorkflowExecutionReport]) = {
    canceled = false
    val operators = workflow.operators
    val internalDataset = InternalDataset(graphUri = null)
    internalDataset.clear()

    clearInternalDatasets(operators)

    checkVariableDatasets()

    // Preliminary: Just execute the operators from left to right
    for ((op, index) <- operators.sortBy(_.position.x).zipWithIndex if !canceled) {
      context.status.update(s"${op.task} (${index + 1} / ${operators.size})", index.toDouble / operators.size)
      executeOperator(op, internalDataset, context)
    }
  }

  private def clearInternalDatasets(operators: Seq[WorkflowOperator]): Unit = {
    // Clear all internal datasets used as output before writing
    for (datasetId <- operators.flatMap(_.outputs).distinct;
         dataset <- project.taskOption[Dataset](datasetId)
         if dataset.data.isInstanceOf[InternalDataset]) {
      dataset.data.clear()
    }
  }

  // Return error if VariableDataset is used in output and input
  private def checkVariableDatasets(): Unit = {
    val variableDatasets = workflow.variableDatasets(project)
    val notCoveredVariableDatasets = variableDatasets.dataSources.filter(!replaceDataSources.contains(_))
    if(notCoveredVariableDatasets.size > 0) {
      throw new scala.IllegalArgumentException("No replacement for following variable datasets as data sources provided: " + notCoveredVariableDatasets.mkString(", "))
    }
    val notCoveredVariableSinks = variableDatasets.sinks.filter(!replaceSinks.contains(_))
    if(notCoveredVariableSinks.size > 0) {
      throw new scala.IllegalArgumentException("No replacement for following variable datasets as data sinks provided: " + notCoveredVariableSinks.mkString(", "))
    }
  }

  override def cancelExecution(): Unit = {
    canceled = true
  }

  def executeOperator(operator: WorkflowOperator, internalDataset: InternalDataset, context: ActivityContext[WorkflowExecutionReport]): Unit = {
    val project = task.project

    // Get the data sources of this operator
    // Either it reads the data from a dataset or directly from another operator in which case the internal data set is used.
    val inputs = operator.inputs
    val dataSources = inputDatasources(internalDataset, inputs)

    // Get the sinks for this operator
    val outputs = operator.outputs.map(project.anyTask(_).data)
    var sinks: Seq[SinkTrait] = outputSinks(outputs)
    val errorOutputs = operator.errorOutputs.map(project.anyTask(_).data)
    var errorSinks: Seq[SinkTrait] = errorOutputs.collect { case ds: DatasetTask => ds }

    if (outputs.exists(!_.isInstanceOf[DatasetTask])) {
      sinks +:= internalDataset
    }
    if (errorOutputs.exists(!_.isInstanceOf[DatasetTask])) {
      errorSinks +:= internalDataset
    }

    // Retrieve the task and its executor
    val taskData = project.anyTask(operator.task).data
    val taskExecutor = project.getExecutor(taskData)
        .getOrElse(throw new Exception("Cannot execute task " + operator.task))

    // Execute the task
    val activity = taskExecutor(dataSources, taskData, sinks, errorSinks)
    val report = context.child(activity, 0.0).startBlockingAndGetValue()
    context.value() = context.value().withReport(operator.id, report)
    log.info("Finished execution of " + operator.task)
  }

  private def outputSinks(outputs: Seq[Any]): Seq[SinkTrait] = {
    outputs.collect {
      case ds: DatasetTask if ds.plugin.isInstanceOf[VariableDataset] =>
        replaceSinks.get(ds.id.toString) match {
          case Some(dataSource) => dataSource
          case None =>
            throw new IllegalArgumentException("No output found for variable dataset " + ds.id.toString)
        }
      case ds: DatasetTask =>
        ds
    }
  }

  private def inputDatasources(internalDataset: InternalDataset, inputIdentifiers: Seq[String]): Seq[DataSource] = {
    val inputs = inputIdentifiers.map(task.project.anyTask(_).data)
    if (inputs.forall(_.isInstanceOf[DatasetTask])) {
      inputs.collect {
        case ds: DatasetTask if ds.plugin.isInstanceOf[VariableDataset] =>
          replaceDataSources.get(ds.id.toString) match {
            case Some(dataSource) => dataSource
            case None =>
              throw new IllegalArgumentException("No input found for variable dataset " + ds.id.toString)
          }
        case ds: DatasetTask =>
          ds.source
      }
    } else {
      Seq(internalDataset.source)
    }
  }
}<|MERGE_RESOLUTION|>--- conflicted
+++ resolved
@@ -5,13 +5,7 @@
 import org.silkframework.dataset._
 import org.silkframework.plugins.dataset.InternalDataset
 import org.silkframework.runtime.activity.{Activity, ActivityContext}
-<<<<<<< HEAD
-import org.silkframework.workspace.Task
-=======
-import org.silkframework.workspace.{Project, ProjectTask}
-
-import scala.collection.immutable.ListMap
->>>>>>> d321f0a1
+import org.silkframework.workspace.ProjectTask
 
 class WorkflowExecutor(task: ProjectTask[Workflow],
                        replaceDataSources: Map[String, DataSource] = Map.empty,
@@ -81,12 +75,12 @@
     val outputs = operator.outputs.map(project.anyTask(_).data)
     var sinks: Seq[SinkTrait] = outputSinks(outputs)
     val errorOutputs = operator.errorOutputs.map(project.anyTask(_).data)
-    var errorSinks: Seq[SinkTrait] = errorOutputs.collect { case ds: DatasetTask => ds }
+    var errorSinks: Seq[SinkTrait] = errorOutputs.collect { case ds: Dataset => ds }
 
-    if (outputs.exists(!_.isInstanceOf[DatasetTask])) {
+    if (outputs.exists(!_.isInstanceOf[Dataset])) {
       sinks +:= internalDataset
     }
-    if (errorOutputs.exists(!_.isInstanceOf[DatasetTask])) {
+    if (errorOutputs.exists(!_.isInstanceOf[Dataset])) {
       errorSinks +:= internalDataset
     }
 
@@ -104,28 +98,28 @@
 
   private def outputSinks(outputs: Seq[Any]): Seq[SinkTrait] = {
     outputs.collect {
-      case ds: DatasetTask if ds.plugin.isInstanceOf[VariableDataset] =>
-        replaceSinks.get(ds.id.toString) match {
+      case ds: Dataset if ds.plugin.isInstanceOf[VariableDataset] =>
+        replaceSinks.get("REPLACE" /* TODO */) match {
           case Some(dataSource) => dataSource
           case None =>
-            throw new IllegalArgumentException("No output found for variable dataset " + ds.id.toString)
+            throw new IllegalArgumentException("No output found for variable dataset " + "REPLACE" /* TODO */)
         }
-      case ds: DatasetTask =>
+      case ds: Dataset =>
         ds
     }
   }
 
   private def inputDatasources(internalDataset: InternalDataset, inputIdentifiers: Seq[String]): Seq[DataSource] = {
     val inputs = inputIdentifiers.map(task.project.anyTask(_).data)
-    if (inputs.forall(_.isInstanceOf[DatasetTask])) {
+    if (inputs.forall(_.isInstanceOf[Dataset])) {
       inputs.collect {
-        case ds: DatasetTask if ds.plugin.isInstanceOf[VariableDataset] =>
-          replaceDataSources.get(ds.id.toString) match {
+        case ds: Dataset if ds.plugin.isInstanceOf[VariableDataset] =>
+          replaceDataSources.get("REPLACE" /* TODO */) match {
             case Some(dataSource) => dataSource
             case None =>
-              throw new IllegalArgumentException("No input found for variable dataset " + ds.id.toString)
+              throw new IllegalArgumentException("No input found for variable dataset " + "REPLACE" /* TODO */)
           }
-        case ds: DatasetTask =>
+        case ds: Dataset =>
           ds.source
       }
     } else {
