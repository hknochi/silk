package org.silkframework.workspace.activity.linking

import java.util

import org.silkframework.dataset.DataSource
import org.silkframework.entity.{Entity, EntitySchema, Link}
import org.silkframework.runtime.activity.{ActivityContext, UserContext}
import org.silkframework.util.{DPair, Uri}
import org.silkframework.workspace.ProjectTask
import LinkingTaskUtils._
import org.silkframework.rule.LinkSpec
import org.silkframework.rule.evaluation.ReferenceEntities
import org.silkframework.runtime.resource.WritableResource
import org.silkframework.workspace.activity.CachedActivityStreaming

import scala.collection.JavaConverters._


/**
 * For each reference link, the reference entities cache holds all values of the linked entities.
 */
class ReferenceEntitiesCache(task: ProjectTask[LinkSpec]) extends CachedActivityStreaming[ReferenceEntities] {

<<<<<<< HEAD
  override def name = s"Entities cache ${task.id}"
=======
  @volatile
  private var canceled = false

  override def name: String = s"Entities cache ${task.id}"

  override protected val wrappedStreamXmlFormat = WrappedStreamXmlFormat()
>>>>>>> 4be1c384

  override def initialValue: Option[ReferenceEntities] = Some(ReferenceEntities.empty)

  override def reset()(implicit userContext: UserContext): Unit = {
    val pathsCache =  task.activity[LinkingPathsCache].control
    pathsCache.reset()
    pathsCache.start()
  }

  override def run(context: ActivityContext[ReferenceEntities])
                  (implicit userContext: UserContext): Unit = {
    cancelled = false
    context.status.update("Waiting for paths cache", 0.0)
    val pathsCache = task.activity[LinkingPathsCache].control
    pathsCache.waitUntilFinished()

    if (pathsCache.status().failed)
      throw new Exception(s"Cannot load reference entities cache for ${task.id}, because the paths cache could not be loaded.")
    if (!Option(pathsCache.value()).exists(ed => ed.source.typedPaths.nonEmpty || ed.target.typedPaths.nonEmpty))
      context.log.info(s"Could not load reference entities cache for ${task.id} as that paths cache does not define paths.")
    else {
      val entityLoader = new EntityLoader(context, pathsCache.value())
      entityLoader.load()
    }
  }

  private class EntityLoader(context: ActivityContext[ReferenceEntities], entityDescs: DPair[EntitySchema])
                            (implicit userContext: UserContext) {

    private val sources = task.dataSources

    private val linkSpec = task.data

    //noinspection ScalaStyle
    def load(): Unit = {
      context.status.update("Loading entities", 0.0)

      import linkSpec.referenceLinks.{negative, positive, unlabeled}
      val links = Seq(negative, positive, unlabeled)
      // Get load the different types of links
      val loadLinkEntitiesFNs: Seq[Link => Option[DPair[Entity]]] = Seq(
        context.value().negativeLinkToEntities,
        context.value().positiveLinkToEntities,
        context.value().unlabeledLinkToEntities
      )

      val cache = context.value()
      var sourceEntities = Map[String, Entity]()
      var targetEntities = Map[String, Entity]()

      val sourceEntityUrisNeedingUpdate = new util.HashSet[String]()
      val targetEntityUrisNeedingUpdate = new util.HashSet[String]()
      for ((links, _) <- links.zip(loadLinkEntitiesFNs) if !cancelled) {
        for (link <- links if !cancelled) {
          if (Thread.currentThread.isInterrupted) throw new InterruptedException()
          // Find existing source entity
          val existingSourceEntity = cache.sourceEntities.get(link.source).orElse(link.entities.map(_.source))
          existingSourceEntity match {
            case Some(entity) if entityMatchesDescription(entity, entityDescs.source) =>
              sourceEntities += ((entity.uri, entity))
            case _ =>
              sourceEntityUrisNeedingUpdate.add(link.source)
          }
          // Find existing target entity
          val existingTargetEntity = cache.targetEntities.get(link.target).orElse(link.entities.map(_.target))
          existingTargetEntity match {
            case Some(entity) if entityMatchesDescription(entity, entityDescs.target) =>
              targetEntities += ((entity.uri, entity))
            case _ =>
              targetEntityUrisNeedingUpdate.add(link.target)
          }
        }
      }

      sourceEntities ++= getSourceEntities(sourceEntityUrisNeedingUpdate)
      context.status.updateProgress(0.5)
      targetEntities ++= getTargetEntities(targetEntityUrisNeedingUpdate)
      context.status.updateProgress(0.99)

      // Update reference entities
      context.value() =
        ReferenceEntities(
          sourceEntities,
          targetEntities,
          positive,
          negative,
          unlabeled
        )
    }

    private def getSourceEntities(sourceEntityUrisNeedingUpdate: util.HashSet[String]): Map[String, Entity] = {
      getEntitiesByUri(
        sourceEntityUrisNeedingUpdate.asScala.toSeq,
        entityDescs.source,
        sources.source)
    }

    private def getTargetEntities(targetEntityUrisNeedingUpdate: util.HashSet[String]): Map[String, Entity] = {
      getEntitiesByUri(
        targetEntityUrisNeedingUpdate.asScala.toSeq,
        entityDescs.target,
        sources.target)
    }

    private def getEntitiesByUri(entityUris: Seq[String],
                            entityDesc: EntitySchema,
                            source: DataSource): Map[String, Entity] = {
      val entities = source.retrieveByUri(
        entitySchema = entityDesc,
        entities = entityUris map Uri.apply
      )
      entities.map{ e => (e.uri.toString, e)}.toMap
    }

    private def entityMatchesDescription(entity: Entity, entityDesc: EntitySchema): Boolean = {
      entity.schema.typedPaths == entityDesc.typedPaths
    }
  }

  override def resource: WritableResource = task.project.cacheResources.child("linking").child(task.id).get(s"referenceEntitiesCache.xml")

}<|MERGE_RESOLUTION|>--- conflicted
+++ resolved
@@ -21,16 +21,9 @@
  */
 class ReferenceEntitiesCache(task: ProjectTask[LinkSpec]) extends CachedActivityStreaming[ReferenceEntities] {
 
-<<<<<<< HEAD
-  override def name = s"Entities cache ${task.id}"
-=======
-  @volatile
-  private var canceled = false
-
   override def name: String = s"Entities cache ${task.id}"
 
   override protected val wrappedStreamXmlFormat = WrappedStreamXmlFormat()
->>>>>>> 4be1c384
 
   override def initialValue: Option[ReferenceEntities] = Some(ReferenceEntities.empty)
 
