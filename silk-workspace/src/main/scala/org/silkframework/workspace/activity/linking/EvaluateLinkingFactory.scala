package org.silkframework.workspace.activity.linking

import org.silkframework.rule.execution.{GenerateLinks, Linking}
import org.silkframework.rule.{LinkSpec, LinkingExecutionBackend, RuntimeLinkingConfig}
import org.silkframework.runtime.activity.{Activity, ActivityContext, UserContext}
import org.silkframework.runtime.plugin.{Param, Plugin}
import org.silkframework.workspace.ProjectTask
import org.silkframework.workspace.activity.TaskActivityFactory
import org.silkframework.workspace.activity.linking.LinkingTaskUtils._
import EvaluateLinkingFactory._

@Plugin(
  id = "EvaluateLinking",
  label = "Evaluate Linking",
  categories = Array("LinkSpecification"),
  description = "Evaluates the linking task by generating links."
)
case class EvaluateLinkingFactory(
  @Param("Do not generate a link for which there is a negative reference link while always generating positive reference links.")
  includeReferenceLinks: Boolean = false,
  @Param("Use a file cache. This avoids memory overflows for big files.")
  useFileCache: Boolean = true,
  @Param("The number of entities in a single partition in the cache.")
  partitionSize: Int = DEFAULT_PARTITION_SIZE,
  @Param("Generate detailed information about the matched entities. If set to false, the generated links won't be shown in the Workbench.")
  generateLinksWithEntities: Boolean = true,
  @Param("Write the generated links to the configured output of this task.")
  writeOutputs: Boolean = false,
  @Param("If defined, the execution will stop after the configured number of links is reached.\nThis is just a hint and the execution may produce slightly fewer or more links.")
  linkLimit: Int = DEFAULT_LINK_LIMIT,
  @Param("Timeout in seconds after that the matching task of an evaluation should be aborted. Set to 0 or negative to disable the timeout.")
  timeout: Int = EVALUATION_TIMEOUT_SECONDS) extends TaskActivityFactory[LinkSpec, EvaluateLinkingActivity] {

  override def apply(task: ProjectTask[LinkSpec]): Activity[Linking] = {
    val runtimeConfig =
      RuntimeLinkingConfig(
        includeReferenceLinks = includeReferenceLinks,
        useFileCache = useFileCache,
        partitionSize = partitionSize,
        generateLinksWithEntities = generateLinksWithEntities,
<<<<<<< HEAD
        linkLimit = Some(linkLimit),
        executionTimeout = Some(timeout).filter(_ > 0L).map(_ * 1000L),
        executionBackend = LinkingExecutionBackend.nativeExecution
=======
        linkLimit = Some(LinkSpec.adaptLinkLimit(linkLimit)),
        executionTimeout = Some(timeout).filter(_ > 0L).map(_ * 1000L)
>>>>>>> 1158147a
      )
    new EvaluateLinkingActivity(task, runtimeConfig, writeOutputs)
  }
}

class EvaluateLinkingActivity(task: ProjectTask[LinkSpec], runtimeConfig: RuntimeLinkingConfig, writeOutputs: Boolean) extends Activity[Linking] {

  @volatile
  private var generateLinks: Option[GenerateLinks] = None

  override def name: String = "EvaluateLinking"

  override def initialValue: Option[Linking] = Some(Linking(task.data.rule))

  /**
    * Executes this activity.
    *
    * @param context Holds the context in which the activity is executed.
    */
  override def run(context: ActivityContext[Linking])
                  (implicit userContext: UserContext): Unit = {
    val linkSpec = task.data

    val inputs = task.dataSources

    val outputs = if (writeOutputs) task.linkSinks else Nil

    generateLinks = Some(
      new GenerateLinks(
        task.id,
        inputs = inputs,
        linkSpec = linkSpec,
        outputs = outputs,
        runtimeConfig = runtimeConfig
      )
    )
    generateLinks.get.run(context)
    generateLinks = None
  }

  override def cancelExecution()(implicit userContext: UserContext): Unit = {
    generateLinks.foreach(_.cancelExecution())
    super.cancelExecution()
  }

  override def resetCancelFlag()(implicit userContext: UserContext): Unit = {
    generateLinks foreach (_.resetCancelFlag())
    super.resetCancelFlag()
  }
}

object EvaluateLinkingFactory {

  val DEFAULT_PARTITION_SIZE = 500

  val DEFAULT_LINK_LIMIT = 10000

  final val EVALUATION_TIMEOUT_SECONDS: Int = 60

}<|MERGE_RESOLUTION|>--- conflicted
+++ resolved
@@ -38,14 +38,9 @@
         useFileCache = useFileCache,
         partitionSize = partitionSize,
         generateLinksWithEntities = generateLinksWithEntities,
-<<<<<<< HEAD
-        linkLimit = Some(linkLimit),
-        executionTimeout = Some(timeout).filter(_ > 0L).map(_ * 1000L),
-        executionBackend = LinkingExecutionBackend.nativeExecution
-=======
         linkLimit = Some(LinkSpec.adaptLinkLimit(linkLimit)),
         executionTimeout = Some(timeout).filter(_ > 0L).map(_ * 1000L)
->>>>>>> 1158147a
+//        executionBackend = LinkingExecutionBackend.nativeExecution // FIXME: CMEM-1408
       )
     new EvaluateLinkingActivity(task, runtimeConfig, writeOutputs)
   }
