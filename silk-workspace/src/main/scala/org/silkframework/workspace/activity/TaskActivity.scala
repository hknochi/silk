package org.silkframework.workspace.activity

import java.lang.reflect.{ParameterizedType, Type, TypeVariable}

import org.silkframework.config.{Prefixes, TaskSpec}
import org.silkframework.runtime.activity.{Activity, ActivityControl, HasValue, UserContext}
import org.silkframework.runtime.plugin.PluginDescription
import org.silkframework.runtime.resource.ResourceManager
import org.silkframework.util.{Identifier, IdentifierGenerator}
import org.silkframework.workspace.{Project, ProjectTask}

import scala.reflect.ClassTag
import scala.runtime.BoxedUnit

/**
  * Holds an activity that is part of an task.
  *
  * @param task           The task this activity belongs to.
  * @param defaultFactory The initial activity factory for generating the activity.
  * @tparam DataType The type of the task.
  */
class TaskActivity[DataType <: TaskSpec : ClassTag, ActivityType <: HasValue : ClassTag](val task: ProjectTask[DataType],
                                                                                         defaultFactory: TaskActivityFactory[DataType, ActivityType])
    extends WorkspaceActivity[ActivityType] {

  @volatile
<<<<<<< HEAD
  private var currentControl = Activity(defaultFactory(task))
=======
  private var currentControl = Activity{
    initialFactory(task)
  }
>>>>>>> 3594ece4

  @volatile
  private var controls: Map[Identifier, ActivityControl[ActivityType#ValueType]] = Map()

  private val identifierGenerator = new IdentifierGenerator(defaultFactory.pluginSpec.id)

  override def name: Identifier = defaultFactory.pluginSpec.id

  override def project: Project = task.project

  override def taskOption: Option[ProjectTask[DataType]] = Option(task)

  override def control: ActivityControl[ActivityType#ValueType] = currentControl

  def allControls: Map[Identifier, ActivityControl[ActivityType#ValueType]] = {
    if(defaultFactory.isSingleton) {
      Map((name, control))
    } else {
      controls
    }
  }

  def factory: TaskActivityFactory[DataType, ActivityType] = defaultFactory

  def autoRun: Boolean = defaultFactory.autoRun

  def isSingleton: Boolean = defaultFactory.isSingleton

  def config: Map[String, String] = PluginDescription(defaultFactory.getClass).parameterValues(defaultFactory)(Prefixes.empty)

  def reset()(implicit userContext: UserContext): Unit = {
    currentControl.cancel()
    createControl(config)
  }

  /**
    * Starts the activity asynchronously.
    * Optionally applies a supplied configuration.
    */
<<<<<<< HEAD
  def start(config: Map[String, String] = Map.empty)(implicit user: UserContext = UserContext.Empty): Identifier = {
    val (id, control) = createControl(config)
=======
  def start(config: Map[String, String] = Map.empty)(implicit user: UserContext): Unit = {
    if(config.nonEmpty) {
      update(config)
    }
>>>>>>> 3594ece4
    control.start()
    id
  }

  /**
    * Starts the activity blocking.
    * Optionally applies a supplied configuration.
    */
<<<<<<< HEAD
  def startBlocking(config: Map[String, String] = Map.empty)(implicit user: UserContext = UserContext.Empty): Identifier = {
    val (id, control) = createControl(config)
=======
  def startBlocking(config: Map[String, String] = Map.empty)(implicit user: UserContext): Unit = {
    if(config.nonEmpty) {
      update(config)
    }
>>>>>>> 3594ece4
    control.startBlocking()
    id
  }

  @deprecated("should send configuration when calling start", "4.5.0")
  def update(config: Map[String, String]): Unit = {
    createControl(config)
  }

  private def createControl(config: Map[String, String]): (Identifier, ActivityControl[ActivityType#ValueType]) = {
    implicit val prefixes: Prefixes = task.project.config.prefixes
    implicit val resources: ResourceManager = task.project.resources
    val newControl = Activity(PluginDescription(defaultFactory.getClass)(config).apply(task))
    val identifier = if(defaultFactory.isSingleton) name else identifierGenerator.generate("")

    if(defaultFactory.isSingleton) {
      // Keep subscribers
      for (subscriber <- currentControl.status.subscribers) {
        newControl.status.subscribe(subscriber)
      }
      for (subscriber <- currentControl.value.subscribers) {
        newControl.value.subscribe(subscriber)
      }
    } else {
      controls += ((identifier, newControl))
    }

    currentControl = newControl
    (identifier, newControl)
  }

  def activityType: Class[_] = defaultFactory.activityType

  /**
    * Checks if the value type of the activity is Unit.
    */
  def isUnitValueType: Boolean = {
    val activityClassName = classOf[Activity[_]].getName
    val activityInterface = {
      val at = activityType
      val gi = getAllInterfacesRecursively(at, activityClassName)
      gi.find(_.getTypeName.startsWith(activityClassName)) match {
        case Some(activityTrait) =>
          activityTrait.asInstanceOf[ParameterizedType]
        case None =>
          throw new Exception("Not able to get value type of activity " + at.getName)
      }
    }
    val valueType = activityInterface.getActualTypeArguments.apply(0)
    val valueClass = valueType match {
      case pt: ParameterizedType => pt.getRawType.asInstanceOf[Class[_]]
      // FIXME: This is not correct in general. For type variables we would have to dig deeper what the actual type is, but this works correctly for all cases currently, since CachedActivities always have a value.
      case tv: TypeVariable[_] => tv.getGenericDeclaration.asInstanceOf[Class[_]]
      case t: Type => t.asInstanceOf[Class[_]]
    }
    valueClass == classOf[BoxedUnit]
  }

  private def getAllInterfacesRecursively(clazz: Type, stopAtClassPrefix: String): List[Type] = {
    if(clazz.getTypeName.startsWith(stopAtClassPrefix)) {
      List(clazz)
    } else {
      val recursiveTypes: List[Type] = clazz match {
        case c: Class[_] =>
          val genericInterfaces = c.getGenericInterfaces.toList
          val transitiveInterfaces = (genericInterfaces ++ Option(c.getSuperclass).toSeq).flatMap(getAllInterfacesRecursively(_, stopAtClassPrefix))
          genericInterfaces ++ transitiveInterfaces
        case pt: ParameterizedType =>
          getAllInterfacesRecursively(pt.getRawType, stopAtClassPrefix)
        case t: Type =>
          List()
      }
      clazz :: recursiveTypes
    }
  }
}<|MERGE_RESOLUTION|>--- conflicted
+++ resolved
@@ -24,13 +24,9 @@
     extends WorkspaceActivity[ActivityType] {
 
   @volatile
-<<<<<<< HEAD
-  private var currentControl = Activity(defaultFactory(task))
-=======
   private var currentControl = Activity{
-    initialFactory(task)
+    defaultFactory(task)
   }
->>>>>>> 3594ece4
 
   @volatile
   private var controls: Map[Identifier, ActivityControl[ActivityType#ValueType]] = Map()
@@ -70,15 +66,8 @@
     * Starts the activity asynchronously.
     * Optionally applies a supplied configuration.
     */
-<<<<<<< HEAD
-  def start(config: Map[String, String] = Map.empty)(implicit user: UserContext = UserContext.Empty): Identifier = {
+  def start(config: Map[String, String] = Map.empty)(implicit user: UserContext): Identifier = {
     val (id, control) = createControl(config)
-=======
-  def start(config: Map[String, String] = Map.empty)(implicit user: UserContext): Unit = {
-    if(config.nonEmpty) {
-      update(config)
-    }
->>>>>>> 3594ece4
     control.start()
     id
   }
@@ -87,15 +76,8 @@
     * Starts the activity blocking.
     * Optionally applies a supplied configuration.
     */
-<<<<<<< HEAD
-  def startBlocking(config: Map[String, String] = Map.empty)(implicit user: UserContext = UserContext.Empty): Identifier = {
+  def startBlocking(config: Map[String, String] = Map.empty)(implicit user: UserContext): Identifier = {
     val (id, control) = createControl(config)
-=======
-  def startBlocking(config: Map[String, String] = Map.empty)(implicit user: UserContext): Unit = {
-    if(config.nonEmpty) {
-      update(config)
-    }
->>>>>>> 3594ece4
     control.startBlocking()
     id
   }
