--- conflicted
+++ resolved
@@ -50,12 +50,8 @@
     projects.find(_.name == name)
   }
 
-<<<<<<< HEAD
   def createProject(config: ProjectConfig)
-                   (implicit userContext: UserContext): Project = {
-=======
-  def createProject(config: ProjectConfig): Project = synchronized {
->>>>>>> 94df1728
+                   (implicit userContext: UserContext): Project = synchronized {
     if(cachedProjects.exists(_.name == config.id)) {
       throw IdentifierAlreadyExistsException("Project " + config.id + " does already exist!")
     }
