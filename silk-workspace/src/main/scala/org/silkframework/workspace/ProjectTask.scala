--- conflicted
+++ resolved
@@ -180,12 +180,8 @@
     *
     * @param recursive Whether to return tasks that indirectly refer to this task.
     */
-<<<<<<< HEAD
   override def findDependentTasks(recursive: Boolean)
-                                 (implicit userContext: UserContext): Seq[Identifier] = {
-=======
-  override def findDependentTasks(recursive: Boolean): Set[Identifier] = {
->>>>>>> 7c9dd8d1
+                                 (implicit userContext: UserContext): Set[Identifier] = {
     // Find all tasks that reference this task
     val dependentTasks = project.allTasks.filter(_.data.referencedTasks.contains(id))
 
