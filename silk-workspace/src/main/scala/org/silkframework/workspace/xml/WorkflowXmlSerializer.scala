--- conflicted
+++ resolved
@@ -37,11 +37,7 @@
    * Writes an updated task.
    */
   override def writeTask(task: Task[Workflow], resources: ResourceManager): Unit = {
-<<<<<<< HEAD
-    resources.get(task.id.toString + ".xml").write() { os => task.toXML.write(os) }
-=======
-    resources.get(task.id.toString + ".xml").write { os => toXml(task).write(os) }
->>>>>>> 0593d2d5
+    resources.get(task.id.toString + ".xml").write() { os => toXml(task).write(os) }
   }
 
   /**
