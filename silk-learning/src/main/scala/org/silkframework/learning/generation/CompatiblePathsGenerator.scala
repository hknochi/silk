/*
 * Licensed under the Apache License, Version 2.0 (the "License");
 * you may not use this file except in compliance with the License.
 * You may obtain a copy of the License at
 *
 *       http://www.apache.org/licenses/LICENSE-2.0
 *
 * Unless required by applicable law or agreed to in writing, software
 * distributed under the License is distributed on an "AS IS" BASIS,
 * WITHOUT WARRANTIES OR CONDITIONS OF ANY KIND, either express or implied.
 * See the License for the specific language governing permissions and
 * limitations under the License.
 */

package org.silkframework.learning.generation

import org.silkframework.entity.{Entity, Path}
import org.silkframework.learning.LearningConfiguration.Components
import org.silkframework.learning.individual.FunctionNode
import org.silkframework.rule.evaluation.ReferenceEntities
import org.silkframework.rule.plugins.transformer.normalize.LowerCaseTransformer
import org.silkframework.rule.plugins.transformer.substring.StripUriPrefixTransformer
import org.silkframework.rule.plugins.transformer.tokenization.Tokenizer
import org.silkframework.rule.similarity.DistanceMeasure
import org.silkframework.util.DPair

/**
  * Analyses the reference entities and generates pairs of paths.
  */
class CompatiblePathsGenerator(components: Components) {

  private val minFrequency = 0.01

  def apply(entities: ReferenceEntities, seed: Boolean): Traversable[ComparisonGenerator] = {
    if (entities.positiveLinks.isEmpty) {
      Traversable.empty
    } else {
      //Get all paths except sameAs paths
      val paths = PathsRetriever(entities)

      if (seed) {
        //Remove paths which hold the same values (e.g. rdfs:label and drugbank:drugName)
        val distinctPaths = DuplicateRemover(paths, entities)
        //Return all path pairs
        val pathPairs = PairGenerator(distinctPaths, entities)

        //pathPairs.foreach(p => printLink(p, instances))
        //pathPairs.foreach(println)

        pathPairs.flatMap(createGenerators)
      }
      else {
        for (s <- paths.source;
             t <- paths.target;
             generator <- createGenerators(DPair(s, t)))
          yield generator
      }
    }
  }

  //TODO remove
  //  private def printLink(pathPair: DPair[Path], instances: ReferenceEntities) {
  //    println("-------------------------------------")
  //    println(pathPair.mkString(" - "))
  //    println("P")
  //    for(instancePair <- instances.positive.values) {
  //      println(instancePair.source.evaluate(pathPair.source).mkString(", ") + "\n---\n" + instancePair.target.evaluate(pathPair.target).mkString(", "))
  //    }
  //    println("N")
  //    for(instancePair <- instances.negative.values) {
  //      println(instancePair.source.evaluate(pathPair.source).mkString(", ") + "\n---\n" + instancePair.target.evaluate(pathPair.target).mkString(", "))
  //    }
  //  }

  private def createGenerators(pathPair: DPair[Path]) = {
    new ComparisonGenerator(InputGenerator.fromPathPair(pathPair, components.transformations), FunctionNode("levenshteinDistance", Nil, DistanceMeasure), 3.0) ::
        new ComparisonGenerator(InputGenerator.fromPathPair(pathPair, components.transformations), FunctionNode("jaccard", Nil, DistanceMeasure), 1.0) ::
        // Substring is currently to slow new ComparisonGenerator(InputGenerator.fromPathPair(pathPair, components.transformations), FunctionNode("substring", Nil, DistanceMeasure), 0.6) ::
        new ComparisonGenerator(InputGenerator.fromPathPair(pathPair, components.transformations), FunctionNode("date", Nil, DistanceMeasure), 1000.0) :: Nil
  }

  /**
    * Retrieves all paths except sameAs paths
    */
  private object PathsRetriever {
    def apply(entities: ReferenceEntities): DPair[Traversable[Path]] = {
      val pair = entities.positiveEntities.head
      val allPaths = pair.map(e => Path(Nil) +: e.schema.typedPaths.map(_.path))
      allPaths.
          map(_.filterNot(_.toString.contains("sameAs"))).
          map(_.filterNot(_.toString.contains("abstract"))).
          map(_.filterNot(_.toString.contains("comment")))
    }
  }

  /**
    * Removes paths which hold the same values (e.g. rdfs:label and drugbank:drugName)
    */
  private object DuplicateRemover {
    def apply(paths: DPair[Traversable[Path]], entities: ReferenceEntities) = {
      val sourceValues = entities.positiveEntities.map(_.source) ++ entities.negativeEntities.map(_.source)
      val targetValues = entities.positiveEntities.map(_.target) ++ entities.negativeEntities.map(_.target)

      DPair(
        source = removeDuplicatePaths(sourceValues, paths.source),
        target = removeDuplicatePaths(targetValues, paths.target)
      )
    }

    private def removeDuplicatePaths(entities: Traversable[Entity], paths: Traversable[Path]): Traversable[Path] = {
      val pathTails = paths.toList.tails.toTraversable.par
      val distinctPaths = for (path :: tail <- pathTails if !tail.exists(p => pathsMatch(entities, DPair(path, p)))) yield path
      distinctPaths.seq
    }

    private def pathsMatch(entities: Traversable[Entity], pathPair: DPair[Path]): Boolean = {
      entities.forall(pathsMatch(_, pathPair))
    }

    private def pathsMatch(entities: Entity, pathPair: DPair[Path]): Boolean = {
      val values = pathPair.map(entities.evaluate)

      val valuePairs = for (v1 <- values.source; v2 <- values.target) yield DPair(v1, v2)

      valuePairs.exists(p => p.source.toLowerCase == p.target.toLowerCase)
    }
  }

  /**
    * Generates all pair of paths with overlapping values.
    */
  private object PairGenerator {
    private val transformers = Tokenizer() :: StripUriPrefixTransformer() :: LowerCaseTransformer() :: Nil

    def apply(paths: DPair[Traversable[Path]], entities: ReferenceEntities) = {
      val pathPairs = for (sourcePath <- paths.source; targetPath <- paths.target) yield DPair(sourcePath, targetPath)
      val posEntities = entities.positiveEntities.map(transformEntities)
      val negEntities = entities.negativeEntities.map(transformEntities)

      pathPairs.par.filter(pathValuesMatch(posEntities, negEntities, _)).seq
    }

    @inline private def transformEntities(entities: DPair[Entity]) = {
      for (entity <- entities) yield {
        Entity(
          uri = transformValues(Seq(entity.uri)).head,
          values = for (values <- entity.values) yield transformValues(values),
<<<<<<< HEAD
          schema = entity.desc
=======
          desc = entity.schema
>>>>>>> 96807507
        )
      }
    }

    @inline private def transformValues(values: Seq[String]) = {
      transformers.foldLeft(values)((v, trans) => trans(Seq(v)))
    }

    private def pathValuesMatch(posEntities: Traversable[DPair[Entity]], negEntities: Traversable[DPair[Entity]], pathPair: DPair[Path]): Boolean = {
      val positive = posEntities.count(i => matches(i, pathPair)).toDouble / posEntities.size

      //      if(!negEntities.isEmpty) {
      //        val negative = negEntities.count(i => matches(i, pathPair)).toDouble / negEntities.size
      //        positive > minFrequency && positive * 2.0 >= negative
      //      }
      //      else {
      positive > minFrequency
      //      }
    }

    private def matches(entityPair: DPair[Entity], pathPair: DPair[Path]): Boolean = {
      val sourceValues = entityPair.source.evaluate(pathPair.source)
      val targetValues = entityPair.target.evaluate(pathPair.target).toSet

      sourceValues.exists(targetValues)
    }
  }

}<|MERGE_RESOLUTION|>--- conflicted
+++ resolved
@@ -145,11 +145,7 @@
         Entity(
           uri = transformValues(Seq(entity.uri)).head,
           values = for (values <- entity.values) yield transformValues(values),
-<<<<<<< HEAD
           schema = entity.desc
-=======
-          desc = entity.schema
->>>>>>> 96807507
         )
       }
     }
