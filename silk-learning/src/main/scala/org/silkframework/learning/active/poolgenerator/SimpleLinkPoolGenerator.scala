--- conflicted
+++ resolved
@@ -30,19 +30,15 @@
 
 case class SimpleLinkPoolGenerator() extends LinkPoolGenerator {
 
-  override def generator(inputs: DPair[DataSource],
+  override def generator(inputs: Seq[DataSource],
                          linkSpec: LinkSpecification,
                          paths: DPair[Seq[Path]]): Activity[UnlabeledLinkPool] = {
     new LinkPoolGenerator(inputs, linkSpec, paths)
   }
 
-<<<<<<< HEAD
-  class LinkPoolGenerator(inputs: DPair[DataSource],
-=======
   def runtimeConfig = RuntimeConfig(partitionSize = 100, useFileCache = false, generateLinksWithEntities = true)
 
   class LinkPoolGenerator(inputs: Seq[DataSource],
->>>>>>> 384527d0
                           linkSpec: LinkSpecification,
                           paths: DPair[Seq[Path]]) extends Activity[UnlabeledLinkPool] {
 
