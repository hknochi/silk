/*
 * Licensed under the Apache License, Version 2.0 (the "License");
 * you may not use this file except in compliance with the License.
 * You may obtain a copy of the License at
 *
 *       http://www.apache.org/licenses/LICENSE-2.0
 *
 * Unless required by applicable law or agreed to in writing, software
 * distributed under the License is distributed on an "AS IS" BASIS,
 * WITHOUT WARRANTIES OR CONDITIONS OF ANY KIND, either express or implied.
 * See the License for the specific language governing permissions and
 * limitations under the License.
 */

package org.silkframework.learning.active.poolgenerator

import org.silkframework.dataset.DataSource
import org.silkframework.entity._
import org.silkframework.learning.active.UnlabeledLinkPool
import org.silkframework.rule.execution.{GenerateLinks, Linking}
import org.silkframework.rule.input.PathInput
import org.silkframework.rule.plugins.distance.equality.EqualityMetric
import org.silkframework.rule.plugins.transformer.normalize.TrimTransformer
import org.silkframework.rule.similarity.SimilarityOperator
import org.silkframework.rule.{LinkSpec, LinkageRule, Operator, RuntimeLinkingConfig}
import org.silkframework.runtime.activity.Status.Canceling
import org.silkframework.runtime.activity.{Activity, ActivityContext, ActivityControl, UserContext}
import org.silkframework.util.{DPair, Identifier}

import scala.util.Random

case class SimpleLinkPoolGenerator() extends LinkPoolGenerator {

  override def generator(inputs: DPair[DataSource],
                         linkSpec: LinkSpec,
                         paths: Seq[DPair[TypedPath]]): Activity[UnlabeledLinkPool] = {
    new LinkPoolGenerator(inputs, linkSpec, paths)
  }

  def runtimeConfig = RuntimeLinkingConfig(partitionSize = 100, useFileCache = false, generateLinksWithEntities = true)

  private class LinkPoolGenerator(inputs: DPair[DataSource],
                          linkSpec: LinkSpec,
                          paths: Seq[DPair[TypedPath]]) extends Activity[UnlabeledLinkPool] {

    override val initialValue = Some(UnlabeledLinkPool.empty)

    private val maxLinks = 1000

    private var generateLinksActivity: ActivityControl[Linking] = _

    override def run(context: ActivityContext[UnlabeledLinkPool])
                    (implicit userContext: UserContext): Unit = {
      val entitySchemata =
        DPair(
          source = linkSpec.entityDescriptions.source.copy(typedPaths = paths.map(_.source).distinct.toIndexedSeq),
          target = linkSpec.entityDescriptions.target.copy(typedPaths = paths.map(_.target).distinct.toIndexedSeq)
        )
      val op = new SampleOperator()
      val linkSpec2 = linkSpec.copy(rule = LinkageRule(op))

<<<<<<< HEAD
      val generateLinks = new GenerateLinks("PoolGenerator", inputs, linkSpec2, Seq.empty, runtimeConfig) {
         override def entityDescs: DPair[EntitySchema] = entitySchemata
=======
      val generateLinks = new GenerateLinks("PoolGenerator", "Pool Generator", inputs, linkSpec2, Seq.empty, runtimeConfig) {
         override def entityDescs = entitySchemata
>>>>>>> 30116f20
      }

      generateLinksActivity = context.child(generateLinks, 0.8)

      val listener = (v: Linking) => {
        if (v.links.size > maxLinks) generateLinksActivity.cancel()
      }
      context.status.updateProgress(0.0)

      generateLinksActivity.value.subscribe(listener)
      generateLinksActivity.startBlocking()

      val generatedLinks = op.getLinks()
      assert(generatedLinks.nonEmpty || context.status().isInstanceOf[Canceling], "The unlabeled pool generator could not find any link candidates")

      if(generatedLinks.nonEmpty) {
        val shuffledLinks = for ((s, t) <- generatedLinks zip (generatedLinks.tail :+ generatedLinks.head)) yield new Link(s.source, t.target, None, Some(DPair(s.entities.get.source, t.entities.get.target)))
        context.value.update(UnlabeledLinkPool(entitySchemata, generatedLinks ++ shuffledLinks))
      }
    }

    private class SampleOperator(implicit userContext: UserContext) extends SimilarityOperator {

      val links = Array.fill(paths.size)(Seq[Link]())

      def getLinks() = {
        val a = links.flatten.distinct
        //val c = a.groupBy(_.source).values.map(randomElement(_))
        //         .groupBy(_.target).values.map(randomElement(_))
        Random.shuffle(a.toSeq).take(maxLinks)
      }

      val metric = EqualityMetric()

      val transforms = Seq(TrimTransformer())

      val maxDistance = 0.0

      /** Maximum number of indices per property. If a property has more indices the remaining indices are ignored. */
      val maxIndices = 5

      def apply(entities: DPair[Entity], limit: Double = 0.0): Option[Double] = {
        for ((DPair(sourcePath, targetPath), index) <- paths.zipWithIndex) {
          var sourceValues = entities.source.evaluate(sourcePath)
          var targetValues = entities.target.evaluate(targetPath)
          for(transform <- transforms) {
            sourceValues = transform(Seq(sourceValues))
            targetValues = transform(Seq(targetValues))
          }
          val size = links(index).size

          if (size <= maxLinks && metric(sourceValues, targetValues, maxDistance) <= maxDistance) {
            links(index) :+= new Link(source = entities.source.uri, target = entities.target.uri, entities = Some(entities))
          }

          if (size > maxLinks)
            generateLinksActivity.cancel()
        }

        None
      }

      val id = Identifier.random

      val required = false

      val weight = 1

      val indexing = true

      private val sourceInputs = paths.map(_.source).distinct.map(p => PathInput(path = p.toSimplePath))

      private val targetInputs = paths.map(_.target).distinct.map(p => PathInput(path = p.toSimplePath))

      def index(entity: Entity, sourceOrTarget: Boolean, limit: Double): Index = {
        val inputs = if(sourceOrTarget) sourceInputs else targetInputs

        var inputValues = inputs.map(i => i(entity))
        for(transform <- transforms) {
          inputValues = inputValues.map(values => transform(Seq(values)))
        }

        val index = inputValues.map(metric.index(_, maxDistance, sourceOrTarget).crop(maxIndices)).reduce(_ merge _)

        index
      }

      def children = Seq.empty

      def withChildren(newChildren: Seq[Operator]): Operator = ???
    }
  }
}<|MERGE_RESOLUTION|>--- conflicted
+++ resolved
@@ -59,13 +59,8 @@
       val op = new SampleOperator()
       val linkSpec2 = linkSpec.copy(rule = LinkageRule(op))
 
-<<<<<<< HEAD
-      val generateLinks = new GenerateLinks("PoolGenerator", inputs, linkSpec2, Seq.empty, runtimeConfig) {
-         override def entityDescs: DPair[EntitySchema] = entitySchemata
-=======
       val generateLinks = new GenerateLinks("PoolGenerator", "Pool Generator", inputs, linkSpec2, Seq.empty, runtimeConfig) {
          override def entityDescs = entitySchemata
->>>>>>> 30116f20
       }
 
       generateLinksActivity = context.child(generateLinks, 0.8)
