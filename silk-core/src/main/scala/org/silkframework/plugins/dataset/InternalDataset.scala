--- conflicted
+++ resolved
@@ -1,13 +1,9 @@
 package org.silkframework.plugins.dataset
 
-<<<<<<< HEAD
 import java.net.{URI, URISyntaxException}
 
 import org.silkframework.config.Config
-import org.silkframework.dataset.{DataSource, DatasetPlugin, EntitySink, LinkSink}
-=======
-import org.silkframework.dataset.{DataSource, Dataset, EntitySink, LinkSink}
->>>>>>> d321f0a1
+import org.silkframework.dataset.{Dataset, DataSource, EntitySink, LinkSink}
 import org.silkframework.runtime.plugin.{Plugin, PluginRegistry}
 
 import scala.collection.mutable
@@ -19,12 +15,8 @@
   description =
       """Dataset for storing entities between workflow steps."""
 )
-<<<<<<< HEAD
-case class InternalDataset(val graphUri: String = null) extends DatasetPlugin {
+case class InternalDataset(val graphUri: String = null) extends Dataset {
   private val internalDatasetPluginImpl = InternalDataset.byGraph(Option(graphUri))
-=======
-case class InternalDataset() extends Dataset {
->>>>>>> d321f0a1
 
   override def source: DataSource = internalDatasetPluginImpl.source
 
@@ -43,29 +35,17 @@
   val internalDatasetGraphPrefix = Try(Config().getString("dataset.internal.graphPrefix")).
       getOrElse("http://silkframework.org/internal/")
 
-<<<<<<< HEAD
-  private val byGraphDataset: mutable.Map[String, DatasetPlugin] = new mutable.HashMap[String, DatasetPlugin]()
-=======
-  @volatile
-  private var datasetPlugin: Option[Dataset] = None
->>>>>>> d321f0a1
+  private val byGraphDataset: mutable.Map[String, Dataset] = new mutable.HashMap[String, Dataset]()
 
   // The internal dataset for the default graph
-  lazy val default: DatasetPlugin = createInternalDataset
+  lazy val default: Dataset = createInternalDataset
 
-<<<<<<< HEAD
-  private def createInternalDataset: DatasetPlugin = {
+  private def createInternalDataset: Dataset = {
     // TODO: For non-in-memory datasets the graph must be handed over
-    PluginRegistry.createFromConfigOption[DatasetPlugin]("dataset.internal") match {
+    PluginRegistry.createFromConfigOption[Dataset]("dataset.internal") match {
       case Some(dataset) =>
         dataset
       case None =>
-=======
-  def default(): Dataset = {
-    if(datasetPlugin.isEmpty) {
-      datasetPlugin = PluginRegistry.createFromConfigOption[Dataset]("dataset.internal")
-      if(datasetPlugin.isEmpty)
->>>>>>> d321f0a1
         throw new IllegalAccessException("No internal dataset plugin has been configured at 'dataset.internal'.")
     }
   }
@@ -76,7 +56,7 @@
     * @param graphUriOpt A graph or None for the default graph
     * @return
     */
-  def byGraph(graphUriOpt: Option[String]): DatasetPlugin = {
+  def byGraph(graphUriOpt: Option[String]): Dataset = {
     graphUriOpt match {
       case Some(graphURI) =>
         try {
