package org.silkframework.execution.local

import java.util.logging.{Level, Logger}

import org.silkframework.config.Task
import org.silkframework.dataset.rdf._
import org.silkframework.dataset.{Dataset, TripleSinkDataset}
import org.silkframework.entity._
import org.silkframework.execution.{DatasetExecutor, TaskException}
import org.silkframework.util.Uri
import LocalDatasetExecutor._

/**
  * Created on 7/20/16.
  */
class LocalDatasetExecutor extends DatasetExecutor[Dataset, LocalExecution] {
  private val logger = Logger.getLogger(getClass.getName)

  /**
    * Reads data from a dataset.
    */
  override def read(dataset: Task[Dataset], schema: EntitySchema): EntityTable = {
    schema match {
      case TripleEntitySchema.schema =>
        dataset.data match {
          case rdfDataset: RdfDataset =>
            val sparqlResult = rdfDataset.sparqlEndpoint.select("SELECT ?s ?p ?o WHERE {?s ?p ?o}")
            val tripleEntities = sparqlResult.bindings.view map { resultMap =>
              val s = resultMap("s").value
              val p = resultMap("p").value
              val (value, typ) = resultMap("o") match {
                case PlainLiteral(v) =>
                  (v, "")
                case LanguageLiteral(v, l) =>
                  (v, s"$LANGUAGE_ENC_PREFIX=$l")
                case DataTypeLiteral(v, dt) =>
                  (v, s"$DATA_TYPE_ENC_PREFIX=$dt")
                case BlankNode(bn) =>
                  (bn, s"$BLANK_NODE_ENC_PREFIX")
                case Resource(uri) =>
                  (uri, s"$URI_ENC_PREFIX")
              }
              new Entity(s, IndexedSeq(Seq(s), Seq(p), Seq(value), Seq(typ)), TripleEntitySchema.schema)
            }
            TripleEntityTable(tripleEntities, dataset)
          case _ =>
            throw TaskException("Dataset is not a RDF dataset and thus cannot output triples!")
        }
      case multi: MultiEntitySchema =>
        MultiEntityTable(
          entities = dataset.source.retrieve(entitySchema = schema),
          entitySchema = schema,
          subTables =
            for(subSchema <- multi.subSchemata) yield
              GenericEntityTable(dataset.source.retrieve(entitySchema = subSchema), subSchema, dataset),
          task = dataset
        )
      case _ =>
        val entities = dataset.source.retrieve(entitySchema = schema)
        GenericEntityTable(entities, entitySchema = schema, dataset)
    }
  }

  override protected def write(data: EntityTable, dataset: Task[Dataset]): Unit = {
    data match {
      case LinksTable(links, linkType, _) =>
        writeLinks(dataset, links, linkType)
      case TripleEntityTable(entities, _) =>
        writeTriples(dataset, entities)
      case tables: MultiEntityTable =>
        writeMultiTables(dataset, tables)
      case et: EntityTable =>
        writeEntities(dataset, et)
    }
  }

  private def writeEntities(dataset: Dataset, entityTable: EntityTable): Unit = {
    var entityCount = 0
    val startTime = System.currentTimeMillis()
    var lastLog = startTime
    val sink = dataset.entitySink
    sink.openWithTypedPath(entityTable.entitySchema.typeUri, entityTable.entitySchema.typedPaths)
    for (entity <- entityTable.entities) {
      sink.writeEntity(entity.uri, entity.values)
      entityCount += 1
      if(entityCount % 10000 == 0) {
        val currentTime = System.currentTimeMillis()
        if(currentTime - 2000 > lastLog) {
          logger.info("Writing entities: " + entityCount)
          lastLog = currentTime
        }
      }
    }
    sink.close()
    val time = (System.currentTimeMillis - startTime) / 1000.0
    logger.log(Level.INFO, "Finished writing " + entityCount + " entities with type '" + entityTable.entitySchema.typeUri + "' in " + time + " seconds")
  }

  private def writeLinks(dataset: Dataset, links: Seq[Link], linkType: Uri): Unit = {
    val startTime = System.currentTimeMillis()
    val sink = dataset.linkSink
    sink.writeLinks(links, linkType.uri)
    val time = (System.currentTimeMillis - startTime) / 1000.0
    logger.log(Level.INFO, "Finished writing links in " + time + " seconds")
  }

  private def writeTriples(dataset: Dataset, entities: Traversable[Entity]): Unit = {
    dataset match {
      case rdfDataset: TripleSinkDataset =>
        LocalDatasetExecutor.writeTriples(entities, rdfDataset)
      case _ =>
        throw TaskException("Cannot write triples to non-RDF dataset!")
    }
  }
}

object LocalDatasetExecutor {
  final val LANGUAGE_ENC_PREFIX = "lg"
  final val DATA_TYPE_ENC_PREFIX = "dt"
  final val URI_ENC_PREFIX = "ur"
  final val BLANK_NODE_ENC_PREFIX = "bn"

  def writeTriples(entities: Traversable[Entity], tripleSinkDataset: TripleSinkDataset): Unit = {
    val sink = tripleSinkDataset.tripleSink
    sink.init()
    for (entity <- entities) {
      if (entity.values.size != 4) {
        throw new scala.RuntimeException("Did not get exactly 4 values for triple entity!")
      }
      try {
        val Seq(s, p, o, encodedType) = entity.values.map(_.head)
        val valueType = convertToValueType(encodedType)
        sink.writeTriple(s, p, o, valueType)
      } catch {
        case e: Exception =>
          throw new scala.RuntimeException("Triple entity with empty values")
      }
    }
    sink.close()
  }

<<<<<<< HEAD
  def convertToValueType(encodedType: String): ValueType = {
    encodedType.take(2) match {
      case DATA_TYPE_ENC_PREFIX =>
        CustomValueType(encodedType.drop(3))
      case LANGUAGE_ENC_PREFIX =>
        LanguageValueType(encodedType.drop(3))
      case URI_ENC_PREFIX =>
        UriValueType
      case BLANK_NODE_ENC_PREFIX =>
        BlankNodeValueType
      case _ =>
        StringValueType
    }
  }
=======
  private def writeMultiTables(dataset: Dataset, tables: MultiEntityTable): Unit = {
    writeEntities(dataset, tables)
    for(table <- tables.subTables) {
      writeEntities(dataset, table)
    }
  }

>>>>>>> d41e556a
}<|MERGE_RESOLUTION|>--- conflicted
+++ resolved
@@ -139,7 +139,15 @@
     sink.close()
   }
 
-<<<<<<< HEAD
+  private def writeMultiTables(dataset: Dataset, tables: MultiEntityTable): Unit = {
+    writeEntities(dataset, tables)
+    for(table <- tables.subTables) {
+      writeEntities(dataset, table)
+    }
+  }
+
+}
+
   def convertToValueType(encodedType: String): ValueType = {
     encodedType.take(2) match {
       case DATA_TYPE_ENC_PREFIX =>
@@ -154,13 +162,4 @@
         StringValueType
     }
   }
-=======
-  private def writeMultiTables(dataset: Dataset, tables: MultiEntityTable): Unit = {
-    writeEntities(dataset, tables)
-    for(table <- tables.subTables) {
-      writeEntities(dataset, table)
-    }
-  }
-
->>>>>>> d41e556a
 }