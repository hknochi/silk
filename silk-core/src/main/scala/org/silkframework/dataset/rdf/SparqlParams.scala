package org.silkframework.dataset.rdf

/**
 * Sparql parameters.
 *
 * @param uri The URI of the endpoint
 * @param user The login required by the endpoint for authentication
 * @param graph The URI of a named graph
 * @param pageSize The number of solutions to be retrieved per SPARQL query (default: 1000)
 * @param entityList TODO @Robert Isele
 * @param pauseTime The minimum number of milliseconds between two queries
 * @param retryCount The number of retries if a query fails
 * @param retryPause The pause in milliseconds before a query is retried. For each subsequent retry the pause is doubled.
 * @param queryParameters Additional parameters to be appended to every request e.g. &soft-limit=1
 * @param strategy Strategy used for retrieving entities.
<<<<<<< HEAD
 * @param useOrderBy TODO @Robert Isele
=======
 * @param useOrderBy Enforce ordering by using ORDER BY in SPARQL select queries. May slow down reading.
>>>>>>> 0c31d50c
*/
case class SparqlParams(
   uri: String = "",
  user: String = null,
  password: String = null,
  graph: Option[String] = None,
  pageSize: Int = 1000,
  entityList: String = null,
  pauseTime: Int = 0,
  retryCount: Int = 3,
  retryPause: Int = 1000,
  queryParameters: String = "",
  strategy: EntityRetrieverStrategy = EntityRetrieverStrategy.parallel,
  useOrderBy: Boolean = true
 ) {

  /**
   * The login as option pair of user and password.
   */
  val login: Option[(String, String)] = {
    if (user != null && user != "") {
      require(password != null, "No password provided for login '" + user + "'. Please set the 'password' parameter.")
      Some((user, password))
    } else {
      None
    }
  }

  /** Restrict entities to following URIs. If empty, then no restriction should apply. */
  def entityRestriction: Seq[String] = SparqlParams.splitEntityList(entityList)
}

object SparqlParams {
  /** Splits entities on whitespace */
  def splitEntityList(entityList: String): Seq[String] = {
    lazy val trimmedEntityList = entityList.trim
    if(entityList == null || trimmedEntityList == "") {
      Seq()
    } else {
      trimmedEntityList.split("\\s+")
    }
  }
}<|MERGE_RESOLUTION|>--- conflicted
+++ resolved
@@ -13,11 +13,7 @@
  * @param retryPause The pause in milliseconds before a query is retried. For each subsequent retry the pause is doubled.
  * @param queryParameters Additional parameters to be appended to every request e.g. &soft-limit=1
  * @param strategy Strategy used for retrieving entities.
-<<<<<<< HEAD
- * @param useOrderBy TODO @Robert Isele
-=======
  * @param useOrderBy Enforce ordering by using ORDER BY in SPARQL select queries. May slow down reading.
->>>>>>> 0c31d50c
 */
 case class SparqlParams(
    uri: String = "",
