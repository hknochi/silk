package org.silkframework.dataset

import org.silkframework.runtime.plugin.{AnyPlugin, PluginFactory}
<<<<<<< HEAD
import org.silkframework.util.Uri
=======
import org.silkframework.runtime.resource.Resource
>>>>>>> 1f265e88

/**
 * A specific dataset.
 */
trait Dataset extends AnyPlugin with DatasetAccess {

  /** The resources that are referenced by this dataset. */
  def referencedResources: Seq[Resource] = Seq.empty
}

trait DatasetPluginAutoConfigurable[T <: Dataset] {
  /**
   * returns an auto-configured version of this plugin
   */
  def autoConfigured: T
}

/**
 * Creates new dataset olugin instances.
 */
object Dataset extends PluginFactory[Dataset]<|MERGE_RESOLUTION|>--- conflicted
+++ resolved
@@ -1,11 +1,13 @@
 package org.silkframework.dataset
 
 import org.silkframework.runtime.plugin.{AnyPlugin, PluginFactory}
-<<<<<<< HEAD
+import org.silkframework.runtime.resource.Resource
 import org.silkframework.util.Uri
-=======
-import org.silkframework.runtime.resource.Resource
->>>>>>> 1f265e88
+
+/**
+ * Manages the access to a specific dataset.
+ */
+trait Dataset extends TaskSpec with AnyPlugin with SinkTrait {
 
 /**
  * A specific dataset.
