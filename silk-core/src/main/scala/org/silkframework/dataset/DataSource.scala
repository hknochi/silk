--- conflicted
+++ resolved
@@ -94,11 +94,7 @@
     * @param identifier - a unique identifier of the given entity (e.g. a unique property of the Entity itself or an index)
     * @return - the unique IRI
     */
-<<<<<<< HEAD
-  def genericEntityIRI(identifier: Identifier): String = DataSource.generateEntityUri(underlyingTask.id, identifier)
-=======
   protected def genericEntityIRI(identifier: Identifier): String = DataSource.generateEntityUri(underlyingTask.id, identifier)
->>>>>>> 0c31d50c
 }
 
 object DataSource{
