package org.silkframework.dataset

import org.silkframework.entity.{Entity, TypedPath, ValueType}
import org.silkframework.runtime.activity.UserContext
import org.silkframework.util.Uri

/**
 * An entity sink implements methods to write entities, e.g. the result of a transformation task.
 */
trait EntitySink extends DataSink {

  /**
   * Called before a new table of entities of a particular schema is written.
   *
   * @param properties The list of properties of the entities to be written.
   */
  def openTable(typeUri: Uri, properties: Seq[TypedProperty])(implicit userContext: UserContext): Unit

  def openTableWithPaths(typeUri: Uri, typedPaths: Seq[TypedPath])(implicit userContext: UserContext): Unit = {
    val properties = typedPaths.map(tp => tp.property.getOrElse(throw new RuntimeException("Typed path is neither a simple forward or backward path: " + tp)))
    openTable(typeUri, properties)
  }

  /**
    * Closes writing a table of entities.
    */
  def closeTable()(implicit userContext: UserContext)

  /**
   * Writes a new entity.
   *
   * @param subject The subject URI of the entity.
   * @param values The list of values of the entity. For each property that has been provided
   *               when opening this writer, it must contain a set of values.
   */
  def writeEntity(subject: String, values: Seq[Seq[String]])
                 (implicit userContext: UserContext): Unit

  /**
    * Writes a new entity.
    * @param entity - the entity to write
    */
<<<<<<< HEAD
  def writeEntity(entity: Entity)
                 (implicit userContext: UserContext): Unit = if(! entity.hasFailed) writeEntity(entity.uri, entity.values)
=======
  def writeEntity(entity: Entity): Unit = if(! entity.hasFailed)
    writeEntity(entity.uri, entity.values)
>>>>>>> 94df1728
}

/**
  * A single, typed property.
  * May either be a forward or a backward property.
  */
case class TypedProperty(propertyUri: String, valueType: ValueType, isBackwardProperty: Boolean, isAttribute: Boolean = false)<|MERGE_RESOLUTION|>--- conflicted
+++ resolved
@@ -40,13 +40,9 @@
     * Writes a new entity.
     * @param entity - the entity to write
     */
-<<<<<<< HEAD
   def writeEntity(entity: Entity)
-                 (implicit userContext: UserContext): Unit = if(! entity.hasFailed) writeEntity(entity.uri, entity.values)
-=======
-  def writeEntity(entity: Entity): Unit = if(! entity.hasFailed)
+                 (implicit userContext: UserContext): Unit = if(! entity.hasFailed)
     writeEntity(entity.uri, entity.values)
->>>>>>> 94df1728
 }
 
 /**
