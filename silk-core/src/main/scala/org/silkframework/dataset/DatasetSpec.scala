/*
 * Licensed under the Apache License, Version 2.0 (the "License");
 * you may not use this file except in compliance with the License.
 * You may obtain a copy of the License at
 *
 *       http://www.apache.org/licenses/LICENSE-2.0
 *
 * Unless required by applicable law or agreed to in writing, software
 * distributed under the License is distributed on an "AS IS" BASIS,
 * WITHOUT WARRANTIES OR CONDITIONS OF ANY KIND, either express or implied.
 * See the License for the specific language governing permissions and
 * limitations under the License.
 */

package org.silkframework.dataset

import java.util.logging.Logger

import org.silkframework.config.Task.TaskFormat
import org.silkframework.config.{MetaData, Prefixes, Task, TaskSpec}
import org.silkframework.entity._
import org.silkframework.runtime.resource.{Resource, ResourceManager}
import org.silkframework.runtime.serialization.{ReadContext, WriteContext, XmlFormat, XmlSerialization}
import org.silkframework.util.{Identifier, Uri}

import scala.language.implicitConversions
import scala.xml.Node

/**
  * A dataset of entities.
  *
  * @param uriProperty Setting this URI will generate an additional property for each entity.
                       The additional property contains the URI of each entity.
  */
case class DatasetSpec[+DatasetType <: Dataset](plugin: DatasetType, uriProperty: Option[Uri] = None) extends TaskSpec with DatasetAccess {

  private val log = Logger.getLogger(DatasetSpec.getClass.getName)

  def source: DataSource = DatasetSpec.DataSourceWrapper(plugin.source, this)

  def entitySink: EntitySink = DatasetSpec.EntitySinkWrapper(plugin.entitySink, this)

  def linkSink: LinkSink = DatasetSpec.LinkSinkWrapper(plugin.linkSink, this)

  /** Datasets don't define input schemata, because any data can be written to them. */
  override lazy val inputSchemataOpt: Option[Seq[EntitySchema]] = None

  /** Datasets don't have a static EntitySchema. It is defined by the following task. */
  override lazy val outputSchemaOpt: Option[EntitySchema] = None

  /** The resources that are referenced by this dataset. */
  override def referencedResources: Seq[Resource] = plugin.referencedResources

  /** Retrieves a list of properties as key-value pairs for this task to be displayed to the user. */
  override def properties(implicit prefixes: Prefixes): Seq[(String, String)] = {
    var properties =
      plugin match {
        case Dataset(plugin, params) =>
          Seq(("type", plugin.label)) ++ params
      }
    for(uriProperty <- uriProperty) {
      properties :+= ("URI Property", uriProperty.uri)
    }
    properties
  }

  override def toString: String = DatasetSpec.toString

}

case class DatasetTask(id: Identifier, data: DatasetSpec[Dataset], metaData: MetaData = MetaData.empty) extends Task[DatasetSpec[Dataset]]

object DatasetSpec {

  /**
    * A DatasetSpec that is agnostic of the actual Dataset type.
    */
  type GenericDatasetSpec = DatasetSpec[Dataset]

  implicit def toTransformTask(task: Task[DatasetSpec[Dataset]]): DatasetTask = DatasetTask(task.id, task.data, task.metaData)

  def empty: DatasetSpec = {
    new DatasetSpec(EmptyDataset)
  }

  case class DataSourceWrapper(source: DataSource, datasetSpec: DatasetSpec[Dataset]) extends DataSource {

    override def retrieveTypes(limit: Option[Int] = None): Traversable[(String, Double)] = {
      source.retrieveTypes(limit)
    }

    override def retrievePaths(typeUri: Uri, depth: Int = 1, limit: Option[Int] = None): IndexedSeq[Path] = {
      source.retrievePaths(typeUri, depth, limit)
    }

    /**
      * Retrieves entities from this source which satisfy a specific entity schema.
      *
      * @param entitySchema The entity schema
      * @param limit        Limits the maximum number of retrieved entities
      * @return A Traversable over the entities. The evaluation of the Traversable may be non-strict.
      */
    override def retrieve(entitySchema: EntitySchema, limit: Option[Int]): Traversable[Entity] = {
      val adaptedSchema = adaptSchema(entitySchema)
      val entities = source.retrieve(adaptedSchema, limit)
      adaptUris(entities, adaptedSchema)
    }

    /**
      * Retrieves a list of entities from this source.
      *
      * @param entitySchema The entity schema
      * @param entities     The URIs of the entities to be retrieved.
      * @return A Traversable over the entities. The evaluation of the Traversable may be non-strict.
      */
    override def retrieveByUri(entitySchema: EntitySchema, entities: Seq[Uri]): Seq[Entity] = {
      val adaptedSchema = adaptSchema(entitySchema)
      val retrievedEntities = source.retrieveByUri(adaptedSchema, entities)
      adaptUris(retrievedEntities, adaptedSchema).toSeq
    }

    /**
      * Adds the URI property to the schema.
      */
    private def adaptSchema(entitySchema: EntitySchema): EntitySchema = {
      datasetSpec.uriProperty match {
        case Some(property) =>
          entitySchema.copy(typedPaths = entitySchema.typedPaths :+ TypedPath(Path.parse(property.uri), UriValueType, isAttribute = false))
        case None =>
          entitySchema
      }
    }

    /**
      * Rewrites the entity URIs if an URI property has been specified.
      */
    private def adaptUris(entities: Traversable[Entity], entitySchema: EntitySchema): Traversable[Entity] = {
      datasetSpec.uriProperty match {
        case Some(property) =>
          val uriIndex = entitySchema.pathIndex(TypedPath(Path.parse(property.uri), UriValueType, isAttribute = false))
          for (entity <- entities) yield {
            Entity(
              uri = new Uri(entity.evaluate(uriIndex).headOption.getOrElse(entity.uri.toString)),
              values = entity.values,
              schema = entity.schema
            )
          }
        case None =>
          entities
      }
    }
  }

  case class EntitySinkWrapper(entitySink: EntitySink, datasetSpec: DatasetSpec[Dataset]) extends EntitySink {

    private val log = Logger.getLogger(DatasetSpec.getClass.getName)

    private var entityCount: Int = 0

    private var isOpen = false

    /**
      * Initializes this writer.
      */
    override def openTable(typeUri: Uri, properties: Seq[TypedProperty]) {
      if (isOpen) {
        entitySink.close()
        isOpen = false
      }

      val uriTypedProperty =
        for(property <- datasetSpec.uriProperty.toIndexedSeq) yield {
          TypedProperty(property.uri, UriValueType, isBackwardProperty = false)
        }

      entitySink.openTable(typeUri, uriTypedProperty ++ properties)
      entityCount = 0
      isOpen = true
    }

    override def writeEntity(subject: String, values: Seq[Seq[String]]) {
      require(isOpen, "Output must be opened before writing statements to it")
      datasetSpec.uriProperty match {
        case Some(_) =>
          entitySink.writeEntity(subject, Seq(subject) +: values)
        case None =>
          entitySink.writeEntity(subject, values)
      }

      entityCount += 1
    }

    /**
      * Closes the current table.
      */
    override def closeTable() {
      if (entitySink != null) entitySink.closeTable()
      isOpen = false
    }

    /**
      * Closes this writer.
      */
    override def close() {
      if (entitySink != null) entitySink.close()
      isOpen = false
      log.info(s"Wrote $entityCount entities.")
    }

    /**
      * Makes sure that the next write will start from an empty dataset.
      */
    override def clear(): Unit = entitySink.clear()
  }

  case class LinkSinkWrapper(linkSink: LinkSink, datasetSpec: DatasetSpec[Dataset]) extends LinkSink {

    private val log = Logger.getLogger(DatasetSpec.getClass.getName)

    private var linkCount: Int = 0

    private var isOpen = false

    override def init(): Unit = {
      if (isOpen) {
        linkSink.close()
        isOpen = false
      }
      linkSink.init()
      isOpen = true
    }

    /**
      * Writes a new link to this writer.
      */
    override def writeLink(link: Link, predicateUri: String) {
      //require(isOpen, "Output must be opened before writing statements to it")

      linkSink.writeLink(link, predicateUri)
      linkCount += 1
    }

    /**
      * Closes this writer.
      */
    override def close() {
      if (linkSink != null) linkSink.close()
      isOpen = false
      log.info(s"Wrote $linkCount links.")
    }

    /**
      * Makes sure that the next write will start from an empty dataset.
      */
    override def clear(): Unit = linkSink.clear()
  }

  /**
    * XML serialization format.
    */
  implicit object DatasetSpecFormat extends XmlFormat[DatasetSpec[Dataset]] {

    override def tagNames: Set[String] = Set("Dataset")

<<<<<<< HEAD
    def read(node: Node)(implicit readContext: ReadContext): DatasetSpec = {
      implicit val prefixes: Prefixes = readContext.prefixes
      implicit val resources: ResourceManager = readContext.resources
=======
    def read(node: Node)(implicit readContext: ReadContext): DatasetSpec[Dataset] = {
      implicit val prefixes = readContext.prefixes
      implicit val resources = readContext.resources
>>>>>>> 1f265e88

      // Check if the data source still uses the old outdated XML format
      if (node.label == "DataSource" || node.label == "Output") {
        // Read old format
        val id = (node \ "@id").text
        new DatasetSpec(
          plugin = Dataset((node \ "@type").text, XmlSerialization.deserializeParameters(node))
        )
      } else {
        // Read new format
        val id = (node \ "@id").text
        val uriProperty = (node \ "@uriProperty").headOption.map(_.text).filter(_.trim.nonEmpty).map(Uri(_))
        // In outdated formats the plugin parameters are nested inside a DatasetPlugin node
        val sourceNode = (node \ "DatasetPlugin").headOption.getOrElse(node)
        new DatasetSpec(
          plugin = Dataset((sourceNode \ "@type").text, XmlSerialization.deserializeParameters(sourceNode)),
          uriProperty = uriProperty
        )
      }
    }

    def write(value: DatasetSpec[Dataset])(implicit writeContext: WriteContext[Node]): Node = {
      value.plugin match {
        case Dataset(pluginDesc, params) =>
          <Dataset type={pluginDesc.id} uriProperty={value.uriProperty.map(_.uri).getOrElse("")}>
            {XmlSerialization.serializeParameter(params)}
          </Dataset>
      }
    }
  }

  implicit object DatasetTaskXmlFormat extends XmlFormat[DatasetTask] {
    override def read(value: Node)(implicit readContext: ReadContext): DatasetTask = {
      new TaskFormat[DatasetSpec[Dataset]].read(value)
    }

    override def write(value: DatasetTask)(implicit writeContext: WriteContext[Node]): Node = {
      new TaskFormat[DatasetSpec[Dataset]].write(value)
    }
  }

}<|MERGE_RESOLUTION|>--- conflicted
+++ resolved
@@ -79,7 +79,7 @@
 
   implicit def toTransformTask(task: Task[DatasetSpec[Dataset]]): DatasetTask = DatasetTask(task.id, task.data, task.metaData)
 
-  def empty: DatasetSpec = {
+  def empty = {
     new DatasetSpec(EmptyDataset)
   }
 
@@ -262,15 +262,9 @@
 
     override def tagNames: Set[String] = Set("Dataset")
 
-<<<<<<< HEAD
-    def read(node: Node)(implicit readContext: ReadContext): DatasetSpec = {
-      implicit val prefixes: Prefixes = readContext.prefixes
-      implicit val resources: ResourceManager = readContext.resources
-=======
     def read(node: Node)(implicit readContext: ReadContext): DatasetSpec[Dataset] = {
       implicit val prefixes = readContext.prefixes
       implicit val resources = readContext.resources
->>>>>>> 1f265e88
 
       // Check if the data source still uses the old outdated XML format
       if (node.label == "DataSource" || node.label == "Output") {
