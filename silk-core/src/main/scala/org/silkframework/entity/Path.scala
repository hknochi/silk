/*
 * Licensed under the Apache License, Version 2.0 (the "License");
 * you may not use this file except in compliance with the License.
 * You may obtain a copy of the License at
 *
 *       http://www.apache.org/licenses/LICENSE-2.0
 *
 * Unless required by applicable law or agreed to in writing, software
 * distributed under the License is distributed on an "AS IS" BASIS,
 * WITHOUT WARRANTIES OR CONDITIONS OF ANY KIND, either express or implied.
 * See the License for the specific language governing permissions and
 * limitations under the License.
 */

package org.silkframework.entity

import org.silkframework.config.Prefixes
import org.silkframework.util.Uri

import scala.ref.WeakReference

/**
  * Represents an RDF path.
  */
class Path private[entity](val operators: List[PathOperator]) extends Serializable {

<<<<<<< HEAD
  private lazy val serializedFull = operators.map(_.serialize(Prefixes.empty)).mkString
=======
  /**
    * The normalized serialization using the Silk RDF path language.
    * Guaranties that the following equivalence holds true: path1 == path2 <=> path1.normalizedSerialization == normalizedSerialization
    */
  lazy val normalizedSerialization: String = serializePath(Prefixes.empty, stripForwardSlash = true)
>>>>>>> b1248291

  /**
    * Serializes this path using the Silk RDF path language.
    *
    * @param stripForwardSlash If true and if the path beginns with a forward operator, the first forward slash is stripped.
    * @param prefixes The prefixes used to shorten the path. If no prefixes are provided the normalized serialization is returned.
    */
<<<<<<< HEAD
  def serialize(implicit prefixes: Prefixes = Prefixes.empty): String = prefixes match{
    case Prefixes.empty => serializedFull
    case _ => operators.map(_.serialize(prefixes)).mkString
=======
  def serialize(stripForwardSlash: Boolean = true)(implicit prefixes: Prefixes = Prefixes.empty): String = prefixes match {
    case Prefixes.empty if stripForwardSlash => normalizedSerialization
    case _ => serializePath(prefixes, stripForwardSlash)
>>>>>>> b1248291
  }

  /**
    * Internal path serialization function.
    */
<<<<<<< HEAD
  def serializeSimplified(implicit prefixes: Prefixes = Prefixes.empty): String = {
    operators.map(_.serialize(prefixes)).mkString.stripPrefix("/")
=======
  private def serializePath(prefixes: Prefixes, stripForwardSlash: Boolean): String = {
    val pathStr = operators.map(_.serialize(prefixes)).mkString
    if(stripForwardSlash) {
      pathStr.stripPrefix("/")
    } else {
      pathStr
    }
>>>>>>> b1248291
  }

  /**
    * Returns the property URI, if this is a simple forward path of length 1.
    * Otherwise, returns none.
    */
  def propertyUri: Option[Uri] = operators match {
    case ForwardOperator(prop) :: Nil => Some(prop)
    case _ => None
  }

  /**
    * Returns the number of operators in this path.
    */
  def size: Int = operators.size

  /**
    * Tests if this path is empty, i.e, has not operators.
    */
  def isEmpty: Boolean = operators.isEmpty

  /**
    * Concatenates this path with another path.
    */
  def ++(path: Path): Path = Path(operators ::: path.operators)

  override def toString: String = normalizedSerialization

  /**
    * Tests if this path equals another path
    */
  override def equals(other: Any): Boolean = {
    other match {
      case p: Path => normalizedSerialization == p.normalizedSerialization
      case _ => false
    }
  }

  override def hashCode: Int = normalizedSerialization.hashCode

  /** Returns a [[org.silkframework.entity.TypedPath]] from this path with string type values. */
  def asStringTypedPath: TypedPath = TypedPath(this.operators, StringValueType, isAttribute = false)

  /** Returns a [[org.silkframework.entity.TypedPath]] from this path with auto detect type. */
  def asAutoDetectTypedPath: TypedPath = TypedPath(this.operators, AutoDetectValueType, isAttribute = false)
}

object Path {

  private var pathCache = Map[String, WeakReference[Path]]()

  def empty: Path = new Path(List.empty)

  /**
    * Creates a new path.
    * Returns a cached copy if available.
    */
  def apply(operators: List[PathOperator]): Path = {
    val path = new Path(operators)

    val pathStr = path.serialize()

    //Remove all garbage collected paths from the map and try to return a cached path
    synchronized {
      pathCache = pathCache.filter(_._2.get.isDefined)

      pathCache.get(pathStr).flatMap(_.get) match {
        case Some(cachedPath) => cachedPath
        case None => {
          pathCache += (pathStr -> new WeakReference(path))
          path
        }
      }
    }
  }

  def unapply(path: Path): Option[List[PathOperator]] = {
    Some(path.operators)
  }

  /**
    * Creates a path consisting of a single property
    */
  def apply(property: String): Path = {
    apply(ForwardOperator(property.trim) :: Nil)
  }

  /**
    * Creates a path consisting of a single property
    */
  def apply(property: Uri): Path = {
    apply(property.uri)
  }

  /**
    * Parses a path string.
    * Returns a cached copy if available.
    */
  def parse(pathStr: String)(implicit prefixes: Prefixes = Prefixes.empty): Path = {
    new PathParser(prefixes).parse(pathStr)
  }
}<|MERGE_RESOLUTION|>--- conflicted
+++ resolved
@@ -24,15 +24,11 @@
   */
 class Path private[entity](val operators: List[PathOperator]) extends Serializable {
 
-<<<<<<< HEAD
-  private lazy val serializedFull = operators.map(_.serialize(Prefixes.empty)).mkString
-=======
   /**
     * The normalized serialization using the Silk RDF path language.
     * Guaranties that the following equivalence holds true: path1 == path2 <=> path1.normalizedSerialization == normalizedSerialization
     */
   lazy val normalizedSerialization: String = serializePath(Prefixes.empty, stripForwardSlash = true)
->>>>>>> b1248291
 
   /**
     * Serializes this path using the Silk RDF path language.
@@ -40,24 +36,14 @@
     * @param stripForwardSlash If true and if the path beginns with a forward operator, the first forward slash is stripped.
     * @param prefixes The prefixes used to shorten the path. If no prefixes are provided the normalized serialization is returned.
     */
-<<<<<<< HEAD
-  def serialize(implicit prefixes: Prefixes = Prefixes.empty): String = prefixes match{
-    case Prefixes.empty => serializedFull
-    case _ => operators.map(_.serialize(prefixes)).mkString
-=======
   def serialize(stripForwardSlash: Boolean = true)(implicit prefixes: Prefixes = Prefixes.empty): String = prefixes match {
     case Prefixes.empty if stripForwardSlash => normalizedSerialization
     case _ => serializePath(prefixes, stripForwardSlash)
->>>>>>> b1248291
   }
 
   /**
     * Internal path serialization function.
     */
-<<<<<<< HEAD
-  def serializeSimplified(implicit prefixes: Prefixes = Prefixes.empty): String = {
-    operators.map(_.serialize(prefixes)).mkString.stripPrefix("/")
-=======
   private def serializePath(prefixes: Prefixes, stripForwardSlash: Boolean): String = {
     val pathStr = operators.map(_.serialize(prefixes)).mkString
     if(stripForwardSlash) {
@@ -65,7 +51,6 @@
     } else {
       pathStr
     }
->>>>>>> b1248291
   }
 
   /**
