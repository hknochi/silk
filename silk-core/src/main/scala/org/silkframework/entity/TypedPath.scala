--- conflicted
+++ resolved
@@ -15,15 +15,9 @@
 
   def this(path: Path, valueType: ValueType, isAttribute: Boolean) = this(path.operators, valueType, isAttribute)
 
-<<<<<<< HEAD
   def property: Option[TypedProperty] = operators match {
-    case ForwardOperator(prop) :: Nil   => Some(TypedProperty(prop, valueType, isBackwardProperty = false, isAttribute = isAttribute))
-    case BackwardOperator(prop) :: Nil  => Some(TypedProperty(prop, valueType, isBackwardProperty = true, isAttribute = isAttribute))
-=======
-  def property: Option[TypedProperty] = path.operators match {
     case ForwardOperator(prop) :: Nil   => Some(TypedProperty(prop.uri, valueType, isBackwardProperty = false, isAttribute = isAttribute))
     case BackwardOperator(prop) :: Nil  => Some(TypedProperty(prop.uri, valueType, isBackwardProperty = true, isAttribute = isAttribute))
->>>>>>> a11cf95d
     case _ => None
   }
 }
