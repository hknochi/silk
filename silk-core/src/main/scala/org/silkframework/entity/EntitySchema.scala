package org.silkframework.entity

import org.silkframework.runtime.serialization.{ReadContext, WriteContext, XmlFormat, XmlSerialization}
import org.silkframework.util.Uri

import scala.xml.Node

/**
  * An entity schema.
  *
  * @param typeUri The entity type
  * @param typedPaths The list of paths
  * @param filter A filter for restricting the entity set
  * @param subPath
  */
case class EntitySchema(typeUri: Uri,
                        typedPaths: IndexedSeq[TypedPath],
                        filter: Restriction = Restriction.empty,
                        subPath: Path = Path.empty) extends Serializable {

  /**
    * Retrieves the index of a given path.
    *
    * @throws NoSuchElementException If the path could not be found in the schema.
    */
  def pathIndex(path: Path): Int = {
    var index = 0
    while (path != typedPaths(index).path) {
      index += 1
      if (index >= typedPaths.size) {
        throw new NoSuchElementException(s"Path $path not found on entity. Available paths: ${typedPaths.map(_.path).mkString(", ")}.")
      }
    }
    index
  }

<<<<<<< HEAD
  lazy val uriIndex: Int = this.typedPaths.filterNot(p => p.propertyUri.isDefined && p.propertyUri.get.uri.endsWith(EntitySchema.defaultUriColumn)).headOption match{
    case Some(i) => pathIndex(i.path)
    case None => 0                            //FIXME: the default Uri column is 0 for now, this might change with CMEM-1172!
  }

  def uriProperty: String = typedPaths(uriIndex).propertyUri.getOrElse(throw new IllegalArgumentException("No property found!")).toString

  lazy val valueIndicies: IndexedSeq[Int] = this.typedPaths.map(x => pathIndex(x.path) + 1).filterNot(i => i == uriIndex)

  def propertyNames: Seq[String] = valueIndicies.map(i => typedPaths(i)).flatMap(p => p.propertyUri).map(_.toString)
=======
  lazy val uriIndex: Int = 0                            //FIXME: the default Uri column is 0 for now, this might change with CMEM-1172!

  lazy val valueIndicies: IndexedSeq[Int] = this.typedPaths.map(x => pathIndex(x.path) + 1).filterNot(i => i == uriIndex)  //FIXME: change with CMEM-1172!

  def propertyNames: Seq[String] = valueIndicies.map(i => typedPaths(i - 1)).flatMap(p => p.propertyUri).map(_.toString)   //FIXME: change with CMEM-1172!
>>>>>>> 96807507

  def child(path: Path): EntitySchema = copy(subPath = Path(subPath.operators ::: path.operators))
}

object EntitySchema {

  //TODO needs properties entry
  val defaultUriColumn: String = "URI"

  def empty: EntitySchema = EntitySchema(Uri(""), IndexedSeq[TypedPath](), subPath = Path.empty, filter = Restriction.empty)

  /**
    * Will replace the property uris of selects paths of a given EntitySchema, using a Map[oldUri, newUri].
    * NOTE: valueType and isAttribute of the TypedPath will be copied!
    * @param es - the EntitySchema
    * @param propMap - the property uri replacement map
    * @return - the new EntitySchema with replaced property uris
    */
  def renamePaths(es: EntitySchema, propMap: Map[String, String]): EntitySchema ={
    val newPaths = es.typedPaths.map{p =>
      p.path.propertyUri match {
        case Some(prop) => propMap.get(prop.toString) match{
          case Some(newProp) => TypedPath(Path(newProp), p.valueType, p.isAttribute)
          case None => TypedPath(Path(prop), p.valueType, p.isAttribute)
        }
        case None => p
      }
    }
    es.copy(typedPaths = newPaths)
  }

  /**
    * XML serialization format.
    */
  implicit object EntitySchemaFormat extends XmlFormat[EntitySchema] {
<<<<<<< HEAD
=======

    /**
      * Deserialize an EntitySchema from XML.
      */
    def read(node: Node)(implicit readContext: ReadContext): EntitySchema = {
      // Try TypedPath first, then Path for forward compatibility
      val typedPaths = for (pathNode <- (node \ "Paths" \ "TypedPath").toIndexedSeq) yield {
        XmlSerialization.fromXml[TypedPath](pathNode)
      }
      val paths = if(typedPaths.isEmpty) {
        for (pathNode <- (node \ "Paths" \ "Path").toIndexedSeq) yield {
          TypedPath(Path.parse(pathNode.text.trim), StringValueType, isAttribute = false)
        }
      } else {
        typedPaths
      }
>>>>>>> 96807507

  /**
    * Deserialize an EntitySchema from XML.
    */
  def read(node: Node)(implicit readContext: ReadContext): EntitySchema = {
    // Try TypedPath first, then Path for forward compatibility
    val typedPaths = for (pathNode <- (node \ "Paths" \ "TypedPath").toIndexedSeq) yield {
      XmlSerialization.fromXml[TypedPath](pathNode)
    }
    val paths = if(typedPaths.isEmpty) {
      for (pathNode <- (node \ "Paths" \ "Path").toIndexedSeq) yield {
        TypedPath(Path.parse(pathNode.text.trim), StringValueType, isAttribute = false)
      }
    } else {
      typedPaths
    }

    EntitySchema(
      typeUri = Uri((node \ "Type").text),
      typedPaths =  paths,
      filter = Restriction.parse((node \ "Restriction").text)(readContext.prefixes)
    )
  }

  /**
    * Serialize an EntitySchema to XML.
    */
  def write(desc: EntitySchema)(implicit writeContext: WriteContext[Node]): Node =
    <EntityDescription>
      <Type>{desc.typeUri}</Type>
      <Restriction>{desc.filter.serialize}</Restriction>
      <Paths> {
        for (path <- desc.typedPaths) yield {
          XmlSerialization.toXml(path)
        }
        }
      </Paths>
    </EntityDescription>
  }

}<|MERGE_RESOLUTION|>--- conflicted
+++ resolved
@@ -34,7 +34,12 @@
     index
   }
 
-<<<<<<< HEAD
+  lazy val uriIndex: Int = 0                            //FIXME: the default Uri column is 0 for now, this might change with CMEM-1172!
+
+  lazy val valueIndicies: IndexedSeq[Int] = this.typedPaths.map(x => pathIndex(x.path) + 1).filterNot(i => i == uriIndex)  //FIXME: change with CMEM-1172!
+
+  def propertyNames: Seq[String] = valueIndicies.map(i => typedPaths(i - 1)).flatMap(p => p.propertyUri).map(_.toString)   //FIXME: change with CMEM-1172!
+
   lazy val uriIndex: Int = this.typedPaths.filterNot(p => p.propertyUri.isDefined && p.propertyUri.get.uri.endsWith(EntitySchema.defaultUriColumn)).headOption match{
     case Some(i) => pathIndex(i.path)
     case None => 0                            //FIXME: the default Uri column is 0 for now, this might change with CMEM-1172!
@@ -45,13 +50,6 @@
   lazy val valueIndicies: IndexedSeq[Int] = this.typedPaths.map(x => pathIndex(x.path) + 1).filterNot(i => i == uriIndex)
 
   def propertyNames: Seq[String] = valueIndicies.map(i => typedPaths(i)).flatMap(p => p.propertyUri).map(_.toString)
-=======
-  lazy val uriIndex: Int = 0                            //FIXME: the default Uri column is 0 for now, this might change with CMEM-1172!
-
-  lazy val valueIndicies: IndexedSeq[Int] = this.typedPaths.map(x => pathIndex(x.path) + 1).filterNot(i => i == uriIndex)  //FIXME: change with CMEM-1172!
-
-  def propertyNames: Seq[String] = valueIndicies.map(i => typedPaths(i - 1)).flatMap(p => p.propertyUri).map(_.toString)   //FIXME: change with CMEM-1172!
->>>>>>> 96807507
 
   def child(path: Path): EntitySchema = copy(subPath = Path(subPath.operators ::: path.operators))
 }
@@ -87,25 +85,6 @@
     * XML serialization format.
     */
   implicit object EntitySchemaFormat extends XmlFormat[EntitySchema] {
-<<<<<<< HEAD
-=======
-
-    /**
-      * Deserialize an EntitySchema from XML.
-      */
-    def read(node: Node)(implicit readContext: ReadContext): EntitySchema = {
-      // Try TypedPath first, then Path for forward compatibility
-      val typedPaths = for (pathNode <- (node \ "Paths" \ "TypedPath").toIndexedSeq) yield {
-        XmlSerialization.fromXml[TypedPath](pathNode)
-      }
-      val paths = if(typedPaths.isEmpty) {
-        for (pathNode <- (node \ "Paths" \ "Path").toIndexedSeq) yield {
-          TypedPath(Path.parse(pathNode.text.trim), StringValueType, isAttribute = false)
-        }
-      } else {
-        typedPaths
-      }
->>>>>>> 96807507
 
   /**
     * Deserialize an EntitySchema from XML.
