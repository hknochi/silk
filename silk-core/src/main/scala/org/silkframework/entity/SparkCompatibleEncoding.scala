package org.silkframework.entity

import java.net.{URLDecoder, URLEncoder}

import org.silkframework.util.Uri

/**
  * Functions for encoding strings.
  */
object SparkCompatibleEncoding {

  /**
    * Encode a given String with the URLEncoder nad the given encoding.
    * The encoding is not applied if the String already was encoded.
    *
    * @param original Input String
    * @param encoding Encoding, e.g. "UTF-8"
    * @return Encoded but not twice encoded String
    */
  def encode(original: String, encoding: String = "UTF-8"): Uri = {
<<<<<<< HEAD
    val origUri = Uri(original)
    if(origUri.isValidUri)
      return origUri
=======
    val orifUri = Uri(original.stripPrefix("<").stripSuffix(">"))
    if(orifUri.isValidUri)
      return orifUri
>>>>>>> 1f265e88

    val encoded = URLEncoder.encode(original, encoding)
    if (encoded.contains("+")) {
      if (original.equals(encoded.replaceAll("\\+", " "))) {
        origUri
      }
      else {
        original.replaceAll(" ", "+")
      }
    }
    else {
      original.replaceAllLiterally("\\","%5C").replaceAllLiterally("/","%2F").replaceAll(" ", "+")
    }

  }

  def decode(uri: Uri, encoding: String = "UTF-8"): String ={
    URLDecoder.decode(uri.uri, encoding)
  }
}<|MERGE_RESOLUTION|>--- conflicted
+++ resolved
@@ -18,20 +18,14 @@
     * @return Encoded but not twice encoded String
     */
   def encode(original: String, encoding: String = "UTF-8"): Uri = {
-<<<<<<< HEAD
-    val origUri = Uri(original)
-    if(origUri.isValidUri)
-      return origUri
-=======
     val orifUri = Uri(original.stripPrefix("<").stripSuffix(">"))
     if(orifUri.isValidUri)
       return orifUri
->>>>>>> 1f265e88
 
     val encoded = URLEncoder.encode(original, encoding)
     if (encoded.contains("+")) {
       if (original.equals(encoded.replaceAll("\\+", " "))) {
-        origUri
+        encoded
       }
       else {
         original.replaceAll(" ", "+")
