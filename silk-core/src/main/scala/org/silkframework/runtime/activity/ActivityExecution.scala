--- conflicted
+++ resolved
@@ -109,12 +109,9 @@
           status.update(Status.Finished(success = false, System.currentTimeMillis - startTimestamp.get, Some(ex)))
           throw ex
       } finally {
-        lastResult = activityExecutionResult
+		lastResult = activityExecutionResult
         resetMetaData()
-<<<<<<< HEAD
         forkJoinRunner = None
-=======
->>>>>>> fac0ace1
       }
     }
   }
