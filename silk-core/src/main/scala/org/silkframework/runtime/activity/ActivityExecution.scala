package org.silkframework.runtime.activity

import java.util.concurrent.ForkJoinTask

import org.silkframework.runtime.activity.Status.{Canceling, Finished}

import scala.util.control.NonFatal

private class ActivityExecution[T](activity: Activity[T],
                                   parent: Option[ActivityContext[_]] = None,
                                   progressContribution: Double = 0.0) extends ActivityMonitor[T](activity.name, parent, progressContribution, activity.initialValue)
    with ActivityControl[T] {

  /**
    * The name of the activity.
    */
  override val name: String = activity.name

  @volatile
  private var startedByUser: UserContext = UserContext.Empty

  @volatile
  private var cancelledByUser: UserContext = UserContext.Empty

  @volatile
  private var forkJoinRunner: Option[ForkJoinRunner] = None

  @volatile
  private var startTimestamp: Option[Long] = None

  @volatile
  private var cancelTimestamp: Option[Long] = None

  override def startTime: Option[Long] = startTimestamp

  override def start()(implicit user: UserContext): Unit = {
    // Check if the current activity is still running
    if (status().isRunning) {
      throw new IllegalStateException(s"Cannot start while activity ${this.activity.name} is still running!")
    }
    // Execute activity
    val forkJoin = new ForkJoinRunner()
    forkJoinRunner = Some(forkJoin)
    if (parent.isDefined) {
      forkJoin.fork()
    } else {
      Activity.forkJoinPool.execute(forkJoin)
    }
  }

  override def startBlocking()(implicit user: UserContext): Unit = {
    runActivity()
  }

  override def startBlockingAndGetValue(initialValue: Option[T])(implicit user: UserContext): T = {
    synchronized {
      for (v <- initialValue)
        value.update(v)
      runActivity()
      value()
    }
  }

  override def cancel()(implicit user: UserContext): Unit = {
    if (status().isRunning && !status().isInstanceOf[Status.Canceling]) {
      this.cancelledByUser = user
      this.cancelTimestamp = Some(System.currentTimeMillis())
      status.update(Status.Canceling(status().progress))
      children().foreach(_.cancel())
      activity.cancelExecution()
      lastResult = activityExecutionResult
      resetMetaData()
    }
  }

  override def reset(): Unit = {
    activity.initialValue.foreach(value.update)
    activity.reset()
  }

  def waitUntilFinished(): Unit = {
    for (runner <- forkJoinRunner) {
      try {
        runner.join()
      } catch {
        case NonFatal(ex) =>
          status() match {
            case Finished(false, _, Some(cause)) =>
              throw cause
            case _ =>
              throw ex
          }
      }
    }
  }

  override def underlying: Activity[T] = activity

  private def runActivity()(implicit user: UserContext): Unit = synchronized {
    this.startedByUser = user
    status.update(Status.Started())
    if (!parent.exists(_.status().isInstanceOf[Canceling])) {
      startTimestamp = Some(System.currentTimeMillis)
      try {
        activity.run(this)
        status.update(Status.Finished(success = true, System.currentTimeMillis - startTimestamp.get))
      } catch {
        case ex: Throwable =>
          status.update(Status.Finished(success = false, System.currentTimeMillis - startTimestamp.get, Some(ex)))
          throw ex
      } finally {
<<<<<<< HEAD
        startTimestamp = None
        forkJoinRunner = None
=======
        lastResult = activityExecutionResult
        resetMetaData()
>>>>>>> a4af8018
      }
    }
  }


  private def activityExecutionResult: ActivityExecutionResult[T] = {
    ActivityExecutionResult(
      metaData = ActivityExecutionMetaData(
        startedByUser = startedByUser.user,
        startedAt = startTimestamp,
        finishedAt = Some(System.currentTimeMillis()),
        cancelledAt = cancelTimestamp,
        cancelledBy = cancelledByUser.user,
        finishStatus = status.get
      ),
      resultValue = value.get
    )
  }

  private def resetMetaData(): Unit = {
    // Reset values
    startTimestamp = None
    startedByUser = UserContext.Empty
    cancelTimestamp = None
    cancelledByUser = UserContext.Empty
  }

  /**
    * A fork join task that runs the activity.
    */
  private class ForkJoinRunner(implicit userContext: UserContext) extends ForkJoinTask[Unit] {

    override def getRawResult: Unit = {}

    override def setRawResult(value: Unit): Unit = {}

    override def exec(): Boolean = {
      runActivity()
      true
    }
  }

  override def userContext: UserContext = startedByUser
}<|MERGE_RESOLUTION|>--- conflicted
+++ resolved
@@ -109,13 +109,8 @@
           status.update(Status.Finished(success = false, System.currentTimeMillis - startTimestamp.get, Some(ex)))
           throw ex
       } finally {
-<<<<<<< HEAD
-        startTimestamp = None
-        forkJoinRunner = None
-=======
         lastResult = activityExecutionResult
         resetMetaData()
->>>>>>> a4af8018
       }
     }
   }
