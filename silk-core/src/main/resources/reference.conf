--- conflicted
+++ resolved
@@ -38,16 +38,6 @@
 # Blacklist plugins by plugin ID in a comma separated list
 # plugin.blacklist = "sparqlSelectOperator"
 
-<<<<<<< HEAD
-###############################################
-### Optimizations
-###############################################
-
-### Push filter into (SPARQL) data source in linking execution
-optimizations.linking.execution.pushFilters.enabled = true
-##### Remove "OR" filter clauses that contain at least one in-equality. Usually this kind of filter has a negative effect instead of positive.
-optimizations.linking.execution.pushFilters.removeDisjunctionsWithInEqualities = true
-=======
 ######################
 # Linking Execution
 ######################
@@ -62,4 +52,12 @@
   # The maximum time the matching task is allowed to run, this does not limit the loading time.
   matching.timeout.seconds = 3600 # 1 hour
 }
->>>>>>> 1158147a
+
+###############################################
+### Optimizations
+###############################################
+
+### Push filter into (SPARQL) data source in linking execution
+optimizations.linking.execution.pushFilters.enabled = true
+##### Remove "OR" filter clauses that contain at least one in-equality. Usually this kind of filter has a negative effect instead of positive.
+optimizations.linking.execution.pushFilters.removeDisjunctionsWithInEqualities = true