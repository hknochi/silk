package org.silkframework.plugins.dataset.xml

import java.io.InputStream
import javax.xml.stream.{XMLInputFactory, XMLStreamReader}

import org.silkframework.config.{PlainTask, Task}
import org.silkframework.dataset._
import org.silkframework.entity._
import org.silkframework.runtime.activity.UserContext
import org.silkframework.runtime.resource.Resource
import org.silkframework.runtime.validation.ValidationException
import org.silkframework.util.{Identifier, Uri}

import scala.xml._

/**
  * XML streaming source.
  */
class XmlSourceStreaming(file: Resource, basePath: String, uriPattern: String) extends DataSource
  with PeakDataSource with PathCoverageDataSource with ValueCoverageDataSource with XmlSourceTrait {

  private val xmlFactory = XMLInputFactory.newInstance()

  /**
    * Retrieves known types in this source.
    * Each path from the root corresponds to one type.
    *
    * @param limit Restricts the number of types to be retrieved. If not given, all found types are returned.
    */
  override def retrieveTypes(limit: Option[Int])
                            (implicit userContext: UserContext): Traversable[(String, Double)] = {
    if(file.nonEmpty) {
      val inputStream = file.inputStream
      try {
        val reader: XMLStreamReader = initStreamReader(inputStream)
        val paths = collectPaths(reader, Path.empty, onlyLeafNodes = false, onlyInnerNodes = true, depth = Int.MaxValue)
        for (path <- paths) yield {
          (path.normalizedSerialization, 1.0 / (path.operators.size + 1))
        }
      } finally {
        inputStream.close()
      }
    } else {
      Traversable.empty
    }
  }

  // Create and init stream reader, positions the stream reader on the first tag
  private def initStreamReader(inputStream: InputStream) = {
    val reader = xmlFactory.createXMLStreamReader(inputStream)
    var foundStartElement = false
    while(reader.hasNext && !foundStartElement) {
      reader.next()
      foundStartElement = reader.isStartElement
    }
    reader
  }

  /**
    * Retrieves the most frequent paths in this source.
    *
    * @param typeUri The entity type, which provides the base path from which paths shall be collected.
    * @param depth Only retrieve paths up to a certain length.
    * @param limit Restricts the number of paths to be retrieved. If not given, all found paths are returned.
    */
  override def retrievePaths(typeUri: Uri, depth: Int, limit: Option[Int])
                            (implicit userContext: UserContext): IndexedSeq[Path] = {
    retrieveXmlPaths(typeUri, depth, limit, onlyLeafNodes = false, onlyInnerNodes = false).drop(1) // Drop empty path
  }

  def retrieveXmlPaths(typeUri: Uri, depth: Int, limit: Option[Int], onlyLeafNodes: Boolean, onlyInnerNodes: Boolean): IndexedSeq[Path] = {
    val inputStream = file.inputStream
    try {
      val reader: XMLStreamReader = initStreamReader(inputStream)
      goToPath(reader, Path.parse(typeUri.uri))
      val paths = collectPaths(reader, Path.empty, onlyLeafNodes = onlyLeafNodes, onlyInnerNodes = onlyInnerNodes, depth).toIndexedSeq
      limit match {
        case Some(value) => paths.take(value)
        case None => paths
      }
    } finally {
      inputStream.close()
    }
  }

  /**
    * Retrieves entities from this source which satisfy a specific entity schema.
    *
    * @param entitySchema The entity schema
    * @param limit        Limits the maximum number of retrieved entities
    * @return A Traversable over the entities. The evaluation of the Traversable is non-strict.
    */
  override def retrieve(entitySchema: EntitySchema, limit: Option[Int])
                       (implicit userContext: UserContext): Traversable[Entity] = {
    if(entitySchema.typedPaths.exists(_.operators.exists(_.isInstanceOf[BackwardOperator]))) {
      throw new ValidationException("Backward paths are not supported when streaming XML. Disable streaming to use backward paths.")
    }

    new Traversable[Entity] {
      override def foreach[U](f: Entity => U): Unit = {
        val inputStream = file.inputStream
        try {
          val reader: XMLStreamReader = initStreamReader(inputStream)
          goToPath(reader, Path.parse(entitySchema.typeUri.uri) ++ entitySchema.subPath)
          var count = 0
          do {
            val node = buildNode(reader)
            val traverser = XmlTraverser(node)

            val uri = traverser.generateUri(uriPattern)
            val values = for (typedPath <- entitySchema.typedPaths) yield traverser.evaluatePathAsString(typedPath, uriPattern)

            f(Entity(uri, values, entitySchema))

            goToNextEntity(reader, node.label)
            count += 1

          } while (reader.isStartElement && limit.forall(count < _))
        } finally {
          inputStream.close()
        }
      }
    }
  }

  /**
<<<<<<< HEAD
=======
    * Retrieves a list of entities from this source.
    *
    * @param entitySchema The entity schema
    * @param entities     The URIs of the entities to be retrieved.
    * @return A Traversable over the entities. The evaluation of the Traversable may be non-strict.
    */
  override def retrieveByUri(entitySchema: EntitySchema, entities: Seq[Uri])
                            (implicit userContext: UserContext): Seq[Entity] = {
    val uriSet = entities.map(_.uri).toSet
    retrieve(entitySchema).filter(entity => uriSet.contains(entity.uri)).toSeq
  }

  /**
>>>>>>> a752dfa9
    * Moves the parser to a given path.
    * On return, the parser will be positioned on the first start element with the given path.
    * If the path is empty, the base path will be used.
    */
  private def goToPath(reader: XMLStreamReader, rootPath: Path): Unit = {
    val path = if(rootPath.isEmpty) Path.parse(basePath) else rootPath
    assert(path.operators.forall(_.isInstanceOf[ForwardOperator]), "Only forward operators are supported.")

    var remainingOperators = path.operators
    while(reader.hasNext && remainingOperators.nonEmpty) {
      reader.next()
      val tagName = remainingOperators.head.asInstanceOf[ForwardOperator].property.uri
      if(reader.isStartElement && reader.getLocalName == tagName) {
        remainingOperators = remainingOperators.drop(1)
      }
    }

    if(remainingOperators.nonEmpty) {
      throw new Exception(s"No elements at path $path.")
    }
  }

  /**
    * Moves the parser to the next element with the provided name on the same hierarchy level.
    * @return True, if another element was found. The parser will be positioned on the start element.
    *         False, if the end of the file has been reached.
    */
  private def goToNextEntity(reader: XMLStreamReader, name: String): Boolean = {
    var backwardPath = Seq[String]()

    while(reader.hasNext) {
      if(reader.isStartElement && backwardPath.isEmpty && reader.getLocalName == name) {
        return true
      } else if(reader.isStartElement && backwardPath.nonEmpty && backwardPath.head == reader.getLocalName) {
        backwardPath = backwardPath.drop(1)
        reader.next()
      } else if(reader.isStartElement) {
        skipElement(reader)
      } else if(reader.isEndElement) {
        backwardPath = reader.getLocalName +: backwardPath
        reader.next()
      } else {
        reader.next()
      }
    }

    false
  }

  /**
    * Collects all paths inside the current element.
    * The parser must be positioned on the start element when calling this method.
    * On return, the parser will be positioned on the element that directly follows the element.
    */
  private def collectPaths(reader: XMLStreamReader, path: Path, onlyLeafNodes: Boolean, onlyInnerNodes: Boolean, depth: Int): Seq[Path] = {
    assert(reader.isStartElement)
    assert(!(onlyInnerNodes && onlyLeafNodes), "onlyInnerNodes and onlyLeafNodes cannot be set to true at the same time")

    // Collect attribute paths
    val attributePaths = fetchAttributePaths(reader, path)

    // Move to first child
    nextStartOrEndTag(reader)

    // Iterate all child elements
    var paths = Seq[Path]()
    var startElements = Set[String]()
    while(!reader.isEndElement) {
      if (reader.isStartElement && !startElements.contains(reader.getLocalName)) {
        // Get paths from children
        val localName = reader.getLocalName
        val tagPath = path ++ Path(localName)
        val childPaths = collectPaths(reader, tagPath, onlyLeafNodes, onlyInnerNodes, depth - 1)

        // The depth check has to be done after collecting paths of the child, because all tags must be consumed by the reader
        val depthAdjustedChildPaths = if (depth == 0) Seq() else childPaths
        // Collect all wanted paths
        val newPaths = choosePaths(onlyLeafNodes, onlyInnerNodes, childPaths, depthAdjustedChildPaths)

        // Append new paths
        paths ++= newPaths
        startElements += localName
      } else if (reader.isStartElement) {
        // We already collected paths for this tag
        skipElement(reader)
      } else {
        reader.next()
      }
    }

    reader.next()

    val depthAdjustedAttributePaths = if(depth == 0) Seq() else attributePaths

    if(onlyInnerNodes && startElements.isEmpty && attributePaths.isEmpty) {
      Seq() // An inner node has at least an attribute or child elements
    } else if(onlyInnerNodes) {
      path +: paths // The paths are already depth adjusted and only contain inner nodes
    } else if(onlyLeafNodes && startElements.isEmpty) {
      Seq(path) ++ depthAdjustedAttributePaths // A leaf node is a node without children, but may have attributes
    } else if(onlyLeafNodes) {
      depthAdjustedAttributePaths ++ paths
    } else {
      path +: (depthAdjustedAttributePaths ++ paths)
    }
  }

  private def choosePaths(onlyLeafNodes: Boolean, onlyInnerNodes: Boolean, childPaths: Seq[Path], depthAdjustedChildPaths: Seq[Path]) = {
    if (onlyInnerNodes) {
      if (childPaths.isEmpty) {
        Seq()
      } else {
        depthAdjustedChildPaths
      }
    } else if (onlyLeafNodes) {
      if (childPaths.nonEmpty) {
        depthAdjustedChildPaths
      } else {
        Seq()
      }
    } else {
      depthAdjustedChildPaths
    }
  }

  private def fetchAttributePaths(reader: XMLStreamReader, path: Path) = {
    for (attributeIndex <- 0 until reader.getAttributeCount) yield {
      path ++ Path("@" + reader.getAttributeLocalName(attributeIndex))
    }
  }

  /**
    * Builds a XML node for a given start element that includes all its children.
    * The parser must be positioned on the start element when calling this method.
    * On return, the parser will be positioned on the element that directly follows the element.
    */
  private def buildNode(reader: XMLStreamReader): Elem = {
    assert(reader.isStartElement)

    // Remember label
    val label = reader.getLocalName

    // Collect attributes on this element
    var attributes: MetaData = Null
    for(i <- 0 until reader.getAttributeCount) {
      attributes = new UnprefixedAttribute(reader.getAttributeLocalName(i), reader.getAttributeValue(i), attributes)
    }

    // Collect child nodes
    var children = List[Node]()
    reader.next()
    while(!reader.isEndElement) {
      if(reader.isStartElement) {
        children ::= buildNode(reader)
      } else if(reader.isCharacters) {
        children ::= Text(reader.getText)
        reader.next()
      } else {
        reader.next()
      }
    }

    // Move to the element after the end element.
    reader.next()

    Elem(null, label, attributes, NamespaceBinding(null, null, null), minimizeEmpty = false, children.reverse: _*)
  }

  /**
    * Skips an element.
    * The parser must be positioned on the start element when calling this method.
    * On return, the parser will be positioned on the element that directly follows the element.
    */
  private def skipElement(reader: XMLStreamReader): Unit = {
    assert(reader.isStartElement)

    // Move to first child element
    reader.next()

    // If this is an empty tag, we return immediately
    if(reader.isEndElement) {
      return
    }

    // Skip contents
    do {
      if(reader.isStartElement) {
        skipElement(reader)
      } else {
        reader.next()
      }
    } while(!reader.isEndElement)

    // Move to element that follows the skipped element
    reader.next()
  }

  /**
    * Positions the parser to next start or end element.
    */
  private def nextStartOrEndTag(reader: XMLStreamReader): Unit = {
    do {
      reader.next()
    } while(!reader.isStartElement && !reader.isEndElement)
  }

  override def combinedPath(typeUri: String, inputPath: Path): Path = {
    val typePath = Path.parse(typeUri)
    Path(typePath.operators ++ inputPath.operators)
  }

  override def convertToIdPath(path: Path): Option[Path] = {
    Some(Path(path.operators ::: List(ForwardOperator("#id"))))
  }

  /**
    * The dataset task underlying the Datset this source belongs to
    *
    * @return
    */
  override def underlyingTask: Task[DatasetSpec[Dataset]] = PlainTask(Identifier.fromAllowed(file.name), DatasetSpec(EmptyDataset))   //FIXME CMEM-1352 replace with actual task
}<|MERGE_RESOLUTION|>--- conflicted
+++ resolved
@@ -124,22 +124,6 @@
   }
 
   /**
-<<<<<<< HEAD
-=======
-    * Retrieves a list of entities from this source.
-    *
-    * @param entitySchema The entity schema
-    * @param entities     The URIs of the entities to be retrieved.
-    * @return A Traversable over the entities. The evaluation of the Traversable may be non-strict.
-    */
-  override def retrieveByUri(entitySchema: EntitySchema, entities: Seq[Uri])
-                            (implicit userContext: UserContext): Seq[Entity] = {
-    val uriSet = entities.map(_.uri).toSet
-    retrieve(entitySchema).filter(entity => uriSet.contains(entity.uri)).toSeq
-  }
-
-  /**
->>>>>>> a752dfa9
     * Moves the parser to a given path.
     * On return, the parser will be positioned on the first start element with the given path.
     * If the path is empty, the base path will be used.
