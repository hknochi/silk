package org.silkframework.plugins.dataset.xml

import java.io.InputStream
import java.util.concurrent.atomic.AtomicInteger
import javax.xml.stream.{XMLInputFactory, XMLStreamConstants, XMLStreamReader}

<<<<<<< HEAD
import org.silkframework.config.Prefixes
=======
import org.silkframework.config.{PlainTask, Task}
>>>>>>> f6f1cfee
import org.silkframework.dataset._
import org.silkframework.entity._
import org.silkframework.runtime.activity.UserContext
import org.silkframework.runtime.resource.Resource
import org.silkframework.runtime.validation.ValidationException
import org.silkframework.util.{Identifier, Uri}

import scala.collection.mutable
import scala.util.Try
import scala.xml._

/**
  * XML streaming source.
  */
class XmlSourceStreaming(file: Resource, basePath: String, uriPattern: String) extends DataSource
  with PeakDataSource with PathCoverageDataSource with ValueCoverageDataSource with XmlSourceTrait with SampleValueAnalyzerExtractionSource {

  private val xmlFactory = XMLInputFactory.newInstance()

  /**
    * Retrieves known types in this source.
    * Each path from the root corresponds to one type.
    *
    * @param limit Restricts the number of types to be retrieved. If not given, all found types are returned.
    */
  override def retrieveTypes(limit: Option[Int])
                            (implicit userContext: UserContext): Traversable[(String, Double)] = {
    if(file.nonEmpty) {
      val inputStream = file.inputStream
      try {
        val reader: XMLStreamReader = initStreamReader(inputStream)
        val paths = collectPaths(reader, Path.empty, onlyLeafNodes = false, onlyInnerNodes = true, depth = Int.MaxValue)
        for (path <- paths) yield {
          (path.normalizedSerialization, 1.0 / (path.operators.size + 1))
        }
      } finally {
        inputStream.close()
      }
    } else {
      Traversable.empty
    }
  }

  // Create and init stream reader, positions the stream reader on the first tag
  private def initStreamReader(inputStream: InputStream) = {
    val reader = xmlFactory.createXMLStreamReader(inputStream)
    var foundStartElement = false
    while(reader.hasNext && !foundStartElement) {
      reader.next()
      foundStartElement = reader.isStartElement
    }
    reader
  }

  private val basePathParts: List[String] = {
    val pureBasePath = basePath.stripPrefix("/").trim
    if (pureBasePath == "") {
      List.empty[String]
    } else {
      pureBasePath.split('/').toList
    }
  }

  private val basePathPartsReversed = basePathParts.reverse

  private val basePathLength = basePathParts.length

  /**
    * Retrieves the most frequent paths in this source.
    *
    * @param typeUri The entity type, which provides the base path from which paths shall be collected.
    * @param depth Only retrieve paths up to a certain length.
    * @param limit Restricts the number of paths to be retrieved. If not given, all found paths are returned.
    */
  override def retrievePaths(typeUri: Uri, depth: Int, limit: Option[Int])
                            (implicit userContext: UserContext): IndexedSeq[Path] = {
    retrieveXmlPaths(typeUri, depth, limit, onlyLeafNodes = false, onlyInnerNodes = false).drop(1) // Drop empty path
  }

  def retrieveXmlPaths(typeUri: Uri, depth: Int, limit: Option[Int], onlyLeafNodes: Boolean, onlyInnerNodes: Boolean): IndexedSeq[Path] = {
    val inputStream = file.inputStream
    try {
      val reader: XMLStreamReader = initStreamReader(inputStream)
      goToPath(reader, Path.parse(typeUri.uri))
      val paths = collectPaths(reader, Path.empty, onlyLeafNodes = onlyLeafNodes, onlyInnerNodes = onlyInnerNodes, depth).toIndexedSeq
      limit match {
        case Some(value) => paths.take(value)
        case None => paths
      }
    } finally {
      inputStream.close()
    }
  }

  /**
    * Retrieves entities from this source which satisfy a specific entity schema.
    *
    * @param entitySchema The entity schema
    * @param limit        Limits the maximum number of retrieved entities
    * @return A Traversable over the entities. The evaluation of the Traversable is non-strict.
    */
  override def retrieve(entitySchema: EntitySchema, limit: Option[Int])
                       (implicit userContext: UserContext): Traversable[Entity] = {
    if(entitySchema.typedPaths.exists(_.operators.exists(_.isInstanceOf[BackwardOperator]))) {
      throw new ValidationException("Backward paths are not supported when streaming XML. Disable streaming to use backward paths.")
    }

    new Traversable[Entity] {
      override def foreach[U](f: Entity => U): Unit = {
        val inputStream = file.inputStream
        try {
          val reader: XMLStreamReader = initStreamReader(inputStream)
          goToPath(reader, Path.parse(entitySchema.typeUri.uri) ++ entitySchema.subPath)
          var count = 0
          do {
            val node = buildNode(reader)
            val traverser = XmlTraverser(node)

            val uri = traverser.generateUri(uriPattern)
            val values = for (typedPath <- entitySchema.typedPaths) yield traverser.evaluatePathAsString(typedPath, uriPattern)

            f(Entity(uri, values, entitySchema))

            goToNextEntity(reader, node.label)
            count += 1

          } while (reader.isStartElement && limit.forall(count < _))
        } finally {
          inputStream.close()
        }
      }
    }
  }

  /**
    * Moves the parser to a given path.
    * On return, the parser will be positioned on the first start element with the given path.
    * If the path is empty, the base path will be used.
    */
  private def goToPath(reader: XMLStreamReader, rootPath: Path): Unit = {
    val path = if(rootPath.isEmpty) Path.parse(basePath) else rootPath
    assert(path.operators.forall(_.isInstanceOf[ForwardOperator]), "Only forward operators are supported.")

    var remainingOperators = path.operators
    while(reader.hasNext && remainingOperators.nonEmpty) {
      reader.next()
      val tagName = remainingOperators.head.asInstanceOf[ForwardOperator].property.uri
      if(reader.isStartElement && reader.getLocalName == tagName) {
        remainingOperators = remainingOperators.drop(1)
      }
    }

    if(remainingOperators.nonEmpty) {
      throw new Exception(s"No elements at path $path.")
    }
  }

  /**
    * Moves the parser to the next element with the provided name on the same hierarchy level.
    * @return True, if another element was found. The parser will be positioned on the start element.
    *         False, if the end of the file has been reached.
    */
  private def goToNextEntity(reader: XMLStreamReader, name: String): Boolean = {
    var backwardPath = Seq[String]()

    while(reader.hasNext) {
      if(reader.isStartElement && backwardPath.isEmpty && reader.getLocalName == name) {
        return true
      } else if(reader.isStartElement && backwardPath.nonEmpty && backwardPath.head == reader.getLocalName) {
        backwardPath = backwardPath.drop(1)
        reader.next()
      } else if(reader.isStartElement) {
        skipElement(reader)
      } else if(reader.isEndElement) {
        backwardPath = reader.getLocalName +: backwardPath
        reader.next()
      } else {
        reader.next()
      }
    }

    false
  }

  /**
    * Collects all paths inside the current element.
    * The parser must be positioned on the start element when calling this method.
    * On return, the parser will be positioned on the element that directly follows the element.
    */
  private def collectPaths(reader: XMLStreamReader, path: Path, onlyLeafNodes: Boolean, onlyInnerNodes: Boolean, depth: Int): Seq[Path] = {
    assert(reader.isStartElement)
    assert(!(onlyInnerNodes && onlyLeafNodes), "onlyInnerNodes and onlyLeafNodes cannot be set to true at the same time")

    // Collect attribute paths
    val attributePaths = fetchAttributePaths(reader, path)

    // Move to first child
    nextStartOrEndTag(reader)

    // Iterate all child elements
    var paths = Seq[Path]()
    var startElements = Set[String]()
    while(!reader.isEndElement) {
      if (reader.isStartElement && !startElements.contains(reader.getLocalName)) {
        // Get paths from children
        val localName = reader.getLocalName
        val tagPath = path ++ Path(localName)
        val childPaths = collectPaths(reader, tagPath, onlyLeafNodes, onlyInnerNodes, depth - 1)

        // The depth check has to be done after collecting paths of the child, because all tags must be consumed by the reader
        val depthAdjustedChildPaths = if (depth == 0) Seq() else childPaths
        // Collect all wanted paths
        val newPaths = choosePaths(onlyLeafNodes, onlyInnerNodes, childPaths, depthAdjustedChildPaths)

        // Append new paths
        paths ++= newPaths
        startElements += localName
      } else if (reader.isStartElement) {
        // We already collected paths for this tag
        skipElement(reader)
      } else {
        reader.next()
      }
    }

    reader.next()

    val depthAdjustedAttributePaths = if(depth == 0) Seq() else attributePaths

    if(onlyInnerNodes && startElements.isEmpty && attributePaths.isEmpty) {
      Seq() // An inner node has at least an attribute or child elements
    } else if(onlyInnerNodes) {
      path +: paths // The paths are already depth adjusted and only contain inner nodes
    } else if(onlyLeafNodes && startElements.isEmpty) {
      Seq(path) ++ depthAdjustedAttributePaths // A leaf node is a node without children, but may have attributes
    } else if(onlyLeafNodes) {
      depthAdjustedAttributePaths ++ paths
    } else {
      path +: (depthAdjustedAttributePaths ++ paths)
    }
  }

  private def choosePaths(onlyLeafNodes: Boolean, onlyInnerNodes: Boolean, childPaths: Seq[Path], depthAdjustedChildPaths: Seq[Path]) = {
    if (onlyInnerNodes) {
      if (childPaths.isEmpty) {
        Seq()
      } else {
        depthAdjustedChildPaths
      }
    } else if (onlyLeafNodes) {
      if (childPaths.nonEmpty) {
        depthAdjustedChildPaths
      } else {
        Seq()
      }
    } else {
      depthAdjustedChildPaths
    }
  }

  private def fetchAttributePaths(reader: XMLStreamReader, path: Path) = {
    for (attributeIndex <- 0 until reader.getAttributeCount) yield {
      path ++ Path("@" + reader.getAttributeLocalName(attributeIndex))
    }
  }

  /**
    * Builds a XML node for a given start element that includes all its children.
    * The parser must be positioned on the start element when calling this method.
    * On return, the parser will be positioned on the element that directly follows the element.
    */
  private def buildNode(reader: XMLStreamReader): Elem = {
    assert(reader.isStartElement)

    // Remember label
    val label = reader.getLocalName

    // Collect attributes on this element
    var attributes: MetaData = Null
    for(i <- 0 until reader.getAttributeCount) {
      attributes = new UnprefixedAttribute(reader.getAttributeLocalName(i), reader.getAttributeValue(i), attributes)
    }

    // Collect child nodes
    var children = List[Node]()
    reader.next()
    while(!reader.isEndElement) {
      if(reader.isStartElement) {
        children ::= buildNode(reader)
      } else if(reader.isCharacters) {
        children ::= Text(reader.getText)
        reader.next()
      } else {
        reader.next()
      }
    }

    // Move to the element after the end element.
    reader.next()

    Elem(null, label, attributes, NamespaceBinding(null, null, null), minimizeEmpty = false, children.reverse: _*)
  }

  /**
    * Skips an element.
    * The parser must be positioned on the start element when calling this method.
    * On return, the parser will be positioned on the element that directly follows the element.
    */
  private def skipElement(reader: XMLStreamReader): Unit = {
    assert(reader.isStartElement)

    // Move to first child element
    reader.next()

    // If this is an empty tag, we return immediately
    if(reader.isEndElement) {
      return
    }

    // Skip contents
    do {
      if(reader.isStartElement) {
        skipElement(reader)
      } else {
        reader.next()
      }
    } while(!reader.isEndElement)

    // Move to element that follows the skipped element
    reader.next()
  }

  /**
    * Positions the parser to next start or end element.
    */
  private def nextStartOrEndTag(reader: XMLStreamReader): Unit = {
    do {
      reader.next()
    } while(!reader.isStartElement && !reader.isEndElement)
  }

  override def combinedPath(typeUri: String, inputPath: Path): Path = {
    val typePath = Path.parse(typeUri)
    Path(typePath.operators ++ inputPath.operators)
  }

  override def convertToIdPath(path: Path): Option[Path] = {
    Some(Path(path.operators ::: List(ForwardOperator("#id"))))
  }

<<<<<<< HEAD
  private def basePathMatches(currentPath: List[String]) = {
    basePathLength == 0 || basePathPartsReversed == currentPath.takeRight(basePathLength)
  }

  def collectPaths(limit: Int, collectValues: (List[String], String) => Unit = (_, _) => {}): Seq[List[String]] = {
    val paths = mutable.HashMap[List[String], Int]()
    paths.put(Nil, 0)
    val idx = new AtomicInteger(1)
    var currentPath = List[String]()

    val inputStream = file.inputStream
    try {
      val reader: XMLStreamReader = initStreamReader(inputStream)
      var readNext = true
      var eventId = reader.getEventType
      while(reader.hasNext && paths.size < limit) {
        if(readNext) {
          reader.next()
          eventId = reader.getEventType
        } else {
          eventId = reader.getEventType
          readNext = true
        }
        eventId match {
          case XMLStreamConstants.START_ELEMENT =>
            currentPath ::= reader.getLocalName
            if (basePathMatches(currentPath)) {
              addIfNotExists(paths, idx, currentPath)
              for (attributeIndex <- 0 until reader.getAttributeCount) yield {
                val attributePath = "@" + reader.getAttributeLocalName(attributeIndex) :: currentPath
                addIfNotExists(paths, idx, attributePath)
                collectValues(attributePath, reader.getAttributeValue(attributeIndex))
              }
            }
            val text = Try(reader.getElementText)
            text foreach { elemText =>
              collectValues(currentPath, elemText)
            }
            readNext = false // Do not read next event, already placed on the next one
          case XMLStreamConstants.END_ELEMENT =>
            if (currentPath.nonEmpty) { // needs to be done since we don't read the root element, but it appears as end element
              currentPath = currentPath.tail
            }
          case _ =>
          // Nothing to be done for other events
        }
      }
    } finally {
      inputStream.close()
    }
    // Sort paths by first occurrence
    paths.toSeq.sortBy(_._2).map(p => p._1.reverse)
  }

  private def addIfNotExists(paths: mutable.HashMap[List[String], Int],
                             idx: AtomicInteger,
                             path: List[String]) = {
    if (!paths.contains(path.dropRight(basePathLength))) {
      paths.put(if (basePathLength == 0) path else path.dropRight(basePathLength), idx.getAndIncrement())
    }
  }
=======
  /**
    * The dataset task underlying the Datset this source belongs to
    *
    * @return
    */
  override def underlyingTask: Task[DatasetSpec[Dataset]] = PlainTask(Identifier.fromAllowed(file.name), DatasetSpec(EmptyDataset))   //FIXME CMEM-1352 replace with actual task
>>>>>>> f6f1cfee
}<|MERGE_RESOLUTION|>--- conflicted
+++ resolved
@@ -4,11 +4,7 @@
 import java.util.concurrent.atomic.AtomicInteger
 import javax.xml.stream.{XMLInputFactory, XMLStreamConstants, XMLStreamReader}
 
-<<<<<<< HEAD
-import org.silkframework.config.Prefixes
-=======
 import org.silkframework.config.{PlainTask, Task}
->>>>>>> f6f1cfee
 import org.silkframework.dataset._
 import org.silkframework.entity._
 import org.silkframework.runtime.activity.UserContext
@@ -359,7 +355,6 @@
     Some(Path(path.operators ::: List(ForwardOperator("#id"))))
   }
 
-<<<<<<< HEAD
   private def basePathMatches(currentPath: List[String]) = {
     basePathLength == 0 || basePathPartsReversed == currentPath.takeRight(basePathLength)
   }
@@ -421,12 +416,11 @@
       paths.put(if (basePathLength == 0) path else path.dropRight(basePathLength), idx.getAndIncrement())
     }
   }
-=======
+
   /**
     * The dataset task underlying the Datset this source belongs to
     *
     * @return
     */
   override def underlyingTask: Task[DatasetSpec[Dataset]] = PlainTask(Identifier.fromAllowed(file.name), DatasetSpec(EmptyDataset))   //FIXME CMEM-1352 replace with actual task
->>>>>>> f6f1cfee
 }