--- conflicted
+++ resolved
@@ -12,14 +12,8 @@
 //noinspection ScalaStyle
 abstract class XmlSourceTestBase extends FlatSpec with Matchers {
 
-<<<<<<< HEAD
   implicit val userContext: UserContext = UserContext.Empty
-  def xmlSource(uriPattern: String): DataSource with XmlSourceTrait
-
-  val persons = XmlDoc("persons.xml")
-=======
   def xmlSource(name: String, uriPattern: String): DataSource with XmlSourceTrait
->>>>>>> 94df1728
 
   behavior of "XML Dataset"
 
