--- conflicted
+++ resolved
@@ -3,12 +3,8 @@
 import org.scalatest.{FlatSpec, MustMatchers}
 import org.silkframework.config.Prefixes
 import org.silkframework.dataset.CoveragePathInput
-<<<<<<< HEAD
-import org.silkframework.entity.{Entity, EntitySchema, Path}
+import org.silkframework.entity.{EntitySchema, Path}
 import org.silkframework.runtime.activity.UserContext
-=======
-import org.silkframework.entity.{EntitySchema, Path}
->>>>>>> 94df1728
 import org.silkframework.runtime.resource.ClasspathResourceLoader
 import org.silkframework.util.Uri
 
@@ -18,12 +14,8 @@
 class XmlSourceCoverageTest extends FlatSpec with MustMatchers {
   behavior of "XML Source"
 
-<<<<<<< HEAD
-  implicit val prefixes: Prefixes = Prefixes(Map.empty)
   implicit val userContext: UserContext = UserContext.Empty
-=======
   implicit val prefixes: Prefixes = Prefixes.empty
->>>>>>> 94df1728
 
   it should "return 0% mapping coverage if there is no mapping" in {
     val source = xmlSource
