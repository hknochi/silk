--- conflicted
+++ resolved
@@ -26,11 +26,7 @@
 
   private val codec = Codec(charset)
 
-<<<<<<< HEAD
-  override def source: DataSource = JsonSource(file, basePath, uriPattern, codec)
-=======
-  override def source(implicit userContext: UserContext): DataSource = new JsonSource(file, basePath, uriPattern, codec)
->>>>>>> f6f1cfee
+  override def source(implicit userContext: UserContext): DataSource = JsonSource(file, basePath, uriPattern, codec)
 
   override def linkSink(implicit userContext: UserContext): LinkSink = throw new NotImplementedError("JSON files cannot be written at the moment")
 
