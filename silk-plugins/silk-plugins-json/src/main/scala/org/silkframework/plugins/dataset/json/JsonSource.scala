--- conflicted
+++ resolved
@@ -23,13 +23,8 @@
  *                 If left empty, all direct children of the root element will be read.
  * @param uriPattern A URI pattern, e.g., http://namespace.org/{ID}, where {path} may contain relative paths to elements
  */
-<<<<<<< HEAD
-case class JsonSource(file: Resource, basePath: String, uriPattern: String, codec: Codec) extends DataSource
-    with PeakDataSource with HierarchicalSampleValueAnalyzerExtractionSource {
-=======
 case class JsonSource(input: JsValue, basePath: String, uriPattern: String) extends DataSource
-    with PeakDataSource with HierarchicalSampleValueAnalyzerExtractionSource with TypedPathRetrieveDataSource {
->>>>>>> aeb7e111
+  with PeakDataSource with HierarchicalSampleValueAnalyzerExtractionSource {
 
   private val logger = Logger.getLogger(getClass.getName)
 
