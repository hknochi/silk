--- conflicted
+++ resolved
@@ -3,11 +3,9 @@
 import java.net.URLEncoder
 import java.util.logging.{Level, Logger}
 
-<<<<<<< HEAD
 import com.fasterxml.jackson.core.{JsonFactory, JsonToken}
-=======
+import org.silkframework.dataset._
 import org.silkframework.config.{PlainTask, Task}
->>>>>>> f6f1cfee
 import org.silkframework.dataset._
 import org.silkframework.entity._
 import org.silkframework.runtime.activity.UserContext
@@ -54,17 +52,10 @@
     }
   }
 
-<<<<<<< HEAD
   private val basePathPartsReversed = basePathParts.reverse
 
   private val basePathLength = basePathParts.length
 
-  def retrieveByUri(entitySchema: EntitySchema, entities: Seq[Uri]): Seq[Entity] = {
-    logger.log(Level.FINE, "Retrieving data from JSON.")
-    val jsonTraverser = JsonTraverser(file)(codec)
-    val selectedElements = jsonTraverser.select(basePathParts)
-    new Entities(selectedElements, entitySchema, entities.map(_.uri).toSet).toSeq
-=======
   override def retrieveByUri(entitySchema: EntitySchema, entities: Seq[Uri])
                             (implicit userContext: UserContext): Traversable[Entity] = {
     if(entities.isEmpty) {
@@ -75,14 +66,13 @@
       val selectedElements = jsonTraverser.select(basePathParts)
       new Entities(selectedElements, entitySchema, entities.map(_.uri).toSet)
     }
->>>>>>> f6f1cfee
   }
 
   /**
    * Retrieves the most frequent paths in this source.
    */
-<<<<<<< HEAD
-  override def retrievePaths(t: Uri, depth: Int, limit: Option[Int]): IndexedSeq[Path] = {
+  override def retrievePaths(t: Uri, depth: Int, limit: Option[Int])
+                            (implicit userContext: UserContext): IndexedSeq[Path] = {
     retrieveJsonPaths(t, depth, limit, leafPathsOnly = false, innerPathsOnly = false).drop(1)
   }
 
@@ -91,48 +81,23 @@
                         limit: Option[Int],
                         leafPathsOnly: Boolean,
                         innerPathsOnly: Boolean,
-                        json: JsonTraverser = JsonTraverser(file)(codec)): IndexedSeq[Path] = {
+                        json: JsonTraverser = JsonTraverser(underlyingTask.id, file)(codec)): IndexedSeq[Path] = {
     val subSelectedElements: Seq[JsonTraverser] = navigateToType(typePath, json)
-=======
-  override def retrievePaths(t: Uri, depth: Int, limit: Option[Int])
-                            (implicit userContext: UserContext): IndexedSeq[Path] = {
-    retrieveJsonPaths(t, depth, limit, leafPathsOnly = false, innerPathsOnly = false)
-  }
-
-  def retrieveJsonPaths(t: Uri, depth: Int, limit: Option[Int], leafPathsOnly: Boolean, innerPathsOnly: Boolean): IndexedSeq[Path] = {
-    val json = JsonTraverser(underlyingTask.id, file)(codec)
-    val selectedElements = json.select(basePathParts)
-    val subSelectedElements = selectedElements.flatMap(_.select(Path.parse(t.uri).operators))
->>>>>>> f6f1cfee
     for (element <- subSelectedElements.headOption.toIndexedSeq; // At the moment, we only retrieve the path from the first found element
          path <- element.collectPaths(path = Nil, leafPathsOnly = leafPathsOnly, innerPathsOnly = innerPathsOnly, depth = depth)) yield {
       Path(path.toList)
     }
   }
 
-<<<<<<< HEAD
   private def navigateToType(typePath: Uri, json: JsonTraverser) = {
     val selectedElements = json.select(basePathParts)
     val subSelectedElements = selectedElements.flatMap(_.select(Path.parse(typePath.uri).operators))
     subSelectedElements
   }
 
-  override def retrieveTypes(limit: Option[Int]): Traversable[(String, Double)] = {
-    retrieveJsonPaths("", Int.MaxValue, limit, leafPathsOnly = false, innerPathsOnly = true) map  (p => (p.serialize, 1.0))
-=======
   override def retrieveTypes(limit: Option[Int])
                             (implicit userContext: UserContext): Traversable[(String, Double)] = {
-    if(file.nonEmpty) {
-      val json = JsonTraverser(underlyingTask.id, file)(codec)
-      val selectedElements = json.select(basePathParts)
-      (for (element <- selectedElements.headOption.toIndexedSeq; // At the moment, we only retrieve the path from the first found element
-            path <- element.collectPaths(path = Nil, leafPathsOnly = false, innerPathsOnly = true, depth = Int.MaxValue)) yield {
-        Path(path.toList).normalizedSerialization
-      }) map (p => (p, 1.0))
-    } else {
-      Traversable.empty
-    }
->>>>>>> f6f1cfee
+    retrieveJsonPaths("", Int.MaxValue, limit, leafPathsOnly = false, innerPathsOnly = true) map  (p => (p.normalizedSerialization, 1.0))
   }
 
   private class Entities(elements: Seq[JsonTraverser], entityDesc: EntitySchema, allowedUris: Set[String]) extends Traversable[Entity] {
@@ -167,7 +132,6 @@
   }
 
   /**
-<<<<<<< HEAD
     * Collects all paths from the JSON.
     *
     * @param collectValues A function to collect values of a path.
@@ -241,11 +205,11 @@
       analyzedValues += values.size
     }
   }
-=======
+
+  /**
     * The dataset task underlying the Datset this source belongs to
     *
     * @return
     */
   override def underlyingTask: Task[DatasetSpec[Dataset]] = PlainTask(Identifier.fromAllowed(file.name), DatasetSpec(EmptyDataset))     //FIXME CMEM 1352 replace with actual task
->>>>>>> f6f1cfee
 }