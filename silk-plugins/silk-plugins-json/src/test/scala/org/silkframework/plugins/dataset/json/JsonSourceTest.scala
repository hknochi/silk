package org.silkframework.plugins.dataset.json

import org.scalatest.{FlatSpec, MustMatchers}
import org.silkframework.dataset.DataSource
import org.silkframework.entity.{EntitySchema, Path}
import org.silkframework.runtime.resource.{ClasspathResourceLoader, InMemoryResourceManager}
import org.silkframework.util.Uri

import scala.io.Codec

class JsonSourceTest extends FlatSpec with MustMatchers {
  behavior of "Json Source"

  private def jsonExampleSource: JsonSource = {
    val resources = ClasspathResourceLoader("org/silkframework/plugins/dataset/json/")
    val source = new JsonSource(resources.get("example.json"), "", "#id", Codec.UTF8)
    source
  }

  it should "return all inner node types" in {
    val types = jsonExampleSource.retrieveTypes().map(_._1).toSet
    types mustBe Set(
      "",
      "/persons",
      "/persons/phoneNumbers",
      "/organizations"
    )
  }

  it should "not return an entity for an empty JSON array" in {
    val resourceManager = InMemoryResourceManager()
    val resource = resourceManager.get("test.json")
    resource.writeString(
      """
        |{"data":[]}
      """.stripMargin)
    val source = new JsonSource(resource, "data", "http://blah", Codec.UTF8)
    val entities = source.retrieve(EntitySchema.empty)
    entities mustBe empty
  }

  it should "not return entities for valid paths" in {
    val resourceManager = InMemoryResourceManager()
    val resource = resourceManager.get("test.json")
    resource.writeString(
      """
        |{"data":{"entities":[{"id":"ID"}]}}
      """.stripMargin)
    val source = new JsonSource(resource, "data/entities", "http://blah/{id}", Codec.UTF8)
    val entities = source.retrieve(EntitySchema.empty)
    entities.size mustBe 1
    entities.head.uri mustBe "http://blah/ID"
  }

  it should "return peak results" in {
    val result = jsonExampleSource.peak(EntitySchema(Uri(""), typedPaths = IndexedSeq(Path.parse("/persons/phoneNumbers/number").asStringTypedPath)), 3).toSeq
    result.size mustBe 1
    result.head.values mustBe IndexedSeq(Seq("123", "456", "789"))
  }

  it should "return peak results with sub path set" in {
    val result = jsonExampleSource.peak(EntitySchema(Uri(""), typedPaths = IndexedSeq(Path.parse("/number").asStringTypedPath),
      subPath = Path.parse("/persons/phoneNumbers")), 3).toSeq
    result.size mustBe 3
    result.map(_.values) mustBe Seq(IndexedSeq(Seq("123")), IndexedSeq(Seq("456")), IndexedSeq(Seq("789")))
  }

  it should "return all paths including intermediate paths for retrieve paths" in {
<<<<<<< HEAD
    val paths = jsonSource.retrievePaths(Uri(""), depth = Int.MaxValue)
    paths.size mustBe 8
=======
    val paths = jsonExampleSource.retrievePaths(Uri(""))
    paths.size mustBe 9
>>>>>>> d1e54b2d
    paths must contain allOf(Path.parse("/persons"), Path.parse("/persons/phoneNumbers"))
  }

  it should "return all paths of depth 1" in {
    val paths = jsonSource.retrievePaths(Uri(""), depth = 1)
    paths.map(_.serializeSimplified) mustBe Seq("persons", "organizations")
  }

  it should "return all paths of depth 2" in {
    val paths = jsonSource.retrievePaths(Uri(""), depth = 2)
    paths.map(_.serializeSimplified) mustBe Seq("persons", "persons/id", "persons/name", "persons/phoneNumbers", "organizations", "organizations/name")
  }

  it should "return all paths of depth 1 of sub path" in {
    val paths = jsonSource.retrievePaths(Uri("/persons"), depth = 1)
    paths.map(_.serializeSimplified) mustBe Seq("id", "name", "phoneNumbers")
  }

  it should "return all paths of depth 2 of sub path" in {
    val paths = jsonSource.retrievePaths(Uri("/persons"), depth = 2)
    paths.map(_.serializeSimplified) mustBe Seq("id", "name", "phoneNumbers", "phoneNumbers/type", "phoneNumbers/number")
  }

  it should "return all paths of depth 1 of sub path of length 2" in {
    val paths = jsonSource.retrievePaths(Uri("/persons/phoneNumbers"), depth = 1)
    paths.map(_.serializeSimplified) mustBe Seq("type", "number")
  }

  it should "list all leaf paths of the root" in {
    val paths = jsonSource.retrieveJsonPaths(Uri(""), depth = Int.MaxValue, limit = None, leafPathsOnly = true, innerPathsOnly = false)
    paths.map(_.serializeSimplified) mustBe Seq("persons/id", "persons/name", "persons/phoneNumbers/type", "persons/phoneNumbers/number", "organizations/name")
  }

  it should "list all leaf paths of a sub path" in {
    val paths = jsonSource.retrieveJsonPaths(Uri("persons"), depth = Int.MaxValue, limit = None, leafPathsOnly = true, innerPathsOnly = false)
    paths.map(_.serializeSimplified) mustBe Seq("id", "name", "phoneNumbers/type", "phoneNumbers/number")
  }

  it should "list all leaf paths of depth 1 of a sub path" in {
    val paths = jsonSource.retrieveJsonPaths(Uri("persons"), depth = 1, limit = None, leafPathsOnly = true, innerPathsOnly = false)
    paths.map(_.serializeSimplified) mustBe Seq("id", "name")
  }

  it should "return valid URIs for resource paths" in {
    val result = jsonExampleSource.retrieve(EntitySchema(Uri(""), typedPaths = IndexedSeq(Path.parse("/persons").asStringTypedPath)))
    val uris = result.flatMap(_.values.flatten).toSeq
    for(uri <- uris) {
      assert(Uri(uri).isValidUri, s"URI $uri was not valid!")
    }
    uris.distinct.size mustBe uris.size
  }

  private val jsonWithNull = """{"values": ["val", null]}"""

  it should "return JSON null values as missing values" in {
    val source: DataSource = jsonSource(jsonWithNull)
    val entities = source.retrieve(EntitySchema("", typedPaths = IndexedSeq(Path("values").asStringTypedPath)))
    entities.map(_.values) mustBe Seq(Seq(Seq("val")))
  }

  private val jsonWithNullObject =
    """{"objects": [
      |  {"value":"val", "nestedObject": {"nestedValue": "nested"}},
      |  null,
      |  {"value":"val2"}
      |]}""".stripMargin

  it should "be able to ignore null JSON objects in the middle of longer paths" in {
    val source: DataSource = jsonSource(jsonWithNullObject)

    val entities = source.retrieve(EntitySchema("", typedPaths = IndexedSeq(Path.parse("objects/value").asStringTypedPath)))
    entities.map(_.values) mustBe Seq(Seq(Seq("val", "val2")))
  }

  it should "ignore nulls for objects on base path" in {
    val source: DataSource = jsonSource(jsonWithNullObject)

    val entities = source.retrieve(EntitySchema("objects", typedPaths = IndexedSeq(Path.parse("value").asStringTypedPath)))
    entities.map(_.values) mustBe Seq(Seq(Seq("val")), Seq(Seq("val2")))
  }

  it should "handle entity schema with sub paths and type URI" in {
    val source: DataSource = jsonSource(jsonWithNullObject)
    val entities = source.retrieve(EntitySchema("nestedObject", typedPaths = IndexedSeq(Path.parse("nestedValue").asStringTypedPath), subPath = Path("objects")))
    entities.map(_.values) mustBe Seq(Seq(Seq("nested")))
  }

  private def jsonSource(json: String): JsonSource = {
    val jsonResource = InMemoryResourceManager().get("temp.json")
    jsonResource.writeString(json)
    val source = JsonDataset(jsonResource).source
    source.asInstanceOf[JsonSource]
  }
}<|MERGE_RESOLUTION|>--- conflicted
+++ resolved
@@ -66,13 +66,8 @@
   }
 
   it should "return all paths including intermediate paths for retrieve paths" in {
-<<<<<<< HEAD
-    val paths = jsonSource.retrievePaths(Uri(""), depth = Int.MaxValue)
+    val paths = jsonExampleSource.retrievePaths(Uri(""), depth = Int.MaxValue)
     paths.size mustBe 8
-=======
-    val paths = jsonExampleSource.retrievePaths(Uri(""))
-    paths.size mustBe 9
->>>>>>> d1e54b2d
     paths must contain allOf(Path.parse("/persons"), Path.parse("/persons/phoneNumbers"))
   }
 
