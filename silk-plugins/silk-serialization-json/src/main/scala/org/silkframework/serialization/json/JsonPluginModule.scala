package org.silkframework.serialization.json

import org.silkframework.runtime.plugin.PluginModule
import org.silkframework.serialization.json.EntitySerializers.{CachedEntitySchemataJsonFormat, EntityHolderJsonFormat, EntitySchemaJsonFormat, PairEntitySchemaJsonFormat}
import org.silkframework.serialization.json.InputJsonSerializer.InputJsonFormat
import org.silkframework.serialization.json.JsonSerializers.{GenericInfoJsonFormat, JsonDatasetSpecFormat, MappingRulesJsonFormat, RootMappingRuleJsonFormat, TransformRuleJsonFormat, TransformSpecJsonFormat, TransformTaskJsonFormat, VocabularyPropertyJsonFormat, _}
import org.silkframework.serialization.json.LinkingSerializers.LinkingJsonFormat
import org.silkframework.serialization.json.WorkflowSerializers.{WorkflowJsonFormat}

class JsonPluginModule extends PluginModule {

  override def pluginClasses: Seq[Class[_]] =
<<<<<<< HEAD
      MetaDataJsonFormat.getClass ::
=======
      StringJsonFormat.getClass ::
>>>>>>> edb8adcc
      TaskSpecJsonFormat.getClass ::
      GenericTaskJsonFormat.getClass ::
      JsonDatasetSpecFormat.getClass ::
      CustomTaskJsonFormat.getClass ::
      TransformSpecJsonFormat.getClass ::
      LinkSpecJsonFormat.getClass ::
      TransformRuleJsonFormat.getClass ::
      MappingRulesJsonFormat.getClass ::
      DatasetTaskJsonFormat.getClass ::
      TransformTaskJsonFormat.getClass ::
      RootMappingRuleJsonFormat.getClass ::
      VocabularyPropertyJsonFormat.getClass ::
      GenericInfoJsonFormat.getClass ::
      MappingTargetJsonFormat.getClass ::
      PathInputJsonFormat.getClass ::
      TransformInputJsonFormat.getClass ::
      ValueTypeJsonFormat.getClass ::
      GenericInfoJsonFormat.getClass ::
      VocabularyClassJsonFormat.getClass ::
      InputJsonFormat.getClass ::
      WorkflowJsonFormat.getClass ::
      classOf[WorkflowExecutionReportJsonFormat] ::
      EntitySchemaJsonFormat.getClass ::
      PairEntitySchemaJsonFormat.getClass ::
      CachedEntitySchemataJsonFormat.getClass ::
      EntityHolderJsonFormat.getClass ::
      LinkingJsonFormat.getClass ::
      Nil
}<|MERGE_RESOLUTION|>--- conflicted
+++ resolved
@@ -10,11 +10,8 @@
 class JsonPluginModule extends PluginModule {
 
   override def pluginClasses: Seq[Class[_]] =
-<<<<<<< HEAD
       MetaDataJsonFormat.getClass ::
-=======
       StringJsonFormat.getClass ::
->>>>>>> edb8adcc
       TaskSpecJsonFormat.getClass ::
       GenericTaskJsonFormat.getClass ::
       JsonDatasetSpecFormat.getClass ::
