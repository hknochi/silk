package org.silkframework.serialization.json

import org.silkframework.config.{PlainTask, Task, TaskSpec}
import org.silkframework.dataset.{Dataset, DatasetTask}
import org.silkframework.entity._
import org.silkframework.rule._
import org.silkframework.rule.input.{Input, PathInput, TransformInput, Transformer}
<<<<<<< HEAD
=======
import org.silkframework.rule.vocab.{GenericInfo, VocabularyClass, VocabularyProperty}
import org.silkframework.rule.{ComplexMapping, MappingTarget, TransformRule}
>>>>>>> 371b37d5
import org.silkframework.runtime.serialization.{ReadContext, WriteContext}
import org.silkframework.runtime.validation.ValidationException
import org.silkframework.serialization.json.InputJsonSerializer._
import org.silkframework.serialization.json.JsonSerializers._
import org.silkframework.util.{Identifier, Uri}
import play.api.libs.json._

/**
  * Serializers for JSON.
  */
object JsonSerializers {

  final val ID = "id"
  final val TYPE = "type"
  final val PARAMETERS = "parameters"
  final val URI = "uri"

  implicit object JsonDatasetTaskFormat extends JsonFormat[DatasetTask] {

    override def read(value: JsValue)(implicit readContext: ReadContext): DatasetTask = {
      implicit val prefixes = readContext.prefixes
      implicit val resource = readContext.resources
      new DatasetTask(
        id = (value \ ID).as[JsString].value,
        plugin =
            Dataset(
              id = (value \ TYPE).as[JsString].value,
              params = (value \ PARAMETERS).as[JsObject].value.mapValues(_.as[JsString].value).asInstanceOf[Map[String, String]]
            )
      )
    }

    override def write(value: DatasetTask)(implicit writeContext: WriteContext[JsValue]): JsValue = {
      JsObject(
        ID -> JsString(value.id.toString) ::
            TYPE -> JsString(value.plugin.plugin.id.toString) ::
            PARAMETERS -> Json.toJson(value.plugin.parameters) :: Nil
      )

    }
  }

  def mustBeJsObject[T](jsValue: JsValue)(block: JsObject => T): T = {
    jsValue match {
      case jsObject: JsObject => block(jsObject)
      case _ => throw JsonParseException("Error while parsing. JSON value is not JSON object!")
    }
  }

  def mustBeJsArray[T](jsValue: JsValue)(block: JsArray => T): T = {
    jsValue match {
      case jsArray: JsArray => block(jsArray)
      case _ => throw JsonParseException("Error while parsing. JSON value is not a JSON array!")
    }
  }

  def stringValue(json: JsValue, attributeName: String): String = {
    stringValueOption(json, attributeName) match {
      case Some(value) =>
        value
      case None =>
        throw JsonParseException("Attribute " + attributeName + " not found!")
    }
  }

  def stringValueOption(json: JsValue, attributeName: String): Option[String] = {
    (json \ attributeName).toOption match {
      case Some(jsString: JsString) =>
        Some(jsString.value)
      case Some(_) =>
        throw JsonParseException("Value for attribute " + attributeName + " is not a String!")
      case None =>
        None
    }
  }

  def optionalValue(json: JsValue, attributeName: String): Option[JsValue] = {
    (json \ attributeName).toOption.filterNot(_ == JsNull)
  }

  def silkPath(id: String, pathStr: String)(implicit readContext: ReadContext): Path = {
    try {
      Path.parse(pathStr)(readContext.prefixes)
    } catch {
      case ex: Exception => throw new ValidationException(ex.getMessage, id, "path")
    }
  }

  def identifier(json: JsValue, defaultId: String)(implicit readContext: ReadContext): Identifier = {
    optionalValue(json, ID) match {
      case Some(JsString(id)) =>
        id
      case Some(_) =>
        throw JsonParseException("Value for attribute " + ID + " is not a String!")
      case None =>
        readContext.identifierGenerator.generate(defaultId)
    }
  }

  /**
    * PathInput
    */
  implicit object PathInputJsonFormat extends JsonFormat[PathInput] {
    final val PATH = "path"

    override def read(value: JsValue)(implicit readContext: ReadContext): PathInput = {
      val id = stringValue(value, ID)
      val pathStr = stringValue(value, PATH)
      PathInput(id, silkPath(id, pathStr))
    }

    override def write(value: PathInput)(implicit writeContext: WriteContext[JsValue]): JsValue = {
      JsObject(
        Seq(
          TYPE -> JsString(PATH_INPUT),
          ID -> JsString(value.id.toString),
          PATH -> JsString(value.path.serialize(writeContext.prefixes))
        )
      )
    }
  }

  def mustBeDefined(value: JsValue, attributeName: String): JsValue = {
    (value \ attributeName).toOption.
        getOrElse(throw JsonParseException("No attribute with name " + attributeName + " found!"))
  }

  /**
    * Transform Input
    */
  implicit object TransformInputFormat extends JsonFormat[TransformInput] {
    final val INPUTS = "inputs"
    final val FUNCTION = "function"

    override def read(value: JsValue)(implicit readContext: ReadContext): TransformInput = {
      val id = stringValue(value, ID)
      val inputs = mustBeJsArray(mustBeDefined(value, INPUTS)) { jsArray =>
        jsArray.value.map(fromJson[Input](_)(InputJsonSerializer.InputJsonFormat, readContext))
      }
      implicit val prefixes = readContext.prefixes
      implicit val resourceManager = readContext.resources
      try {
        val transformer = Transformer(stringValue(value, FUNCTION), readParameters(value))
        TransformInput(id, transformer, inputs.toList)
      } catch {
        case ex: Exception => throw new ValidationException(ex.getMessage, id, "Transformation")
      }
    }

    override def write(value: TransformInput)(implicit writeContext: WriteContext[JsValue]): JsValue = {
      JsObject(
        Seq(
          TYPE -> JsString(TRANSFORM_INPUT),
          ID -> JsString(value.id),
          FUNCTION -> JsString(value.transformer.plugin.id),
          INPUTS -> JsArray(value.inputs.map(toJson[Input])),
          PARAMETERS -> Json.toJson(value.transformer.parameters)
        )
      )
    }
  }

  def readParameters(value: JsValue): Map[String, String] = {
    mustBeJsObject(mustBeDefined(value, PARAMETERS)) { array =>
      Json.fromJson[Map[String, String]](array).get
    }
  }

  /**
    * Value Type
    */
  implicit object ValueTypeJsonFormat extends JsonFormat[ValueType] {
    final val LANG = "lang"
    final val NODE_TYPE = "nodeType"

    override def read(value: JsValue)(implicit readContext: ReadContext): ValueType = {
      val nodeType = stringValue(value, NODE_TYPE)
      ValueType.valueTypeById(nodeType) match {
        case Left(_) =>
          nodeType match {
            case "CustomValueType" =>
              val uriString = stringValue(value, URI)
              val uri = Uri.parse(uriString, readContext.prefixes)
              CustomValueType(uri.uri)
            case "LanguageValueType" =>
              val lang = stringValue(value, LANG)
              LanguageValueType(lang)
          }
        case Right(valueType) =>
          valueType

      }
    }

    override def write(value: ValueType)(implicit writeContext: WriteContext[JsValue]): JsValue = {
      val typeId = ValueType.valueTypeId(value)
      val additionalAttributes = value match {
        case CustomValueType(typeUri) =>
          Some(URI -> JsString(typeUri))
        case LanguageValueType(lang) =>
          Some(LANG -> JsString(lang))
        case _ =>
          None
      }
      JsObject(
        Seq(
          NODE_TYPE -> JsString(typeId)
        ) ++ additionalAttributes
      )
    }
  }

  /**
    * Mapping Target JSON format
    */
  implicit object MappingTargetJsonFormat extends JsonFormat[MappingTarget] {
    final val VALUE_TYPE = "valueType"

    override def read(value: JsValue)(implicit readContext: ReadContext): MappingTarget = {
      val uri = stringValue(value, URI)
      val valueType = fromJson[ValueType](mustBeDefined(value, VALUE_TYPE))
      MappingTarget(Uri.parse(uri, readContext.prefixes), valueType)
    }

    override def write(value: MappingTarget)(implicit writeContext: WriteContext[JsValue]): JsValue = {
      JsObject(
        Seq(
          URI -> JsString(value.propertyUri.serialize(writeContext.prefixes)),
          VALUE_TYPE -> toJson(value.valueType)
        )
      )
    }
  }

  /**
    * Mapping Rules
    */
  implicit object MappingRulesJsonFormat extends JsonFormat[MappingRules] {
    final val URI_RULE: String = "uriRule"
    final val TYPE_RULES: String = "typeRules"
    final val PROPERTY_RULES: String = "propertyRules"

    /**
      * Deserializes a value.
      */
    override def read(value: JsValue)(implicit readContext: ReadContext): MappingRules = {
      val uriRule = optionalValue(value, URI_RULE).map(UriMappingJsonFormat.read)
      val typeRules = mustBeJsArray(mustBeDefined(value, TYPE_RULES)) { array =>
        array.value.map(TypeMappingJsonFormat.read)
      }
      val propertyRules = mustBeJsArray(mustBeDefined(value, PROPERTY_RULES)) { array =>
        array.value.map(TransformRuleJsonFormat.read)
      }

      MappingRules(uriRule, typeRules, propertyRules)
    }

    /**
      * Serializes a value.
      */
    override def write(value: MappingRules)(implicit writeContext: WriteContext[JsValue]): JsValue = {
      Json.obj(
        URI_RULE -> value.uriRule.map(toJson[UriMapping]),
        TYPE_RULES -> JsArray(value.typeRules.map(toJson[TransformRule])),
        PROPERTY_RULES -> JsArray(value.propertyRules.map(toJson[TransformRule]))
      )
    }
  }

  /**
    * Root Mapping
    */
  implicit object RootMappingRuleJsonFormat extends JsonFormat[RootMappingRule] {
    final val RULES_PROPERTY: String = "rules"

    /**
      * Deserializes a value.
      */
    override def read(value: JsValue)(implicit readContext: ReadContext): RootMappingRule = {
      RootMappingRule(fromJson[MappingRules]((value \ RULES_PROPERTY).get))
    }

    /**
      * Serializes a value.
      */
    override def write(value: RootMappingRule)(implicit writeContext: WriteContext[JsValue]): JsValue = {
      JsObject(
        Seq(
          TYPE -> JsString("root"),
          ID -> JsString(value.id),
          RULES_PROPERTY -> toJson(value.rules)
        )
      )
    }
  }

  /**
    * Type Mapping
    */
  implicit object TypeMappingJsonFormat extends JsonFormat[TypeMapping] {
    final val TYPE_PROPERTY: String = "typeUri"

    /**
      * Deserializes a value.
      */
    override def read(value: JsValue)(implicit readContext: ReadContext): TypeMapping = {
      val name = identifier(value, "type")
      val typeUri = stringValue(value, TYPE_PROPERTY)
      TypeMapping(name, Uri.parse(typeUri, readContext.prefixes))
    }

    /**
      * Serializes a value.
      */
    override def write(value: TypeMapping)(implicit writeContext: WriteContext[JsValue]): JsValue = {
      JsObject(
        Seq(
          TYPE -> JsString("type"),
          ID -> JsString(value.id),
          TYPE_PROPERTY -> JsString(value.typeUri.serialize(writeContext.prefixes))
        )
      )
    }
  }

  /**
    * URI Mapping
    */
  implicit object UriMappingJsonFormat extends JsonFormat[UriMapping] {
    final val PATTERN_PROPERTY: String = "pattern"

    /**
      * Deserializes a value.
      */
    override def read(value: JsValue)(implicit readContext: ReadContext): UriMapping = {
      val name = identifier(value, "uri")
      val pattern = stringValue(value, PATTERN_PROPERTY)
      UriMapping(name, pattern)
    }

    /**
      * Serializes a value.
      */
    override def write(value: UriMapping)(implicit writeContext: WriteContext[JsValue]): JsValue = {
      JsObject(
        Seq(
          TYPE -> JsString("uri"),
          ID -> JsString(value.id),
          PATTERN_PROPERTY -> JsString(value.pattern)
        )
      )
    }
  }

  /**
    * Direct Mapping
    */
  implicit object DirectMappingJsonFormat extends JsonFormat[DirectMapping] {
    final val SOURCE_PATH_PROPERTY: String = "sourcePath"
    final val MAPPING_TARGET_PROPERTY: String = "mappingTarget"

    /**
      * Deserializes a value.
      */
    override def read(value: JsValue)(implicit readContext: ReadContext): DirectMapping = {
      val name = identifier(value, "direct")
      val sourcePath = silkPath(name, stringValue(value, SOURCE_PATH_PROPERTY))
      val mappingTarget = fromJson[MappingTarget]((value \ MAPPING_TARGET_PROPERTY).get)
      DirectMapping(name, sourcePath, mappingTarget)
    }

    /**
      * Serializes a value.
      */
    override def write(value: DirectMapping)(implicit writeContext: WriteContext[JsValue]): JsValue = {
      JsObject(
        Seq(
          TYPE -> JsString("direct"),
          ID -> JsString(value.id),
          SOURCE_PATH_PROPERTY -> JsString(value.sourcePath.serialize(writeContext.prefixes)),
          MAPPING_TARGET_PROPERTY -> toJson(value.mappingTarget)
        )
      )
    }
  }

  /**
    * Object Mapping
    */
  implicit object ObjectMappingJsonFormat extends JsonFormat[ObjectMapping] {
    final val SOURCE_PATH: String = "sourcePath"
    final val TARGET_PROPERTY: String = "mappingTarget"
    final val RULES: String = "rules"

    /**
      * Deserializes a value.
      */
    override def read(value: JsValue)(implicit readContext: ReadContext): ObjectMapping = {
      val name = identifier(value, "object")
      val sourcePath = silkPath(name, stringValue(value, SOURCE_PATH))
      val mappingTarget = optionalValue(value, TARGET_PROPERTY).map(fromJson[MappingTarget])
      val children = fromJson[MappingRules](mustBeDefined(value, RULES))
      ObjectMapping(name, sourcePath, mappingTarget.map(_.propertyUri), children)
    }

    /**
      * Serializes a value.
      */
    override def write(value: ObjectMapping)(implicit writeContext: WriteContext[JsValue]): JsValue = {
      Json.obj(
        TYPE -> JsString("object"),
        ID -> JsString(value.id),
        SOURCE_PATH -> JsString(value.sourcePath.serialize(writeContext.prefixes)),
        TARGET_PROPERTY -> value.target.map(toJson(_)).getOrElse(JsNull).asInstanceOf[JsValue],
        RULES -> toJson(value.rules)
      )
    }
  }

  /**
    * Transform Rule JSON Format
    */
  implicit object TransformRuleJsonFormat extends JsonFormat[TransformRule] {
    /**
      * Deserializes a value.
      */
    override def read(jsValue: JsValue)(implicit readContext: ReadContext): TransformRule = {
      stringValue(jsValue, TYPE) match {
        case "root" =>
          fromJson[RootMappingRule](jsValue)
        case "type" =>
          fromJson[TypeMapping](jsValue)
        case "uri" =>
          fromJson[UriMapping](jsValue)
        case "direct" =>
          fromJson[DirectMapping](jsValue)
        case "object" =>
          fromJson[ObjectMapping](jsValue)
        case "complex" =>
          readTransformRule(jsValue)
      }
    }

    private def readTransformRule(jsValue: JsValue)
                                 (implicit readContext: ReadContext)= {
      val mappingTarget = (jsValue \ "mappingTarget").
          toOption.
          map(fromJson[MappingTarget])
      val complex = ComplexMapping(
        id = identifier(jsValue, "complex"),
        operator = fromJson[Input]((jsValue \ "operator").get),
        target = mappingTarget
      )
      TransformRule.simplify(complex)
    }

    /**
      * Serializes a value. curl -i -H 'accept: application/json' -XGET http://localhost:9000/transform/tasks/BoschJSON/product-feed-transform/rule/name
      */
    override def write(rule: TransformRule)(implicit writeContext: WriteContext[JsValue]): JsValue = {
      rule match {
        case t: RootMappingRule =>
          toJson(t)
        case t: TypeMapping =>
          toJson(t)
        case u: UriMapping =>
          toJson(u)
        case d: DirectMapping =>
          toJson(d)
        case o: ObjectMapping =>
          toJson(o)
        case _ =>
          writeTransformRule(rule)
      }
    }

    private def writeTransformRule(rule: TransformRule)(implicit writeContext: WriteContext[JsValue]) = {
      JsObject(
        Seq(
          TYPE -> JsString("complex"),
          ID -> JsString(rule.id),
          "operator" -> toJson(rule.operator)
        ) ++
            rule.target.map("mappingTarget" -> toJson(_))
      )
    }
  }

<<<<<<< HEAD
  /**
    * Dataset selection.
    */
  implicit object DatasetSelectionJsonFormat extends JsonFormat[DatasetSelection] {
    final val INPUT_ID: String = "inputId"
    final val TYPE_URI: String = "typeUri"
    final val RESTRICTION: String = "restriction"

    /**
      * Deserializes a value.
      */
    override def read(value: JsValue)(implicit readContext: ReadContext): DatasetSelection = {
      DatasetSelection(
        inputId = stringValue(value, INPUT_ID),
        typeUri = stringValue(value, TYPE_URI),
        restriction = Restriction.parse(stringValue(value, RESTRICTION))(readContext.prefixes)
      )
    }

    /**
      * Serializes a value.
      */
    override def write(value: DatasetSelection)(implicit writeContext: WriteContext[JsValue]): JsValue = {
      Json.obj(
        INPUT_ID -> value.inputId.toString,
        TYPE_URI -> value.typeUri.uri,
        RESTRICTION -> value.restriction.serialize
      )
    }
  }

  /**
    * Transform Specification
    */
  implicit object TransformSpecJsonFormat extends JsonFormat[TransformSpec] {
    final val SELECTION = "selection"
    final val RULES_PROPERTY: String = "root"
    final val OUTPUTS: String = "outputs"
    final val TARGET_VOCABULARIES: String = "targetVocabularies"

    /**
      * Deserializes a value.
      */
    override def read(value: JsValue)(implicit readContext: ReadContext): TransformSpec = {
      TransformSpec(
        selection = fromJson[DatasetSelection](mustBeDefined(value, SELECTION)),
        mappingRule = fromJson[RootMappingRule](mustBeDefined(value, RULES_PROPERTY)),
        outputs = mustBeJsArray(mustBeDefined(value, OUTPUTS))(_.value.map(v => Identifier(v.toString()))),
        targetVocabularies = mustBeJsArray(mustBeDefined(value, TARGET_VOCABULARIES))(_.value.map(_.toString))
      )
    }

    /**
      * Serializes a value.
      */
    override def write(value: TransformSpec)(implicit writeContext: WriteContext[JsValue]): JsValue = {
      Json.obj(
        SELECTION -> toJson(value.selection),
        RULES_PROPERTY -> toJson(value.rules),
        OUTPUTS -> JsArray(value.outputs.map(id => JsString(id.toString))),
        TARGET_VOCABULARIES -> JsArray(value.targetVocabularies.toSeq.map(JsString))

      )
    }
  }

  /**
    * Transform Task
    */
  object TransformTaskFormat extends TaskJsonFormat[TransformSpec]

  /**
    * Task
    */
  class TaskJsonFormat[T <: TaskSpec](implicit dataFormat: JsonFormat[T]) extends JsonFormat[Task[T]] {
    /**
      * Deserializes a value.
      */
    override def read(value: JsValue)(implicit readContext: ReadContext): Task[T] = {
      PlainTask(
        id = stringValue(value, ID),
        data = fromJson[T](value)
      )
    }

    /**
      * Serializes a value.
      */
    override def write(value:  Task[T])(implicit writeContext: WriteContext[JsValue]): JsValue = {
      Json.obj(
        ID -> JsString(value.id.toString)
      ) ++ toJson(value.data).as[JsObject]
=======
  /** Vocabulary */
  implicit object GenericInfoJsonFormat extends JsonFormat[GenericInfo] {
    final val DESCRIPTION: String = "description"
    final val LABEL: String = "label"

    override def read(value: JsValue)(implicit readContext: ReadContext): GenericInfo = {
      GenericInfo(
        uri = stringValue(value, URI),
        label = stringValueOption(value, LABEL),
        description = stringValueOption(value, DESCRIPTION)
      )
    }

    override def write(value: GenericInfo)(implicit writeContext: WriteContext[JsValue]): JsValue = {
      JsObject(
        Seq(
          URI -> JsString(value.uri)
        ) ++ value.label.map { l =>
          LABEL -> JsString(l)
        } ++ value.description.map { d =>
          DESCRIPTION -> JsString(d)
        }
      )
    }
  }

  /** VocabularyProperty */
  implicit object VocabularyPropertyJsonFormat extends JsonFormat[VocabularyProperty] {
    override def read(value: JsValue)(implicit readContext: ReadContext): VocabularyProperty = {
      throw new RuntimeException("De-serializing VocabularyProperty JSON strings is not supported!")
    }

    override def write(value: VocabularyProperty)(implicit writeContext: WriteContext[JsValue]): JsValue = {
      JsObject(
        Seq(
          "genericInfo" -> GenericInfoJsonFormat.write(value.info)
        ) ++ value.domain.map { d =>
          "domain" -> JsString(d.info.uri)
        } ++ value.range.map { r =>
          "range" -> JsString(r.info.uri)
        }
      )
    }
  }

  /** VocabularyClass */
  implicit object VocabularyClassJsonFormat extends JsonFormat[VocabularyClass] {
    override def read(value: JsValue)(implicit readContext: ReadContext): VocabularyClass = {
      throw new RuntimeException("De-serializing VocabularyClass JSON strings is not supported!")
    }

    override def write(value: VocabularyClass)(implicit writeContext: WriteContext[JsValue]): JsValue = {
      JsObject(
        Seq(
          "genericInfo" -> GenericInfoJsonFormat.write(value.info),
          "parentClasses" -> JsArray(value.parentClasses.map(JsString).toSeq)
        )
      )
>>>>>>> 371b37d5
    }
  }

  def toJson[T](value: T)(implicit format: JsonFormat[T], writeContext: WriteContext[JsValue] = WriteContext[JsValue]()): JsValue = {
    format.write(value)
  }

  def fromJson[T](node: JsValue)(implicit format: JsonFormat[T], readContext: ReadContext): T = {
    format.read(node)
  }
}

object InputJsonSerializer {
  final val PATH_INPUT: String ="pathInput"
  final val TRANSFORM_INPUT: String = "transformInput"

  implicit object InputJsonFormat extends JsonFormat[Input] {

    override def read(value: JsValue)(implicit readContext: ReadContext): Input = {
      mustBeJsObject(value) { jsObject =>
        jsObject.value.get(TYPE) match {
          case Some(typ: JsString) =>
            typ.value match {
              case PATH_INPUT =>
                fromJson[PathInput](jsObject)
              case TRANSFORM_INPUT =>
                fromJson[TransformInput](jsObject)
            }
          case _ =>
            throw JsonParseException("Input JSON object has no 'type' attribute! Instead found: " + jsObject.value.keys.mkString(", "))
        }
      }
    }

    override def write(value: Input)(implicit writeContext: WriteContext[JsValue]): JsValue = {
      value match {
        case path: PathInput => toJson(path)
        case transform: TransformInput => toJson(transform)
      }
    }
  }

}

case class JsonParseException(msg: String, cause: Throwable = null) extends RuntimeException(msg, cause)<|MERGE_RESOLUTION|>--- conflicted
+++ resolved
@@ -5,11 +5,8 @@
 import org.silkframework.entity._
 import org.silkframework.rule._
 import org.silkframework.rule.input.{Input, PathInput, TransformInput, Transformer}
-<<<<<<< HEAD
-=======
 import org.silkframework.rule.vocab.{GenericInfo, VocabularyClass, VocabularyProperty}
 import org.silkframework.rule.{ComplexMapping, MappingTarget, TransformRule}
->>>>>>> 371b37d5
 import org.silkframework.runtime.serialization.{ReadContext, WriteContext}
 import org.silkframework.runtime.validation.ValidationException
 import org.silkframework.serialization.json.InputJsonSerializer._
@@ -498,7 +495,6 @@
     }
   }
 
-<<<<<<< HEAD
   /**
     * Dataset selection.
     */
@@ -591,7 +587,9 @@
       Json.obj(
         ID -> JsString(value.id.toString)
       ) ++ toJson(value.data).as[JsObject]
-=======
+    }
+  }
+
   /** Vocabulary */
   implicit object GenericInfoJsonFormat extends JsonFormat[GenericInfo] {
     final val DESCRIPTION: String = "description"
@@ -650,7 +648,6 @@
           "parentClasses" -> JsArray(value.parentClasses.map(JsString).toSeq)
         )
       )
->>>>>>> 371b37d5
     }
   }
 
