package org.silkframework.serialization.json

<<<<<<< HEAD
import org.silkframework.config.{PlainTask, Task, MetaData, TaskSpec}
=======
import org.silkframework.config.{PlainTask, Task, TaskSpec}
>>>>>>> 6f071159
import org.silkframework.dataset.{Dataset, DatasetTask}
import org.silkframework.entity._
import org.silkframework.rule._
import org.silkframework.rule.input.{Input, PathInput, TransformInput, Transformer}
import org.silkframework.rule.vocab.{GenericInfo, VocabularyClass, VocabularyProperty}
import org.silkframework.rule.{MappingTarget, TransformRule}
import org.silkframework.runtime.serialization.{ReadContext, WriteContext}
import org.silkframework.runtime.validation.ValidationException
import org.silkframework.serialization.json.InputJsonSerializer._
import org.silkframework.serialization.json.JsonSerializers._
import org.silkframework.util.{Identifier, Uri}
import play.api.libs.json._

/**
  * Serializers for JSON.
  */
object JsonSerializers {

  final val ID = "id"
  final val TYPE = "type"
  final val PARAMETERS = "parameters"
  final val URI = "uri"
<<<<<<< HEAD
  final val METADATA = "metaData"
=======
>>>>>>> 6f071159

  implicit object JsonMetaDataFormat extends JsonFormat[MetaData] {

    final val LABEL = "label"
    final val DESCRIPTION = "description"

    override def read(value: JsValue)(implicit readContext: ReadContext): MetaData = {
      MetaData(
        label = stringValueOption(value, LABEL).getOrElse(""),
        description = stringValueOption(value, DESCRIPTION).getOrElse("")
      )
    }

    override def write(value: MetaData)(implicit writeContext: WriteContext[JsValue]): JsValue = {
      Json.obj(
        LABEL -> JsString(value.label),
        DESCRIPTION -> JsString(value.description)
      )
    }
  }

  def mustBeJsObject[T](jsValue: JsValue)(block: JsObject => T): T = {
    jsValue match {
      case jsObject: JsObject => block(jsObject)
      case _ => throw JsonParseException("Error while parsing. JSON value is not JSON object!")
    }
  }

  def mustBeJsArray[T](jsValue: JsValue)(block: JsArray => T): T = {
    jsValue match {
      case jsArray: JsArray => block(jsArray)
      case _ => throw JsonParseException("Error while parsing. JSON value is not a JSON array!")
    }
  }

  def stringValue(json: JsValue, attributeName: String): String = {
    stringValueOption(json, attributeName) match {
      case Some(value) =>
        value
      case None =>
        throw JsonParseException("Attribute " + attributeName + " not found!")
    }
  }

  def booleanValueOption(json: JsValue, attributeName: String): Option[Boolean] = {
    (json \ attributeName).toOption match {
      case Some(jsBoolean: JsBoolean) =>
        Some(jsBoolean.value)
      case Some(_) =>
        throw JsonParseException("Value for attribute " + attributeName + " is not a boolean!")
      case None =>
        None
    }
  }

  def stringValueOption(json: JsValue, attributeName: String): Option[String] = {
    (json \ attributeName).toOption match {
      case Some(jsString: JsString) =>
        Some(jsString.value)
      case Some(_) =>
        throw JsonParseException("Value for attribute " + attributeName + " is not a String!")
      case None =>
        None
    }
  }

  def optionalValue(json: JsValue, attributeName: String): Option[JsValue] = {
    (json \ attributeName).toOption.filterNot(_ == JsNull)
  }

  def silkPath(id: String, pathStr: String)(implicit readContext: ReadContext): Path = {
    try {
      Path.parse(pathStr)(readContext.prefixes)
    } catch {
      case ex: Exception => throw new ValidationException(ex.getMessage, id, "path")
    }
  }

  def identifier(json: JsValue, defaultId: String)(implicit readContext: ReadContext): Identifier = {
    optionalValue(json, ID) match {
      case Some(JsString(id)) =>
        id
      case Some(_) =>
        throw JsonParseException("Value for attribute " + ID + " is not a String!")
      case None =>
        readContext.identifierGenerator.generate(defaultId)
    }
  }

<<<<<<< HEAD
  def metaData(json: JsValue)(implicit readContext: ReadContext): MetaData = {
    optionalValue(json, METADATA) match {
      case Some(metaDataJson) =>
        JsonMetaDataFormat.read(metaDataJson)
      case None =>
        MetaData.empty
    }
  }

  implicit object JsonDatasetTaskFormat extends JsonFormat[DatasetTask] {

    override def read(value: JsValue)(implicit readContext: ReadContext): DatasetTask = {
      implicit val prefixes = readContext.prefixes
      implicit val resource = readContext.resources
      new DatasetTask(
        id = (value \ ID).as[JsString].value,
        plugin =
          Dataset(
            id = (value \ TYPE).as[JsString].value,
            params = (value \ PARAMETERS).as[JsObject].value.mapValues(_.as[JsString].value).asInstanceOf[Map[String, String]]
          ),
        metaData = metaData(value))
    }

    override def write(value: DatasetTask)(implicit writeContext: WriteContext[JsValue]): JsValue = {
      Json.obj(
        ID -> JsString(value.id.toString),
        TYPE -> JsString(value.plugin.plugin.id.toString),
        PARAMETERS -> Json.toJson(value.plugin.parameters),
        METADATA -> toJson(value.metaData)
      )

    }
  }

=======
>>>>>>> 6f071159
  /**
    * PathInput
    */
  implicit object PathInputJsonFormat extends JsonFormat[PathInput] {
    final val PATH = "path"

    override def read(value: JsValue)(implicit readContext: ReadContext): PathInput = {
      val id = stringValue(value, ID)
      val pathStr = stringValue(value, PATH)
      PathInput(id, silkPath(id, pathStr))
    }

    override def write(value: PathInput)(implicit writeContext: WriteContext[JsValue]): JsValue = {
      JsObject(
        Seq(
          TYPE -> JsString(PATH_INPUT),
          ID -> JsString(value.id.toString),
          PATH -> JsString(value.path.serialize(writeContext.prefixes))
        )
      )
    }
  }

  def mustBeDefined(value: JsValue, attributeName: String): JsValue = {
    (value \ attributeName).toOption.
        getOrElse(throw JsonParseException("No attribute with name " + attributeName + " found!"))
  }

  /**
    * Transform Input
    */
  implicit object TransformInputJsonFormat extends JsonFormat[TransformInput] {
    final val INPUTS = "inputs"
    final val FUNCTION = "function"

    override def read(value: JsValue)(implicit readContext: ReadContext): TransformInput = {
      val id = stringValue(value, ID)
      val inputs = mustBeJsArray(mustBeDefined(value, INPUTS)) { jsArray =>
        jsArray.value.map(fromJson[Input](_)(InputJsonSerializer.InputJsonFormat, readContext))
      }
      implicit val prefixes = readContext.prefixes
      implicit val resourceManager = readContext.resources
      try {
        val transformer = Transformer(stringValue(value, FUNCTION), readParameters(value))
        TransformInput(id, transformer, inputs.toList)
      } catch {
        case ex: Exception => throw new ValidationException(ex.getMessage, id, "Transformation")
      }
    }

    override def write(value: TransformInput)(implicit writeContext: WriteContext[JsValue]): JsValue = {
      JsObject(
        Seq(
          TYPE -> JsString(TRANSFORM_INPUT),
          ID -> JsString(value.id),
          FUNCTION -> JsString(value.transformer.plugin.id),
          INPUTS -> JsArray(value.inputs.map(toJson[Input])),
          PARAMETERS -> Json.toJson(value.transformer.parameters)
        )
      )
    }
  }

  def readParameters(value: JsValue): Map[String, String] = {
    mustBeJsObject(mustBeDefined(value, PARAMETERS)) { array =>
      Json.fromJson[Map[String, String]](array).get
    }
  }

  /**
    * Value Type
    */
  implicit object ValueTypeJsonFormat extends JsonFormat[ValueType] {
    final val LANG = "lang"
    final val NODE_TYPE = "nodeType"

    override def read(value: JsValue)(implicit readContext: ReadContext): ValueType = {
      val nodeType = stringValue(value, NODE_TYPE)
      ValueType.valueTypeById(nodeType) match {
        case Left(_) =>
          nodeType match {
            case "CustomValueType" =>
              val uriString = stringValue(value, URI)
              val uri = Uri.parse(uriString, readContext.prefixes)
              CustomValueType(uri.uri)
            case "LanguageValueType" =>
              val lang = stringValue(value, LANG)
              LanguageValueType(lang)
          }
        case Right(valueType) =>
          valueType

      }
    }

    override def write(value: ValueType)(implicit writeContext: WriteContext[JsValue]): JsValue = {
      val typeId = ValueType.valueTypeId(value)
      val additionalAttributes = value match {
        case CustomValueType(typeUri) =>
          Some(URI -> JsString(typeUri))
        case LanguageValueType(lang) =>
          Some(LANG -> JsString(lang))
        case _ =>
          None
      }
      JsObject(
        Seq(
          NODE_TYPE -> JsString(typeId)
        ) ++ additionalAttributes
      )
    }
  }

  /**
    * Mapping Target JSON format
    */
  implicit object MappingTargetJsonFormat extends JsonFormat[MappingTarget] {
    final val VALUE_TYPE = "valueType"
    final val IS_BACKWARD_PROPERTY = "isBackwardProperty"

    override def read(value: JsValue)(implicit readContext: ReadContext): MappingTarget = {
      val uri = stringValue(value, URI)
      val valueType = fromJson[ValueType](mustBeDefined(value, VALUE_TYPE))
      val isBackwardProperty = booleanValueOption(value, IS_BACKWARD_PROPERTY).getOrElse(false)
      MappingTarget(Uri.parse(uri, readContext.prefixes), valueType, isBackwardProperty = isBackwardProperty)
    }

    override def write(value: MappingTarget)(implicit writeContext: WriteContext[JsValue]): JsValue = {
      JsObject(
        Seq(
          URI -> JsString(value.propertyUri.serialize(writeContext.prefixes)),
<<<<<<< HEAD
          VALUE_TYPE -> toJson(value.valueType)
        )
      )
    }
  }

  /**
    * Mapping Rules
    */
  implicit object MappingRulesJsonFormat extends JsonFormat[MappingRules] {
    final val URI_RULE: String = "uriRule"
    final val TYPE_RULES: String = "typeRules"
    final val PROPERTY_RULES: String = "propertyRules"

    /**
      * Deserializes a value.
      */
    override def read(value: JsValue)(implicit readContext: ReadContext): MappingRules = {
      val uriRule = optionalValue(value, URI_RULE).map(UriMappingJsonFormat.read)
      val typeRules = mustBeJsArray(mustBeDefined(value, TYPE_RULES)) { array =>
        array.value.map(TypeMappingJsonFormat.read)
      }
      val propertyRules = mustBeJsArray(mustBeDefined(value, PROPERTY_RULES)) { array =>
        array.value.map(TransformRuleJsonFormat.read)
      }

      MappingRules(uriRule, typeRules, propertyRules)
    }

    /**
      * Serializes a value.
      */
    override def write(value: MappingRules)(implicit writeContext: WriteContext[JsValue]): JsValue = {
      Json.obj(
        URI_RULE -> value.uriRule.map(toJson[UriMapping]),
        TYPE_RULES -> JsArray(value.typeRules.map(toJson[TransformRule])),
        PROPERTY_RULES -> JsArray(value.propertyRules.map(toJson[TransformRule]))
      )
    }
  }

  /**
    * Root Mapping
    */
  implicit object RootMappingRuleJsonFormat extends JsonFormat[RootMappingRule] {
    final val RULES_PROPERTY: String = "rules"

    /**
      * Deserializes a value.
      */
    override def read(value: JsValue)(implicit readContext: ReadContext): RootMappingRule = {
      RootMappingRule(identifier(value, "root"), fromJson[MappingRules]((value \ RULES_PROPERTY).get), metaData(value))
    }

    /**
      * Serializes a value.
      */
    override def write(value: RootMappingRule)(implicit writeContext: WriteContext[JsValue]): JsValue = {
      JsObject(
        Seq(
          TYPE -> JsString("root"),
          ID -> JsString(value.id),
          RULES_PROPERTY -> toJson(value.rules),
          METADATA -> toJson(value.metaData)
        )
      )
    }
  }

  /**
    * Type Mapping
    */
  implicit object TypeMappingJsonFormat extends JsonFormat[TypeMapping] {
    final val TYPE_PROPERTY: String = "typeUri"

    /**
      * Deserializes a value.
      */
    override def read(value: JsValue)(implicit readContext: ReadContext): TypeMapping = {
      val name = identifier(value, "type")
      val typeUri = stringValue(value, TYPE_PROPERTY)
      TypeMapping(name, Uri.parse(typeUri, readContext.prefixes), metaData(value))
    }

    /**
      * Serializes a value.
      */
    override def write(value: TypeMapping)(implicit writeContext: WriteContext[JsValue]): JsValue = {
      JsObject(
        Seq(
          TYPE -> JsString("type"),
          ID -> JsString(value.id),
          TYPE_PROPERTY -> JsString(value.typeUri.serialize(writeContext.prefixes)),
          METADATA -> toJson(value.metaData)
        )
      )
    }
  }

  /**
    * URI Mapping
    */
  implicit object UriMappingJsonFormat extends JsonFormat[UriMapping] {
    final val PATTERN_PROPERTY: String = "pattern"

    /**
      * Deserializes a value.
      */
    override def read(value: JsValue)(implicit readContext: ReadContext): UriMapping = {
      val name = identifier(value, "uri")
      val pattern = stringValue(value, PATTERN_PROPERTY)
      UriMapping(name, pattern, metaData(value))
    }

    /**
      * Serializes a value.
      */
    override def write(value: UriMapping)(implicit writeContext: WriteContext[JsValue]): JsValue = {
      JsObject(
        Seq(
          TYPE -> JsString("uri"),
          ID -> JsString(value.id),
          PATTERN_PROPERTY -> JsString(value.pattern),
          METADATA -> toJson(value.metaData)
        )
      )
    }
  }

  /**
=======
          VALUE_TYPE -> toJson(value.valueType),
          IS_BACKWARD_PROPERTY -> JsBoolean(value.isBackwardProperty)
        )
      )
    }
  }

  /**
    * Mapping Rules
    */
  implicit object MappingRulesJsonFormat extends JsonFormat[MappingRules] {
    final val URI_RULE: String = "uriRule"
    final val TYPE_RULES: String = "typeRules"
    final val PROPERTY_RULES: String = "propertyRules"

    /**
      * Deserializes a value.
      */
    override def read(value: JsValue)(implicit readContext: ReadContext): MappingRules = {
      val uriRule = optionalValue(value, URI_RULE).map(UriMappingJsonFormat.read)
      val typeRules = mustBeJsArray(mustBeDefined(value, TYPE_RULES)) { array =>
        array.value.map(TypeMappingJsonFormat.read)
      }
      val propertyRules = mustBeJsArray(mustBeDefined(value, PROPERTY_RULES)) { array =>
        array.value.map(TransformRuleJsonFormat.read)
      }

      MappingRules(uriRule, typeRules, propertyRules)
    }

    /**
      * Serializes a value.
      */
    override def write(value: MappingRules)(implicit writeContext: WriteContext[JsValue]): JsValue = {
      Json.obj(
        URI_RULE -> value.uriRule.map(toJson[UriMapping]),
        TYPE_RULES -> JsArray(value.typeRules.map(toJson[TransformRule])),
        PROPERTY_RULES -> JsArray(value.propertyRules.map(toJson[TransformRule]))
      )
    }
  }

  /**
    * Root Mapping
    */
  implicit object RootMappingRuleJsonFormat extends JsonFormat[RootMappingRule] {
    final val RULES_PROPERTY: String = "rules"

    /**
      * Deserializes a value.
      */
    override def read(value: JsValue)(implicit readContext: ReadContext): RootMappingRule = {
      RootMappingRule(fromJson[MappingRules]((value \ RULES_PROPERTY).get))
    }

    /**
      * Serializes a value.
      */
    override def write(value: RootMappingRule)(implicit writeContext: WriteContext[JsValue]): JsValue = {
      JsObject(
        Seq(
          TYPE -> JsString("root"),
          ID -> JsString(value.id),
          RULES_PROPERTY -> toJson(value.rules)
        )
      )
    }
  }

  /**
    * Type Mapping
    */
  implicit object TypeMappingJsonFormat extends JsonFormat[TypeMapping] {
    final val TYPE_PROPERTY: String = "typeUri"

    /**
      * Deserializes a value.
      */
    override def read(value: JsValue)(implicit readContext: ReadContext): TypeMapping = {
      val name = identifier(value, "type")
      val typeUri = stringValue(value, TYPE_PROPERTY)
      TypeMapping(name, Uri.parse(typeUri, readContext.prefixes))
    }

    /**
      * Serializes a value.
      */
    override def write(value: TypeMapping)(implicit writeContext: WriteContext[JsValue]): JsValue = {
      JsObject(
        Seq(
          TYPE -> JsString("type"),
          ID -> JsString(value.id),
          TYPE_PROPERTY -> JsString(value.typeUri.serialize(writeContext.prefixes))
        )
      )
    }
  }

  /**
    * URI Mapping
    */
  implicit object UriMappingJsonFormat extends JsonFormat[UriMapping] {
    final val PATTERN_PROPERTY: String = "pattern"

    /**
      * Deserializes a value.
      */
    override def read(value: JsValue)(implicit readContext: ReadContext): UriMapping = {
      val name = identifier(value, "uri")
      val pattern = stringValue(value, PATTERN_PROPERTY)
      UriMapping(name, pattern)
    }

    /**
      * Serializes a value.
      */
    override def write(value: UriMapping)(implicit writeContext: WriteContext[JsValue]): JsValue = {
      JsObject(
        Seq(
          TYPE -> JsString("uri"),
          ID -> JsString(value.id),
          PATTERN_PROPERTY -> JsString(value.pattern)
        )
      )
    }
  }

  /**
>>>>>>> 6f071159
    * Direct Mapping
    */
  implicit object DirectMappingJsonFormat extends JsonFormat[DirectMapping] {
    final val SOURCE_PATH_PROPERTY: String = "sourcePath"
    final val MAPPING_TARGET_PROPERTY: String = "mappingTarget"

    /**
      * Deserializes a value.
      */
    override def read(value: JsValue)(implicit readContext: ReadContext): DirectMapping = {
      val name = identifier(value, "direct")
      val sourcePath = silkPath(name, stringValue(value, SOURCE_PATH_PROPERTY))
      val mappingTarget = fromJson[MappingTarget]((value \ MAPPING_TARGET_PROPERTY).get)
<<<<<<< HEAD
      DirectMapping(name, sourcePath, mappingTarget, metaData(value))
=======
      DirectMapping(name, sourcePath, mappingTarget)
>>>>>>> 6f071159
    }

    /**
      * Serializes a value.
      */
    override def write(value: DirectMapping)(implicit writeContext: WriteContext[JsValue]): JsValue = {
      JsObject(
        Seq(
          TYPE -> JsString("direct"),
          ID -> JsString(value.id),
          SOURCE_PATH_PROPERTY -> JsString(value.sourcePath.serialize(writeContext.prefixes)),
<<<<<<< HEAD
          MAPPING_TARGET_PROPERTY -> toJson(value.mappingTarget),
          METADATA -> toJson(value.metaData)
=======
          MAPPING_TARGET_PROPERTY -> toJson(value.mappingTarget)
>>>>>>> 6f071159
        )
      )
    }
  }

  /**
    * Object Mapping
    */
  implicit object ObjectMappingJsonFormat extends JsonFormat[ObjectMapping] {
    final val SOURCE_PATH: String = "sourcePath"
<<<<<<< HEAD
    final val TARGET_PROPERTY: String = "mappingTarget"
=======
    final val MAPPING_TARGET: String = "mappingTarget"
>>>>>>> 6f071159
    final val RULES: String = "rules"

    /**
      * Deserializes a value.
      */
    override def read(value: JsValue)(implicit readContext: ReadContext): ObjectMapping = {
      val name = identifier(value, "object")
      val sourcePath = silkPath(name, stringValue(value, SOURCE_PATH))
<<<<<<< HEAD
      val mappingTarget = optionalValue(value, TARGET_PROPERTY).map(fromJson[MappingTarget])
      val children = fromJson[MappingRules](mustBeDefined(value, RULES))
      ObjectMapping(name, sourcePath, mappingTarget.map(_.propertyUri), children, metaData(value))
=======
      val mappingTarget = optionalValue(value, MAPPING_TARGET).map(fromJson[MappingTarget])
      val children = fromJson[MappingRules](mustBeDefined(value, RULES))
      ObjectMapping(name, sourcePath, mappingTarget, children)
>>>>>>> 6f071159
    }

    /**
      * Serializes a value.
      */
    override def write(value: ObjectMapping)(implicit writeContext: WriteContext[JsValue]): JsValue = {
      Json.obj(
        TYPE -> JsString("object"),
        ID -> JsString(value.id),
        SOURCE_PATH -> JsString(value.sourcePath.serialize(writeContext.prefixes)),
<<<<<<< HEAD
        TARGET_PROPERTY -> value.target.map(toJson(_)).getOrElse(JsNull).asInstanceOf[JsValue],
        RULES -> toJson(value.rules),
        METADATA -> toJson(value.metaData)
=======
        MAPPING_TARGET -> value.target.map(toJson(_)).getOrElse(JsNull).asInstanceOf[JsValue],
        RULES -> toJson(value.rules)
>>>>>>> 6f071159
      )
    }
  }

  /**
    * Transform Rule JSON Format
    */
  implicit object TransformRuleJsonFormat extends JsonFormat[TransformRule] {
    /**
      * Deserializes a value.
      */
    override def read(jsValue: JsValue)(implicit readContext: ReadContext): TransformRule = {
      stringValue(jsValue, TYPE) match {
        case "root" =>
          fromJson[RootMappingRule](jsValue)
        case "type" =>
          fromJson[TypeMapping](jsValue)
        case "uri" =>
          fromJson[UriMapping](jsValue)
        case "direct" =>
          fromJson[DirectMapping](jsValue)
        case "object" =>
          fromJson[ObjectMapping](jsValue)
        case "complex" =>
          readTransformRule(jsValue)
      }
    }

    private def readTransformRule(jsValue: JsValue)
                                 (implicit readContext: ReadContext)= {
      val mappingTarget = (jsValue \ "mappingTarget").
          toOption.
          map(fromJson[MappingTarget])
      val complex = ComplexMapping(
        id = identifier(jsValue, "complex"),
        operator = fromJson[Input]((jsValue \ "operator").get),
        target = mappingTarget,
        metaData(jsValue)
      )
      TransformRule.simplify(complex)
    }

    /**
      * Serializes a value. curl -i -H 'accept: application/json' -XGET http://localhost:9000/transform/tasks/BoschJSON/product-feed-transform/rule/name
      */
    override def write(rule: TransformRule)(implicit writeContext: WriteContext[JsValue]): JsValue = {
      rule match {
        case t: RootMappingRule =>
          toJson(t)
        case t: TypeMapping =>
          toJson(t)
        case u: UriMapping =>
          toJson(u)
        case d: DirectMapping =>
          toJson(d)
        case o: ObjectMapping =>
          toJson(o)
        case _ =>
          writeTransformRule(rule)
      }
    }

    private def writeTransformRule(rule: TransformRule)(implicit writeContext: WriteContext[JsValue]) = {
      JsObject(
        Seq(
          TYPE -> JsString("complex"),
          ID -> JsString(rule.id),
          "operator" -> toJson(rule.operator),
<<<<<<< HEAD
          "sourcePaths" -> JsArray(rule.paths.map(_.serializeSimplified(writeContext.prefixes)).map(JsString)),
          METADATA -> toJson(rule.metaData)
=======
          "sourcePaths" -> JsArray(rule.paths.map(_.serializeSimplified(writeContext.prefixes)).map(JsString))
>>>>>>> 6f071159
        ) ++
            rule.target.map("mappingTarget" -> toJson(_))
      )
    }
  }

  /**
    * Dataset selection.
    */
  implicit object DatasetSelectionJsonFormat extends JsonFormat[DatasetSelection] {
    final val INPUT_ID: String = "inputId"
    final val TYPE_URI: String = "typeUri"
    final val RESTRICTION: String = "restriction"

    /**
      * Deserializes a value.
      */
    override def read(value: JsValue)(implicit readContext: ReadContext): DatasetSelection = {
      DatasetSelection(
        inputId = stringValue(value, INPUT_ID),
        typeUri = stringValue(value, TYPE_URI),
        restriction = Restriction.parse(stringValue(value, RESTRICTION))(readContext.prefixes)
      )
    }

    /**
      * Serializes a value.
      */
    override def write(value: DatasetSelection)(implicit writeContext: WriteContext[JsValue]): JsValue = {
      Json.obj(
        INPUT_ID -> value.inputId.toString,
        TYPE_URI -> value.typeUri.uri,
        RESTRICTION -> value.restriction.serialize
      )
    }
  }

  /**
    * Transform Specification
    */
  implicit object TransformSpecJsonFormat extends JsonFormat[TransformSpec] {
    final val SELECTION = "selection"
    final val RULES_PROPERTY: String = "root"
    final val OUTPUTS: String = "outputs"
    final val TARGET_VOCABULARIES: String = "targetVocabularies"

    /**
      * Deserializes a value.
      */
    override def read(value: JsValue)(implicit readContext: ReadContext): TransformSpec = {
      TransformSpec(
        selection = fromJson[DatasetSelection](mustBeDefined(value, SELECTION)),
        mappingRule = fromJson[RootMappingRule](mustBeDefined(value, RULES_PROPERTY)),
        outputs = mustBeJsArray(mustBeDefined(value, OUTPUTS))(_.value.map(v => Identifier(v.toString()))),
        targetVocabularies = mustBeJsArray(mustBeDefined(value, TARGET_VOCABULARIES))(_.value.map(_.toString))
      )
    }

    /**
      * Serializes a value.
      */
    override def write(value: TransformSpec)(implicit writeContext: WriteContext[JsValue]): JsValue = {
      Json.obj(
        SELECTION -> toJson(value.selection),
        RULES_PROPERTY -> toJson(value.rules),
        OUTPUTS -> JsArray(value.outputs.map(id => JsString(id.toString))),
        TARGET_VOCABULARIES -> JsArray(value.targetVocabularies.toSeq.map(JsString))

      )
    }
  }

  /**
    * Transform Task
    */
  object TransformTaskFormat extends TaskJsonFormat[TransformSpec]

  /**
    * Task
    */
  class TaskJsonFormat[T <: TaskSpec](implicit dataFormat: JsonFormat[T]) extends JsonFormat[Task[T]] {
    /**
      * Deserializes a value.
      */
    override def read(value: JsValue)(implicit readContext: ReadContext): Task[T] = {
      PlainTask(
        id = stringValue(value, ID),
        data = fromJson[T](value)
      )
    }

    /**
      * Serializes a value.
      */
    override def write(value:  Task[T])(implicit writeContext: WriteContext[JsValue]): JsValue = {
      Json.obj(
        ID -> JsString(value.id.toString)
      ) ++ toJson(value.data).as[JsObject]
    }
  }

  /** Vocabulary */
  implicit object GenericInfoJsonFormat extends JsonFormat[GenericInfo] {
    final val DESCRIPTION: String = "description"
    final val LABEL: String = "label"

    override def read(value: JsValue)(implicit readContext: ReadContext): GenericInfo = {
      GenericInfo(
        uri = stringValue(value, URI),
        label = stringValueOption(value, LABEL),
        description = stringValueOption(value, DESCRIPTION)
      )
    }

    override def write(value: GenericInfo)(implicit writeContext: WriteContext[JsValue]): JsValue = {
      JsObject(
        Seq(
          URI -> JsString(value.uri)
        ) ++ value.label.map { l =>
          LABEL -> JsString(l)
        } ++ value.description.map { d =>
          DESCRIPTION -> JsString(d)
        }
      )
    }
  }

  /** VocabularyProperty */
  implicit object VocabularyPropertyJsonFormat extends JsonFormat[VocabularyProperty] {
    override def read(value: JsValue)(implicit readContext: ReadContext): VocabularyProperty = {
      throw new RuntimeException("De-serializing VocabularyProperty JSON strings is not supported!")
    }

    override def write(value: VocabularyProperty)(implicit writeContext: WriteContext[JsValue]): JsValue = {
      JsObject(
        Seq(
          "genericInfo" -> GenericInfoJsonFormat.write(value.info)
        ) ++ value.domain.map { d =>
          "domain" -> JsString(d.info.uri)
        } ++ value.range.map { r =>
          "range" -> JsString(r.info.uri)
        }
      )
    }
  }

  /** VocabularyClass */
  implicit object VocabularyClassJsonFormat extends JsonFormat[VocabularyClass] {
    override def read(value: JsValue)(implicit readContext: ReadContext): VocabularyClass = {
      throw new RuntimeException("De-serializing VocabularyClass JSON strings is not supported!")
    }

    override def write(value: VocabularyClass)(implicit writeContext: WriteContext[JsValue]): JsValue = {
      JsObject(
        Seq(
          "genericInfo" -> GenericInfoJsonFormat.write(value.info),
          "parentClasses" -> JsArray(value.parentClasses.map(JsString).toSeq)
        )
      )
    }
  }

  def toJson[T](value: T)(implicit format: JsonFormat[T], writeContext: WriteContext[JsValue] = WriteContext[JsValue]()): JsValue = {
    format.write(value)
  }

  def fromJson[T](node: JsValue)(implicit format: JsonFormat[T], readContext: ReadContext): T = {
    format.read(node)
  }
}

object InputJsonSerializer {
  final val PATH_INPUT: String ="pathInput"
  final val TRANSFORM_INPUT: String = "transformInput"

  implicit object InputJsonFormat extends JsonFormat[Input] {

    override def read(value: JsValue)(implicit readContext: ReadContext): Input = {
      mustBeJsObject(value) { jsObject =>
        jsObject.value.get(TYPE) match {
          case Some(typ: JsString) =>
            typ.value match {
              case PATH_INPUT =>
                fromJson[PathInput](jsObject)
              case TRANSFORM_INPUT =>
                fromJson[TransformInput](jsObject)
            }
          case _ =>
            throw JsonParseException("Input JSON object has no 'type' attribute! Instead found: " + jsObject.value.keys.mkString(", "))
        }
      }
    }

    override def write(value: Input)(implicit writeContext: WriteContext[JsValue]): JsValue = {
      value match {
        case path: PathInput => toJson(path)
        case transform: TransformInput => toJson(transform)
      }
    }
  }

}

case class JsonParseException(msg: String, cause: Throwable = null) extends RuntimeException(msg, cause)<|MERGE_RESOLUTION|>--- conflicted
+++ resolved
@@ -1,10 +1,6 @@
 package org.silkframework.serialization.json
 
-<<<<<<< HEAD
 import org.silkframework.config.{PlainTask, Task, MetaData, TaskSpec}
-=======
-import org.silkframework.config.{PlainTask, Task, TaskSpec}
->>>>>>> 6f071159
 import org.silkframework.dataset.{Dataset, DatasetTask}
 import org.silkframework.entity._
 import org.silkframework.rule._
@@ -27,10 +23,7 @@
   final val TYPE = "type"
   final val PARAMETERS = "parameters"
   final val URI = "uri"
-<<<<<<< HEAD
   final val METADATA = "metaData"
-=======
->>>>>>> 6f071159
 
   implicit object JsonMetaDataFormat extends JsonFormat[MetaData] {
 
@@ -120,7 +113,6 @@
     }
   }
 
-<<<<<<< HEAD
   def metaData(json: JsValue)(implicit readContext: ReadContext): MetaData = {
     optionalValue(json, METADATA) match {
       case Some(metaDataJson) =>
@@ -156,8 +148,6 @@
     }
   }
 
-=======
->>>>>>> 6f071159
   /**
     * PathInput
     */
@@ -289,8 +279,8 @@
       JsObject(
         Seq(
           URI -> JsString(value.propertyUri.serialize(writeContext.prefixes)),
-<<<<<<< HEAD
-          VALUE_TYPE -> toJson(value.valueType)
+          VALUE_TYPE -> toJson(value.valueType),
+          IS_BACKWARD_PROPERTY -> JsBoolean(value.isBackwardProperty)
         )
       )
     }
@@ -420,136 +410,6 @@
   }
 
   /**
-=======
-          VALUE_TYPE -> toJson(value.valueType),
-          IS_BACKWARD_PROPERTY -> JsBoolean(value.isBackwardProperty)
-        )
-      )
-    }
-  }
-
-  /**
-    * Mapping Rules
-    */
-  implicit object MappingRulesJsonFormat extends JsonFormat[MappingRules] {
-    final val URI_RULE: String = "uriRule"
-    final val TYPE_RULES: String = "typeRules"
-    final val PROPERTY_RULES: String = "propertyRules"
-
-    /**
-      * Deserializes a value.
-      */
-    override def read(value: JsValue)(implicit readContext: ReadContext): MappingRules = {
-      val uriRule = optionalValue(value, URI_RULE).map(UriMappingJsonFormat.read)
-      val typeRules = mustBeJsArray(mustBeDefined(value, TYPE_RULES)) { array =>
-        array.value.map(TypeMappingJsonFormat.read)
-      }
-      val propertyRules = mustBeJsArray(mustBeDefined(value, PROPERTY_RULES)) { array =>
-        array.value.map(TransformRuleJsonFormat.read)
-      }
-
-      MappingRules(uriRule, typeRules, propertyRules)
-    }
-
-    /**
-      * Serializes a value.
-      */
-    override def write(value: MappingRules)(implicit writeContext: WriteContext[JsValue]): JsValue = {
-      Json.obj(
-        URI_RULE -> value.uriRule.map(toJson[UriMapping]),
-        TYPE_RULES -> JsArray(value.typeRules.map(toJson[TransformRule])),
-        PROPERTY_RULES -> JsArray(value.propertyRules.map(toJson[TransformRule]))
-      )
-    }
-  }
-
-  /**
-    * Root Mapping
-    */
-  implicit object RootMappingRuleJsonFormat extends JsonFormat[RootMappingRule] {
-    final val RULES_PROPERTY: String = "rules"
-
-    /**
-      * Deserializes a value.
-      */
-    override def read(value: JsValue)(implicit readContext: ReadContext): RootMappingRule = {
-      RootMappingRule(fromJson[MappingRules]((value \ RULES_PROPERTY).get))
-    }
-
-    /**
-      * Serializes a value.
-      */
-    override def write(value: RootMappingRule)(implicit writeContext: WriteContext[JsValue]): JsValue = {
-      JsObject(
-        Seq(
-          TYPE -> JsString("root"),
-          ID -> JsString(value.id),
-          RULES_PROPERTY -> toJson(value.rules)
-        )
-      )
-    }
-  }
-
-  /**
-    * Type Mapping
-    */
-  implicit object TypeMappingJsonFormat extends JsonFormat[TypeMapping] {
-    final val TYPE_PROPERTY: String = "typeUri"
-
-    /**
-      * Deserializes a value.
-      */
-    override def read(value: JsValue)(implicit readContext: ReadContext): TypeMapping = {
-      val name = identifier(value, "type")
-      val typeUri = stringValue(value, TYPE_PROPERTY)
-      TypeMapping(name, Uri.parse(typeUri, readContext.prefixes))
-    }
-
-    /**
-      * Serializes a value.
-      */
-    override def write(value: TypeMapping)(implicit writeContext: WriteContext[JsValue]): JsValue = {
-      JsObject(
-        Seq(
-          TYPE -> JsString("type"),
-          ID -> JsString(value.id),
-          TYPE_PROPERTY -> JsString(value.typeUri.serialize(writeContext.prefixes))
-        )
-      )
-    }
-  }
-
-  /**
-    * URI Mapping
-    */
-  implicit object UriMappingJsonFormat extends JsonFormat[UriMapping] {
-    final val PATTERN_PROPERTY: String = "pattern"
-
-    /**
-      * Deserializes a value.
-      */
-    override def read(value: JsValue)(implicit readContext: ReadContext): UriMapping = {
-      val name = identifier(value, "uri")
-      val pattern = stringValue(value, PATTERN_PROPERTY)
-      UriMapping(name, pattern)
-    }
-
-    /**
-      * Serializes a value.
-      */
-    override def write(value: UriMapping)(implicit writeContext: WriteContext[JsValue]): JsValue = {
-      JsObject(
-        Seq(
-          TYPE -> JsString("uri"),
-          ID -> JsString(value.id),
-          PATTERN_PROPERTY -> JsString(value.pattern)
-        )
-      )
-    }
-  }
-
-  /**
->>>>>>> 6f071159
     * Direct Mapping
     */
   implicit object DirectMappingJsonFormat extends JsonFormat[DirectMapping] {
@@ -563,11 +423,7 @@
       val name = identifier(value, "direct")
       val sourcePath = silkPath(name, stringValue(value, SOURCE_PATH_PROPERTY))
       val mappingTarget = fromJson[MappingTarget]((value \ MAPPING_TARGET_PROPERTY).get)
-<<<<<<< HEAD
       DirectMapping(name, sourcePath, mappingTarget, metaData(value))
-=======
-      DirectMapping(name, sourcePath, mappingTarget)
->>>>>>> 6f071159
     }
 
     /**
@@ -579,12 +435,8 @@
           TYPE -> JsString("direct"),
           ID -> JsString(value.id),
           SOURCE_PATH_PROPERTY -> JsString(value.sourcePath.serialize(writeContext.prefixes)),
-<<<<<<< HEAD
           MAPPING_TARGET_PROPERTY -> toJson(value.mappingTarget),
           METADATA -> toJson(value.metaData)
-=======
-          MAPPING_TARGET_PROPERTY -> toJson(value.mappingTarget)
->>>>>>> 6f071159
         )
       )
     }
@@ -595,11 +447,7 @@
     */
   implicit object ObjectMappingJsonFormat extends JsonFormat[ObjectMapping] {
     final val SOURCE_PATH: String = "sourcePath"
-<<<<<<< HEAD
-    final val TARGET_PROPERTY: String = "mappingTarget"
-=======
     final val MAPPING_TARGET: String = "mappingTarget"
->>>>>>> 6f071159
     final val RULES: String = "rules"
 
     /**
@@ -608,15 +456,9 @@
     override def read(value: JsValue)(implicit readContext: ReadContext): ObjectMapping = {
       val name = identifier(value, "object")
       val sourcePath = silkPath(name, stringValue(value, SOURCE_PATH))
-<<<<<<< HEAD
-      val mappingTarget = optionalValue(value, TARGET_PROPERTY).map(fromJson[MappingTarget])
-      val children = fromJson[MappingRules](mustBeDefined(value, RULES))
-      ObjectMapping(name, sourcePath, mappingTarget.map(_.propertyUri), children, metaData(value))
-=======
       val mappingTarget = optionalValue(value, MAPPING_TARGET).map(fromJson[MappingTarget])
       val children = fromJson[MappingRules](mustBeDefined(value, RULES))
-      ObjectMapping(name, sourcePath, mappingTarget, children)
->>>>>>> 6f071159
+      ObjectMapping(name, sourcePath, mappingTarget, children, metaData(value))
     }
 
     /**
@@ -627,14 +469,9 @@
         TYPE -> JsString("object"),
         ID -> JsString(value.id),
         SOURCE_PATH -> JsString(value.sourcePath.serialize(writeContext.prefixes)),
-<<<<<<< HEAD
-        TARGET_PROPERTY -> value.target.map(toJson(_)).getOrElse(JsNull).asInstanceOf[JsValue],
+        MAPPING_TARGET -> value.target.map(toJson(_)).getOrElse(JsNull).asInstanceOf[JsValue],
         RULES -> toJson(value.rules),
         METADATA -> toJson(value.metaData)
-=======
-        MAPPING_TARGET -> value.target.map(toJson(_)).getOrElse(JsNull).asInstanceOf[JsValue],
-        RULES -> toJson(value.rules)
->>>>>>> 6f071159
       )
     }
   }
@@ -703,12 +540,8 @@
           TYPE -> JsString("complex"),
           ID -> JsString(rule.id),
           "operator" -> toJson(rule.operator),
-<<<<<<< HEAD
           "sourcePaths" -> JsArray(rule.paths.map(_.serializeSimplified(writeContext.prefixes)).map(JsString)),
           METADATA -> toJson(rule.metaData)
-=======
-          "sourcePaths" -> JsArray(rule.paths.map(_.serializeSimplified(writeContext.prefixes)).map(JsString))
->>>>>>> 6f071159
         ) ++
             rule.target.map("mappingTarget" -> toJson(_))
       )
