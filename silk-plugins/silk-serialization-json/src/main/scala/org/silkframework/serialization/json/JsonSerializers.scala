package org.silkframework.serialization.json

<<<<<<< HEAD
import org.silkframework.config.TaskMetaData
=======
import org.silkframework.config.{PlainTask, Task, TaskSpec}
>>>>>>> 70f61e44
import org.silkframework.dataset.{Dataset, DatasetTask}
import org.silkframework.entity._
import org.silkframework.rule._
import org.silkframework.rule.input.{Input, PathInput, TransformInput, Transformer}
import org.silkframework.rule.vocab.{GenericInfo, VocabularyClass, VocabularyProperty}
import org.silkframework.rule.{ComplexMapping, MappingTarget, TransformRule}
import org.silkframework.runtime.serialization.{ReadContext, WriteContext}
import org.silkframework.runtime.validation.ValidationException
import org.silkframework.serialization.json.InputJsonSerializer._
import org.silkframework.serialization.json.JsonSerializers._
import org.silkframework.util.{Identifier, Uri}
import play.api.libs.json._

/**
  * Serializers for JSON.
  */
object JsonSerializers {

  final val ID = "id"
  final val TYPE = "type"
  final val PARAMETERS = "parameters"
  final val URI = "uri"

  implicit object JsonDatasetTaskFormat extends JsonFormat[DatasetTask] {

    override def read(value: JsValue)(implicit readContext: ReadContext): DatasetTask = {
      implicit val prefixes = readContext.prefixes
      implicit val resource = readContext.resources
      new DatasetTask(
        id = (value \ ID).as[JsString].value,
        plugin =
<<<<<<< HEAD
          Dataset(
            id = (value \ "type").as[JsString].value,
            params = (value \ "parameters").as[JsObject].value.mapValues(_.as[JsString].value).asInstanceOf[Map[String, String]]
          ),
        metaData = TaskMetaData.empty
=======
            Dataset(
              id = (value \ TYPE).as[JsString].value,
              params = (value \ PARAMETERS).as[JsObject].value.mapValues(_.as[JsString].value).asInstanceOf[Map[String, String]]
            )
      )
    }

    override def write(value: DatasetTask)(implicit writeContext: WriteContext[JsValue]): JsValue = {
      JsObject(
        ID -> JsString(value.id.toString) ::
            TYPE -> JsString(value.plugin.plugin.id.toString) ::
            PARAMETERS -> Json.toJson(value.plugin.parameters) :: Nil
      )

    }
  }

  def mustBeJsObject[T](jsValue: JsValue)(block: JsObject => T): T = {
    jsValue match {
      case jsObject: JsObject => block(jsObject)
      case _ => throw JsonParseException("Error while parsing. JSON value is not JSON object!")
    }
  }

  def mustBeJsArray[T](jsValue: JsValue)(block: JsArray => T): T = {
    jsValue match {
      case jsArray: JsArray => block(jsArray)
      case _ => throw JsonParseException("Error while parsing. JSON value is not a JSON array!")
    }
  }

  def stringValue(json: JsValue, attributeName: String): String = {
    stringValueOption(json, attributeName) match {
      case Some(value) =>
        value
      case None =>
        throw JsonParseException("Attribute " + attributeName + " not found!")
    }
  }

  def stringValueOption(json: JsValue, attributeName: String): Option[String] = {
    (json \ attributeName).toOption match {
      case Some(jsString: JsString) =>
        Some(jsString.value)
      case Some(_) =>
        throw JsonParseException("Value for attribute " + attributeName + " is not a String!")
      case None =>
        None
    }
  }

  def optionalValue(json: JsValue, attributeName: String): Option[JsValue] = {
    (json \ attributeName).toOption.filterNot(_ == JsNull)
  }

  def silkPath(id: String, pathStr: String)(implicit readContext: ReadContext): Path = {
    try {
      Path.parse(pathStr)(readContext.prefixes)
    } catch {
      case ex: Exception => throw new ValidationException(ex.getMessage, id, "path")
    }
  }

  def identifier(json: JsValue, defaultId: String)(implicit readContext: ReadContext): Identifier = {
    optionalValue(json, ID) match {
      case Some(JsString(id)) =>
        id
      case Some(_) =>
        throw JsonParseException("Value for attribute " + ID + " is not a String!")
      case None =>
        readContext.identifierGenerator.generate(defaultId)
    }
  }

  /**
    * PathInput
    */
  implicit object PathInputJsonFormat extends JsonFormat[PathInput] {
    final val PATH = "path"

    override def read(value: JsValue)(implicit readContext: ReadContext): PathInput = {
      val id = stringValue(value, ID)
      val pathStr = stringValue(value, PATH)
      PathInput(id, silkPath(id, pathStr))
    }

    override def write(value: PathInput)(implicit writeContext: WriteContext[JsValue]): JsValue = {
      JsObject(
        Seq(
          TYPE -> JsString(PATH_INPUT),
          ID -> JsString(value.id.toString),
          PATH -> JsString(value.path.serialize(writeContext.prefixes))
        )
>>>>>>> 70f61e44
      )
    }
  }

  def mustBeDefined(value: JsValue, attributeName: String): JsValue = {
    (value \ attributeName).toOption.
        getOrElse(throw JsonParseException("No attribute with name " + attributeName + " found!"))
  }

  /**
    * Transform Input
    */
  implicit object TransformInputFormat extends JsonFormat[TransformInput] {
    final val INPUTS = "inputs"
    final val FUNCTION = "function"

    override def read(value: JsValue)(implicit readContext: ReadContext): TransformInput = {
      val id = stringValue(value, ID)
      val inputs = mustBeJsArray(mustBeDefined(value, INPUTS)) { jsArray =>
        jsArray.value.map(fromJson[Input](_)(InputJsonSerializer.InputJsonFormat, readContext))
      }
      implicit val prefixes = readContext.prefixes
      implicit val resourceManager = readContext.resources
      try {
        val transformer = Transformer(stringValue(value, FUNCTION), readParameters(value))
        TransformInput(id, transformer, inputs.toList)
      } catch {
        case ex: Exception => throw new ValidationException(ex.getMessage, id, "Transformation")
      }
    }

    override def write(value: TransformInput)(implicit writeContext: WriteContext[JsValue]): JsValue = {
      JsObject(
        Seq(
          TYPE -> JsString(TRANSFORM_INPUT),
          ID -> JsString(value.id),
          FUNCTION -> JsString(value.transformer.plugin.id),
          INPUTS -> JsArray(value.inputs.map(toJson[Input])),
          PARAMETERS -> Json.toJson(value.transformer.parameters)
        )
      )
    }
  }

  def readParameters(value: JsValue): Map[String, String] = {
    mustBeJsObject(mustBeDefined(value, PARAMETERS)) { array =>
      Json.fromJson[Map[String, String]](array).get
    }
  }

  /**
    * Value Type
    */
  implicit object ValueTypeJsonFormat extends JsonFormat[ValueType] {
    final val LANG = "lang"
    final val NODE_TYPE = "nodeType"

    override def read(value: JsValue)(implicit readContext: ReadContext): ValueType = {
      val nodeType = stringValue(value, NODE_TYPE)
      ValueType.valueTypeById(nodeType) match {
        case Left(_) =>
          nodeType match {
            case "CustomValueType" =>
              val uriString = stringValue(value, URI)
              val uri = Uri.parse(uriString, readContext.prefixes)
              CustomValueType(uri.uri)
            case "LanguageValueType" =>
              val lang = stringValue(value, LANG)
              LanguageValueType(lang)
          }
        case Right(valueType) =>
          valueType

      }
    }

    override def write(value: ValueType)(implicit writeContext: WriteContext[JsValue]): JsValue = {
      val typeId = ValueType.valueTypeId(value)
      val additionalAttributes = value match {
        case CustomValueType(typeUri) =>
          Some(URI -> JsString(typeUri))
        case LanguageValueType(lang) =>
          Some(LANG -> JsString(lang))
        case _ =>
          None
      }
      JsObject(
        Seq(
          NODE_TYPE -> JsString(typeId)
        ) ++ additionalAttributes
      )
    }
  }

  /**
    * Mapping Target JSON format
    */
  implicit object MappingTargetJsonFormat extends JsonFormat[MappingTarget] {
    final val VALUE_TYPE = "valueType"

    override def read(value: JsValue)(implicit readContext: ReadContext): MappingTarget = {
      val uri = stringValue(value, URI)
      val valueType = fromJson[ValueType](mustBeDefined(value, VALUE_TYPE))
      MappingTarget(Uri.parse(uri, readContext.prefixes), valueType)
    }

    override def write(value: MappingTarget)(implicit writeContext: WriteContext[JsValue]): JsValue = {
      JsObject(
        Seq(
          URI -> JsString(value.propertyUri.serialize(writeContext.prefixes)),
          VALUE_TYPE -> toJson(value.valueType)
        )
      )
    }
  }

  /**
    * Mapping Rules
    */
  implicit object MappingRulesJsonFormat extends JsonFormat[MappingRules] {
    final val URI_RULE: String = "uriRule"
    final val TYPE_RULES: String = "typeRules"
    final val PROPERTY_RULES: String = "propertyRules"

    /**
      * Deserializes a value.
      */
    override def read(value: JsValue)(implicit readContext: ReadContext): MappingRules = {
      val uriRule = optionalValue(value, URI_RULE).map(UriMappingJsonFormat.read)
      val typeRules = mustBeJsArray(mustBeDefined(value, TYPE_RULES)) { array =>
        array.value.map(TypeMappingJsonFormat.read)
      }
      val propertyRules = mustBeJsArray(mustBeDefined(value, PROPERTY_RULES)) { array =>
        array.value.map(TransformRuleJsonFormat.read)
      }

      MappingRules(uriRule, typeRules, propertyRules)
    }

    /**
      * Serializes a value.
      */
    override def write(value: MappingRules)(implicit writeContext: WriteContext[JsValue]): JsValue = {
      Json.obj(
        URI_RULE -> value.uriRule.map(toJson[UriMapping]),
        TYPE_RULES -> JsArray(value.typeRules.map(toJson[TransformRule])),
        PROPERTY_RULES -> JsArray(value.propertyRules.map(toJson[TransformRule]))
      )
    }
  }

  /**
    * Root Mapping
    */
  implicit object RootMappingRuleJsonFormat extends JsonFormat[RootMappingRule] {
    final val RULES_PROPERTY: String = "rules"

    /**
      * Deserializes a value.
      */
    override def read(value: JsValue)(implicit readContext: ReadContext): RootMappingRule = {
      RootMappingRule(fromJson[MappingRules]((value \ RULES_PROPERTY).get))
    }

    /**
      * Serializes a value.
      */
    override def write(value: RootMappingRule)(implicit writeContext: WriteContext[JsValue]): JsValue = {
      JsObject(
        Seq(
          TYPE -> JsString("root"),
          ID -> JsString(value.id),
          RULES_PROPERTY -> toJson(value.rules)
        )
      )
    }
  }

  /**
    * Type Mapping
    */
  implicit object TypeMappingJsonFormat extends JsonFormat[TypeMapping] {
    final val TYPE_PROPERTY: String = "typeUri"

    /**
      * Deserializes a value.
      */
    override def read(value: JsValue)(implicit readContext: ReadContext): TypeMapping = {
      val name = identifier(value, "type")
      val typeUri = stringValue(value, TYPE_PROPERTY)
      TypeMapping(name, Uri.parse(typeUri, readContext.prefixes))
    }

    /**
      * Serializes a value.
      */
    override def write(value: TypeMapping)(implicit writeContext: WriteContext[JsValue]): JsValue = {
      JsObject(
        Seq(
          TYPE -> JsString("type"),
          ID -> JsString(value.id),
          TYPE_PROPERTY -> JsString(value.typeUri.serialize(writeContext.prefixes))
        )
      )
    }
  }

  /**
    * URI Mapping
    */
  implicit object UriMappingJsonFormat extends JsonFormat[UriMapping] {
    final val PATTERN_PROPERTY: String = "pattern"

    /**
      * Deserializes a value.
      */
    override def read(value: JsValue)(implicit readContext: ReadContext): UriMapping = {
      val name = identifier(value, "uri")
      val pattern = stringValue(value, PATTERN_PROPERTY)
      UriMapping(name, pattern)
    }

    /**
      * Serializes a value.
      */
    override def write(value: UriMapping)(implicit writeContext: WriteContext[JsValue]): JsValue = {
      JsObject(
        Seq(
          TYPE -> JsString("uri"),
          ID -> JsString(value.id),
          PATTERN_PROPERTY -> JsString(value.pattern)
        )
      )
    }
  }

  /**
    * Direct Mapping
    */
  implicit object DirectMappingJsonFormat extends JsonFormat[DirectMapping] {
    final val SOURCE_PATH_PROPERTY: String = "sourcePath"
    final val MAPPING_TARGET_PROPERTY: String = "mappingTarget"

    /**
      * Deserializes a value.
      */
    override def read(value: JsValue)(implicit readContext: ReadContext): DirectMapping = {
      val name = identifier(value, "direct")
      val sourcePath = silkPath(name, stringValue(value, SOURCE_PATH_PROPERTY))
      val mappingTarget = fromJson[MappingTarget]((value \ MAPPING_TARGET_PROPERTY).get)
      DirectMapping(name, sourcePath, mappingTarget)
    }

    /**
      * Serializes a value.
      */
    override def write(value: DirectMapping)(implicit writeContext: WriteContext[JsValue]): JsValue = {
      JsObject(
        Seq(
          TYPE -> JsString("direct"),
          ID -> JsString(value.id),
          SOURCE_PATH_PROPERTY -> JsString(value.sourcePath.serialize(writeContext.prefixes)),
          MAPPING_TARGET_PROPERTY -> toJson(value.mappingTarget)
        )
      )
    }
  }

  /**
    * Object Mapping
    */
  implicit object ObjectMappingJsonFormat extends JsonFormat[ObjectMapping] {
    final val SOURCE_PATH: String = "sourcePath"
    final val TARGET_PROPERTY: String = "mappingTarget"
    final val RULES: String = "rules"

    /**
      * Deserializes a value.
      */
    override def read(value: JsValue)(implicit readContext: ReadContext): ObjectMapping = {
      val name = identifier(value, "object")
      val sourcePath = silkPath(name, stringValue(value, SOURCE_PATH))
      val mappingTarget = optionalValue(value, TARGET_PROPERTY).map(fromJson[MappingTarget])
      val children = fromJson[MappingRules](mustBeDefined(value, RULES))
      ObjectMapping(name, sourcePath, mappingTarget.map(_.propertyUri), children)
    }

    /**
      * Serializes a value.
      */
    override def write(value: ObjectMapping)(implicit writeContext: WriteContext[JsValue]): JsValue = {
      Json.obj(
        TYPE -> JsString("object"),
        ID -> JsString(value.id),
        SOURCE_PATH -> JsString(value.sourcePath.serialize(writeContext.prefixes)),
        TARGET_PROPERTY -> value.target.map(toJson(_)).getOrElse(JsNull).asInstanceOf[JsValue],
        RULES -> toJson(value.rules)
      )
    }
  }

  /**
    * Transform Rule JSON Format
    */
  implicit object TransformRuleJsonFormat extends JsonFormat[TransformRule] {
    /**
      * Deserializes a value.
      */
    override def read(jsValue: JsValue)(implicit readContext: ReadContext): TransformRule = {
      stringValue(jsValue, TYPE) match {
        case "root" =>
          fromJson[RootMappingRule](jsValue)
        case "type" =>
          fromJson[TypeMapping](jsValue)
        case "uri" =>
          fromJson[UriMapping](jsValue)
        case "direct" =>
          fromJson[DirectMapping](jsValue)
        case "object" =>
          fromJson[ObjectMapping](jsValue)
        case "complex" =>
          readTransformRule(jsValue)
      }
    }

    private def readTransformRule(jsValue: JsValue)
                                 (implicit readContext: ReadContext)= {
      val mappingTarget = (jsValue \ "mappingTarget").
          toOption.
          map(fromJson[MappingTarget])
      val complex = ComplexMapping(
        id = identifier(jsValue, "complex"),
        operator = fromJson[Input]((jsValue \ "operator").get),
        target = mappingTarget
      )
      TransformRule.simplify(complex)
    }

    /**
      * Serializes a value. curl -i -H 'accept: application/json' -XGET http://localhost:9000/transform/tasks/BoschJSON/product-feed-transform/rule/name
      */
    override def write(rule: TransformRule)(implicit writeContext: WriteContext[JsValue]): JsValue = {
      rule match {
        case t: RootMappingRule =>
          toJson(t)
        case t: TypeMapping =>
          toJson(t)
        case u: UriMapping =>
          toJson(u)
        case d: DirectMapping =>
          toJson(d)
        case o: ObjectMapping =>
          toJson(o)
        case _ =>
          writeTransformRule(rule)
      }
    }

    private def writeTransformRule(rule: TransformRule)(implicit writeContext: WriteContext[JsValue]) = {
      JsObject(
        Seq(
          TYPE -> JsString("complex"),
          ID -> JsString(rule.id),
          "operator" -> toJson(rule.operator),
          "sourcePaths" -> JsArray(rule.paths.map(_.serializeSimplified(writeContext.prefixes)).map(JsString))
        ) ++
            rule.target.map("mappingTarget" -> toJson(_))
      )
    }
  }

  /**
    * Dataset selection.
    */
  implicit object DatasetSelectionJsonFormat extends JsonFormat[DatasetSelection] {
    final val INPUT_ID: String = "inputId"
    final val TYPE_URI: String = "typeUri"
    final val RESTRICTION: String = "restriction"

    /**
      * Deserializes a value.
      */
    override def read(value: JsValue)(implicit readContext: ReadContext): DatasetSelection = {
      DatasetSelection(
        inputId = stringValue(value, INPUT_ID),
        typeUri = stringValue(value, TYPE_URI),
        restriction = Restriction.parse(stringValue(value, RESTRICTION))(readContext.prefixes)
      )
    }

    /**
      * Serializes a value.
      */
    override def write(value: DatasetSelection)(implicit writeContext: WriteContext[JsValue]): JsValue = {
      Json.obj(
        INPUT_ID -> value.inputId.toString,
        TYPE_URI -> value.typeUri.uri,
        RESTRICTION -> value.restriction.serialize
      )
    }
  }

  /**
    * Transform Specification
    */
  implicit object TransformSpecJsonFormat extends JsonFormat[TransformSpec] {
    final val SELECTION = "selection"
    final val RULES_PROPERTY: String = "root"
    final val OUTPUTS: String = "outputs"
    final val TARGET_VOCABULARIES: String = "targetVocabularies"

    /**
      * Deserializes a value.
      */
    override def read(value: JsValue)(implicit readContext: ReadContext): TransformSpec = {
      TransformSpec(
        selection = fromJson[DatasetSelection](mustBeDefined(value, SELECTION)),
        mappingRule = fromJson[RootMappingRule](mustBeDefined(value, RULES_PROPERTY)),
        outputs = mustBeJsArray(mustBeDefined(value, OUTPUTS))(_.value.map(v => Identifier(v.toString()))),
        targetVocabularies = mustBeJsArray(mustBeDefined(value, TARGET_VOCABULARIES))(_.value.map(_.toString))
      )
    }

    /**
      * Serializes a value.
      */
    override def write(value: TransformSpec)(implicit writeContext: WriteContext[JsValue]): JsValue = {
      Json.obj(
        SELECTION -> toJson(value.selection),
        RULES_PROPERTY -> toJson(value.rules),
        OUTPUTS -> JsArray(value.outputs.map(id => JsString(id.toString))),
        TARGET_VOCABULARIES -> JsArray(value.targetVocabularies.toSeq.map(JsString))

      )
    }
  }

  /**
    * Transform Task
    */
  object TransformTaskFormat extends TaskJsonFormat[TransformSpec]

  /**
    * Task
    */
  class TaskJsonFormat[T <: TaskSpec](implicit dataFormat: JsonFormat[T]) extends JsonFormat[Task[T]] {
    /**
      * Deserializes a value.
      */
    override def read(value: JsValue)(implicit readContext: ReadContext): Task[T] = {
      PlainTask(
        id = stringValue(value, ID),
        data = fromJson[T](value)
      )
    }

    /**
      * Serializes a value.
      */
    override def write(value:  Task[T])(implicit writeContext: WriteContext[JsValue]): JsValue = {
      Json.obj(
        ID -> JsString(value.id.toString)
      ) ++ toJson(value.data).as[JsObject]
    }
  }

  /** Vocabulary */
  implicit object GenericInfoJsonFormat extends JsonFormat[GenericInfo] {
    final val DESCRIPTION: String = "description"
    final val LABEL: String = "label"

    override def read(value: JsValue)(implicit readContext: ReadContext): GenericInfo = {
      GenericInfo(
        uri = stringValue(value, URI),
        label = stringValueOption(value, LABEL),
        description = stringValueOption(value, DESCRIPTION)
      )
    }

    override def write(value: GenericInfo)(implicit writeContext: WriteContext[JsValue]): JsValue = {
      JsObject(
        Seq(
          URI -> JsString(value.uri)
        ) ++ value.label.map { l =>
          LABEL -> JsString(l)
        } ++ value.description.map { d =>
          DESCRIPTION -> JsString(d)
        }
      )
    }
  }

  /** VocabularyProperty */
  implicit object VocabularyPropertyJsonFormat extends JsonFormat[VocabularyProperty] {
    override def read(value: JsValue)(implicit readContext: ReadContext): VocabularyProperty = {
      throw new RuntimeException("De-serializing VocabularyProperty JSON strings is not supported!")
    }

    override def write(value: VocabularyProperty)(implicit writeContext: WriteContext[JsValue]): JsValue = {
      JsObject(
        Seq(
          "genericInfo" -> GenericInfoJsonFormat.write(value.info)
        ) ++ value.domain.map { d =>
          "domain" -> JsString(d.info.uri)
        } ++ value.range.map { r =>
          "range" -> JsString(r.info.uri)
        }
      )
    }
  }

  /** VocabularyClass */
  implicit object VocabularyClassJsonFormat extends JsonFormat[VocabularyClass] {
    override def read(value: JsValue)(implicit readContext: ReadContext): VocabularyClass = {
      throw new RuntimeException("De-serializing VocabularyClass JSON strings is not supported!")
    }

    override def write(value: VocabularyClass)(implicit writeContext: WriteContext[JsValue]): JsValue = {
      JsObject(
        Seq(
          "genericInfo" -> GenericInfoJsonFormat.write(value.info),
          "parentClasses" -> JsArray(value.parentClasses.map(JsString).toSeq)
        )
      )
    }
  }

  def toJson[T](value: T)(implicit format: JsonFormat[T], writeContext: WriteContext[JsValue] = WriteContext[JsValue]()): JsValue = {
    format.write(value)
  }

  def fromJson[T](node: JsValue)(implicit format: JsonFormat[T], readContext: ReadContext): T = {
    format.read(node)
  }
}

object InputJsonSerializer {
  final val PATH_INPUT: String ="pathInput"
  final val TRANSFORM_INPUT: String = "transformInput"

  implicit object InputJsonFormat extends JsonFormat[Input] {

    override def read(value: JsValue)(implicit readContext: ReadContext): Input = {
      mustBeJsObject(value) { jsObject =>
        jsObject.value.get(TYPE) match {
          case Some(typ: JsString) =>
            typ.value match {
              case PATH_INPUT =>
                fromJson[PathInput](jsObject)
              case TRANSFORM_INPUT =>
                fromJson[TransformInput](jsObject)
            }
          case _ =>
            throw JsonParseException("Input JSON object has no 'type' attribute! Instead found: " + jsObject.value.keys.mkString(", "))
        }
      }
    }

    override def write(value: Input)(implicit writeContext: WriteContext[JsValue]): JsValue = {
      value match {
        case path: PathInput => toJson(path)
        case transform: TransformInput => toJson(transform)
      }
    }
  }

}

case class JsonParseException(msg: String, cause: Throwable = null) extends RuntimeException(msg, cause)<|MERGE_RESOLUTION|>--- conflicted
+++ resolved
@@ -1,10 +1,6 @@
 package org.silkframework.serialization.json
 
-<<<<<<< HEAD
-import org.silkframework.config.TaskMetaData
-=======
-import org.silkframework.config.{PlainTask, Task, TaskSpec}
->>>>>>> 70f61e44
+import org.silkframework.config.{PlainTask, Task, TaskMetaData, TaskSpec}
 import org.silkframework.dataset.{Dataset, DatasetTask}
 import org.silkframework.entity._
 import org.silkframework.rule._
@@ -36,18 +32,11 @@
       new DatasetTask(
         id = (value \ ID).as[JsString].value,
         plugin =
-<<<<<<< HEAD
           Dataset(
-            id = (value \ "type").as[JsString].value,
-            params = (value \ "parameters").as[JsObject].value.mapValues(_.as[JsString].value).asInstanceOf[Map[String, String]]
+            id = (value \ TYPE).as[JsString].value,
+            params = (value \ PARAMETERS).as[JsObject].value.mapValues(_.as[JsString].value).asInstanceOf[Map[String, String]]
           ),
-        metaData = TaskMetaData.empty
-=======
-            Dataset(
-              id = (value \ TYPE).as[JsString].value,
-              params = (value \ PARAMETERS).as[JsObject].value.mapValues(_.as[JsString].value).asInstanceOf[Map[String, String]]
-            )
-      )
+        metaData = TaskMetaData.empty)
     }
 
     override def write(value: DatasetTask)(implicit writeContext: WriteContext[JsValue]): JsValue = {
@@ -136,7 +125,6 @@
           ID -> JsString(value.id.toString),
           PATH -> JsString(value.path.serialize(writeContext.prefixes))
         )
->>>>>>> 70f61e44
       )
     }
   }
