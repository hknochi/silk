package org.silkframework.serialization.json

import org.silkframework.config.{PlainTask, Task, TaskSpec}
import org.silkframework.dataset.{Dataset, DatasetTask}
import org.silkframework.entity._
import org.silkframework.rule._
import org.silkframework.rule.input.{Input, PathInput, TransformInput, Transformer}
import org.silkframework.rule.vocab.{GenericInfo, VocabularyClass, VocabularyProperty}
import org.silkframework.rule.{ComplexMapping, MappingTarget, TransformRule}
import org.silkframework.runtime.serialization.{ReadContext, WriteContext}
import org.silkframework.runtime.validation.ValidationException
import org.silkframework.serialization.json.InputJsonSerializer._
import org.silkframework.serialization.json.JsonSerializers._
import org.silkframework.util.{Identifier, Uri}
import play.api.libs.json._

/**
  * Serializers for JSON.
  */
object JsonSerializers {

  final val ID = "id"
  final val TYPE = "type"
  final val PARAMETERS = "parameters"
  final val URI = "uri"

  implicit object JsonDatasetTaskFormat extends JsonFormat[DatasetTask] {

    override def read(value: JsValue)(implicit readContext: ReadContext): DatasetTask = {
      implicit val prefixes = readContext.prefixes
      implicit val resource = readContext.resources
      new DatasetTask(
        id = (value \ ID).as[JsString].value,
        plugin =
            Dataset(
              id = (value \ TYPE).as[JsString].value,
              params = (value \ PARAMETERS).as[JsObject].value.mapValues(_.as[JsString].value).asInstanceOf[Map[String, String]]
            )
      )
    }

    override def write(value: DatasetTask)(implicit writeContext: WriteContext[JsValue]): JsValue = {
      JsObject(
        ID -> JsString(value.id.toString) ::
            TYPE -> JsString(value.plugin.plugin.id.toString) ::
            PARAMETERS -> Json.toJson(value.plugin.parameters) :: Nil
      )
    }
  }

  def mustBeJsObject[T](jsValue: JsValue)(block: JsObject => T): T = {
    jsValue match {
      case jsObject: JsObject => block(jsObject)
      case _ => throw JsonParseException("Error while parsing. JSON value is not JSON object!")
    }
  }

  def mustBeJsArray[T](jsValue: JsValue)(block: JsArray => T): T = {
    jsValue match {
      case jsArray: JsArray => block(jsArray)
      case _ => throw JsonParseException("Error while parsing. JSON value is not a JSON array!")
    }
  }

  def stringValue(json: JsValue, attributeName: String): String = {
    stringValueOption(json, attributeName) match {
      case Some(value) =>
        value
      case None =>
        throw JsonParseException("Attribute " + attributeName + " not found!")
    }
  }

  def booleanValueOption(json: JsValue, attributeName: String): Option[Boolean] = {
    (json \ attributeName).toOption match {
      case Some(jsBoolean: JsBoolean) =>
        Some(jsBoolean.value)
      case Some(_) =>
        throw JsonParseException("Value for attribute " + attributeName + " is not a boolean!")
      case None =>
        None
    }
  }

  def stringValueOption(json: JsValue, attributeName: String): Option[String] = {
    (json \ attributeName).toOption match {
      case Some(jsString: JsString) =>
        Some(jsString.value)
      case Some(_) =>
        throw JsonParseException("Value for attribute " + attributeName + " is not a String!")
      case None =>
        None
    }
  }

  def optionalValue(json: JsValue, attributeName: String): Option[JsValue] = {
    (json \ attributeName).toOption.filterNot(_ == JsNull)
  }

  def silkPath(id: String, pathStr: String)(implicit readContext: ReadContext): Path = {
    try {
      Path.parse(pathStr)(readContext.prefixes)
    } catch {
      case ex: Exception => throw new ValidationException(ex.getMessage, id, "path")
    }
  }

  def identifier(json: JsValue, defaultId: String)(implicit readContext: ReadContext): Identifier = {
    optionalValue(json, ID) match {
      case Some(JsString(id)) =>
        id
      case Some(_) =>
        throw JsonParseException("Value for attribute " + ID + " is not a String!")
      case None =>
        readContext.identifierGenerator.generate(defaultId)
    }
  }

  /**
    * PathInput
    */
  implicit object PathInputJsonFormat extends JsonFormat[PathInput] {
    final val PATH = "path"

    override def read(value: JsValue)(implicit readContext: ReadContext): PathInput = {
      val id = stringValue(value, ID)
      val pathStr = stringValue(value, PATH)
      PathInput(id, silkPath(id, pathStr))
    }

    override def write(value: PathInput)(implicit writeContext: WriteContext[JsValue]): JsValue = {
      JsObject(
        Seq(
          TYPE -> JsString(PATH_INPUT),
          ID -> JsString(value.id.toString),
          PATH -> JsString(value.path.serialize(writeContext.prefixes))
        )
      )
    }
  }

  def mustBeDefined(value: JsValue, attributeName: String): JsValue = {
    (value \ attributeName).toOption.
        getOrElse(throw JsonParseException("No attribute with name " + attributeName + " found!"))
  }

  /**
    * Transform Input
    */
  implicit object TransformInputJsonFormat extends JsonFormat[TransformInput] {
    final val INPUTS = "inputs"
    final val FUNCTION = "function"

    override def read(value: JsValue)(implicit readContext: ReadContext): TransformInput = {
      val id = stringValue(value, ID)
      val inputs = mustBeJsArray(mustBeDefined(value, INPUTS)) { jsArray =>
        jsArray.value.map(fromJson[Input](_)(InputJsonSerializer.InputJsonFormat, readContext))
      }
      implicit val prefixes = readContext.prefixes
      implicit val resourceManager = readContext.resources
      try {
        val transformer = Transformer(stringValue(value, FUNCTION), readParameters(value))
        TransformInput(id, transformer, inputs.toList)
      } catch {
        case ex: Exception => throw new ValidationException(ex.getMessage, id, "Transformation")
      }
    }

    override def write(value: TransformInput)(implicit writeContext: WriteContext[JsValue]): JsValue = {
      JsObject(
        Seq(
          TYPE -> JsString(TRANSFORM_INPUT),
          ID -> JsString(value.id),
          FUNCTION -> JsString(value.transformer.plugin.id),
          INPUTS -> JsArray(value.inputs.map(toJson[Input])),
          PARAMETERS -> Json.toJson(value.transformer.parameters)
        )
      )
    }
  }

  def readParameters(value: JsValue): Map[String, String] = {
    mustBeJsObject(mustBeDefined(value, PARAMETERS)) { array =>
      Json.fromJson[Map[String, String]](array).get
    }
  }

  /**
    * Value Type
    */
  implicit object ValueTypeJsonFormat extends JsonFormat[ValueType] {
    final val LANG = "lang"
    final val NODE_TYPE = "nodeType"

    override def read(value: JsValue)(implicit readContext: ReadContext): ValueType = {
      val nodeType = stringValue(value, NODE_TYPE)
      ValueType.valueTypeById(nodeType) match {
        case Left(_) =>
          nodeType match {
            case "CustomValueType" =>
              val uriString = stringValue(value, URI)
              val uri = Uri.parse(uriString, readContext.prefixes)
              CustomValueType(uri.uri)
            case "LanguageValueType" =>
              val lang = stringValue(value, LANG)
              LanguageValueType(lang)
          }
        case Right(valueType) =>
          valueType

      }
    }

    override def write(value: ValueType)(implicit writeContext: WriteContext[JsValue]): JsValue = {
      val typeId = ValueType.valueTypeId(value)
      val additionalAttributes = value match {
        case CustomValueType(typeUri) =>
          Some(URI -> JsString(typeUri))
        case LanguageValueType(lang) =>
          Some(LANG -> JsString(lang))
        case _ =>
          None
      }
      JsObject(
        Seq(
          NODE_TYPE -> JsString(typeId)
        ) ++ additionalAttributes
      )
    }
  }

  /**
    * Mapping Target JSON format
    */
  implicit object MappingTargetJsonFormat extends JsonFormat[MappingTarget] {
    final val VALUE_TYPE = "valueType"
    final val IS_BACKWARD_PROPERTY = "isBackwardProperty"

    override def read(value: JsValue)(implicit readContext: ReadContext): MappingTarget = {
      val uri = stringValue(value, URI)
      val valueType = fromJson[ValueType](mustBeDefined(value, VALUE_TYPE))
      val isBackwardProperty = booleanValueOption(value, IS_BACKWARD_PROPERTY).getOrElse(false)
      MappingTarget(Uri.parse(uri, readContext.prefixes), valueType, isBackwardProperty = isBackwardProperty)
    }

    override def write(value: MappingTarget)(implicit writeContext: WriteContext[JsValue]): JsValue = {
      JsObject(
        Seq(
<<<<<<< HEAD
          URI -> JsString(value.propertyUri.serialize(writeContext.prefixes)),
          VALUE_TYPE -> toJson(value.valueType)
=======
          URI -> JsString(value.propertyUri.uri),
          VALUE_TYPE -> toJson(value.valueType),
          IS_BACKWARD_PROPERTY -> JsBoolean(value.isBackwardProperty)
>>>>>>> 9312c698
        )
      )
    }
  }

  /**
    * Mapping Rules
    */
  implicit object MappingRulesJsonFormat extends JsonFormat[MappingRules] {
    final val URI_RULE: String = "uriRule"
    final val TYPE_RULES: String = "typeRules"
    final val PROPERTY_RULES: String = "propertyRules"

    /**
      * Deserializes a value.
      */
    override def read(value: JsValue)(implicit readContext: ReadContext): MappingRules = {
      val uriRule = optionalValue(value, URI_RULE).map(UriMappingJsonFormat.read)
      val typeRules = mustBeJsArray(mustBeDefined(value, TYPE_RULES)) { array =>
        array.value.map(TypeMappingJsonFormat.read)
      }
      val propertyRules = mustBeJsArray(mustBeDefined(value, PROPERTY_RULES)) { array =>
        array.value.map(TransformRuleJsonFormat.read)
      }

      MappingRules(uriRule, typeRules, propertyRules)
    }

    /**
      * Serializes a value.
      */
    override def write(value: MappingRules)(implicit writeContext: WriteContext[JsValue]): JsValue = {
      Json.obj(
        URI_RULE -> value.uriRule.map(toJson[UriMapping]),
        TYPE_RULES -> JsArray(value.typeRules.map(toJson[TransformRule])),
        PROPERTY_RULES -> JsArray(value.propertyRules.map(toJson[TransformRule]))
      )
    }
  }

  /**
    * Root Mapping
    */
  implicit object RootMappingRuleJsonFormat extends JsonFormat[RootMappingRule] {
    final val RULES_PROPERTY: String = "rules"

    /**
      * Deserializes a value.
      */
    override def read(value: JsValue)(implicit readContext: ReadContext): RootMappingRule = {
      RootMappingRule(fromJson[MappingRules]((value \ RULES_PROPERTY).get))
    }

    /**
      * Serializes a value.
      */
    override def write(value: RootMappingRule)(implicit writeContext: WriteContext[JsValue]): JsValue = {
      JsObject(
        Seq(
          TYPE -> JsString("root"),
          ID -> JsString(value.id),
          RULES_PROPERTY -> toJson(value.rules)
        )
      )
    }
  }

  /**
    * Type Mapping
    */
  implicit object TypeMappingJsonFormat extends JsonFormat[TypeMapping] {
    final val TYPE_PROPERTY: String = "typeUri"

    /**
      * Deserializes a value.
      */
    override def read(value: JsValue)(implicit readContext: ReadContext): TypeMapping = {
      val name = identifier(value, "type")
      val typeUri = stringValue(value, TYPE_PROPERTY)
      TypeMapping(name, Uri.parse(typeUri, readContext.prefixes))
    }

    /**
      * Serializes a value.
      */
    override def write(value: TypeMapping)(implicit writeContext: WriteContext[JsValue]): JsValue = {
      JsObject(
        Seq(
          TYPE -> JsString("type"),
          ID -> JsString(value.id),
          TYPE_PROPERTY -> JsString(value.typeUri.serialize(writeContext.prefixes))
        )
      )
    }
  }

  /**
    * URI Mapping
    */
  implicit object UriMappingJsonFormat extends JsonFormat[UriMapping] {
    final val PATTERN_PROPERTY: String = "pattern"

    /**
      * Deserializes a value.
      */
    override def read(value: JsValue)(implicit readContext: ReadContext): UriMapping = {
      val name = identifier(value, "uri")
      val pattern = stringValue(value, PATTERN_PROPERTY)
      UriMapping(name, pattern)
    }

    /**
      * Serializes a value.
      */
    override def write(value: UriMapping)(implicit writeContext: WriteContext[JsValue]): JsValue = {
      JsObject(
        Seq(
          TYPE -> JsString("uri"),
          ID -> JsString(value.id),
          PATTERN_PROPERTY -> JsString(value.pattern)
        )
      )
    }
  }

  /**
    * Direct Mapping
    */
  implicit object DirectMappingJsonFormat extends JsonFormat[DirectMapping] {
    final val SOURCE_PATH_PROPERTY: String = "sourcePath"
    final val MAPPING_TARGET_PROPERTY: String = "mappingTarget"

    /**
      * Deserializes a value.
      */
    override def read(value: JsValue)(implicit readContext: ReadContext): DirectMapping = {
      val name = identifier(value, "direct")
      val sourcePath = silkPath(name, stringValue(value, SOURCE_PATH_PROPERTY))
      val mappingTarget = fromJson[MappingTarget]((value \ MAPPING_TARGET_PROPERTY).get)
      DirectMapping(name, sourcePath, mappingTarget)
    }

    /**
      * Serializes a value.
      */
    override def write(value: DirectMapping)(implicit writeContext: WriteContext[JsValue]): JsValue = {
      JsObject(
        Seq(
          TYPE -> JsString("direct"),
          ID -> JsString(value.id),
          SOURCE_PATH_PROPERTY -> JsString(value.sourcePath.serialize(writeContext.prefixes)),
          MAPPING_TARGET_PROPERTY -> toJson(value.mappingTarget)
        )
      )
    }
  }

  /**
    * Object Mapping
    */
  implicit object ObjectMappingJsonFormat extends JsonFormat[ObjectMapping] {
    final val SOURCE_PATH: String = "sourcePath"
    final val TARGET_PROPERTY: String = "mappingTarget"
    final val RULES: String = "rules"

    /**
      * Deserializes a value.
      */
    override def read(value: JsValue)(implicit readContext: ReadContext): ObjectMapping = {
      val name = identifier(value, "object")
      val sourcePath = silkPath(name, stringValue(value, SOURCE_PATH))
      val mappingTarget = optionalValue(value, TARGET_PROPERTY).map(fromJson[MappingTarget])
      val children = fromJson[MappingRules](mustBeDefined(value, RULES))
      ObjectMapping(name, sourcePath, mappingTarget.map(_.propertyUri), children)
    }

    /**
      * Serializes a value.
      */
    override def write(value: ObjectMapping)(implicit writeContext: WriteContext[JsValue]): JsValue = {
      Json.obj(
        TYPE -> JsString("object"),
        ID -> JsString(value.id),
        SOURCE_PATH -> JsString(value.sourcePath.serialize(writeContext.prefixes)),
        TARGET_PROPERTY -> value.target.map(toJson(_)).getOrElse(JsNull).asInstanceOf[JsValue],
        RULES -> toJson(value.rules)
      )
    }
  }

  /**
    * Transform Rule JSON Format
    */
  implicit object TransformRuleJsonFormat extends JsonFormat[TransformRule] {
    /**
      * Deserializes a value.
      */
    override def read(jsValue: JsValue)(implicit readContext: ReadContext): TransformRule = {
      stringValue(jsValue, TYPE) match {
        case "root" =>
          fromJson[RootMappingRule](jsValue)
        case "type" =>
          fromJson[TypeMapping](jsValue)
        case "uri" =>
          fromJson[UriMapping](jsValue)
        case "direct" =>
          fromJson[DirectMapping](jsValue)
        case "object" =>
          fromJson[ObjectMapping](jsValue)
        case "complex" =>
          readTransformRule(jsValue)
      }
    }

    private def readTransformRule(jsValue: JsValue)
                                 (implicit readContext: ReadContext)= {
      val mappingTarget = (jsValue \ "mappingTarget").
          toOption.
          map(fromJson[MappingTarget])
      val complex = ComplexMapping(
        id = identifier(jsValue, "complex"),
        operator = fromJson[Input]((jsValue \ "operator").get),
        target = mappingTarget
      )
      TransformRule.simplify(complex)
    }

    /**
      * Serializes a value. curl -i -H 'accept: application/json' -XGET http://localhost:9000/transform/tasks/BoschJSON/product-feed-transform/rule/name
      */
    override def write(rule: TransformRule)(implicit writeContext: WriteContext[JsValue]): JsValue = {
      rule match {
        case t: RootMappingRule =>
          toJson(t)
        case t: TypeMapping =>
          toJson(t)
        case u: UriMapping =>
          toJson(u)
        case d: DirectMapping =>
          toJson(d)
        case o: ObjectMapping =>
          toJson(o)
        case _ =>
          writeTransformRule(rule)
      }
    }

    private def writeTransformRule(rule: TransformRule)(implicit writeContext: WriteContext[JsValue]) = {
      JsObject(
        Seq(
          TYPE -> JsString("complex"),
          ID -> JsString(rule.id),
          "operator" -> toJson(rule.operator),
          "sourcePaths" -> JsArray(rule.paths.map(_.serializeSimplified(writeContext.prefixes)).map(JsString))
        ) ++
            rule.target.map("mappingTarget" -> toJson(_))
      )
    }
  }

  /**
    * Dataset selection.
    */
  implicit object DatasetSelectionJsonFormat extends JsonFormat[DatasetSelection] {
    final val INPUT_ID: String = "inputId"
    final val TYPE_URI: String = "typeUri"
    final val RESTRICTION: String = "restriction"

    /**
      * Deserializes a value.
      */
    override def read(value: JsValue)(implicit readContext: ReadContext): DatasetSelection = {
      DatasetSelection(
        inputId = stringValue(value, INPUT_ID),
        typeUri = stringValue(value, TYPE_URI),
        restriction = Restriction.parse(stringValue(value, RESTRICTION))(readContext.prefixes)
      )
    }

    /**
      * Serializes a value.
      */
    override def write(value: DatasetSelection)(implicit writeContext: WriteContext[JsValue]): JsValue = {
      Json.obj(
        INPUT_ID -> value.inputId.toString,
        TYPE_URI -> value.typeUri.uri,
        RESTRICTION -> value.restriction.serialize
      )
    }
  }

  /**
    * Transform Specification
    */
  implicit object TransformSpecJsonFormat extends JsonFormat[TransformSpec] {
    final val SELECTION = "selection"
    final val RULES_PROPERTY: String = "root"
    final val OUTPUTS: String = "outputs"
    final val TARGET_VOCABULARIES: String = "targetVocabularies"

    /**
      * Deserializes a value.
      */
    override def read(value: JsValue)(implicit readContext: ReadContext): TransformSpec = {
      TransformSpec(
        selection = fromJson[DatasetSelection](mustBeDefined(value, SELECTION)),
        mappingRule = fromJson[RootMappingRule](mustBeDefined(value, RULES_PROPERTY)),
        outputs = mustBeJsArray(mustBeDefined(value, OUTPUTS))(_.value.map(v => Identifier(v.toString()))),
        targetVocabularies = mustBeJsArray(mustBeDefined(value, TARGET_VOCABULARIES))(_.value.map(_.toString))
      )
    }

    /**
      * Serializes a value.
      */
    override def write(value: TransformSpec)(implicit writeContext: WriteContext[JsValue]): JsValue = {
      Json.obj(
        SELECTION -> toJson(value.selection),
        RULES_PROPERTY -> toJson(value.rules),
        OUTPUTS -> JsArray(value.outputs.map(id => JsString(id.toString))),
        TARGET_VOCABULARIES -> JsArray(value.targetVocabularies.toSeq.map(JsString))

      )
    }
  }

  /**
    * Transform Task
    */
  object TransformTaskFormat extends TaskJsonFormat[TransformSpec]

  /**
    * Task
    */
  class TaskJsonFormat[T <: TaskSpec](implicit dataFormat: JsonFormat[T]) extends JsonFormat[Task[T]] {
    /**
      * Deserializes a value.
      */
    override def read(value: JsValue)(implicit readContext: ReadContext): Task[T] = {
      PlainTask(
        id = stringValue(value, ID),
        data = fromJson[T](value)
      )
    }

    /**
      * Serializes a value.
      */
    override def write(value:  Task[T])(implicit writeContext: WriteContext[JsValue]): JsValue = {
      Json.obj(
        ID -> JsString(value.id.toString)
      ) ++ toJson(value.data).as[JsObject]
    }
  }

  /** Vocabulary */
  implicit object GenericInfoJsonFormat extends JsonFormat[GenericInfo] {
    final val DESCRIPTION: String = "description"
    final val LABEL: String = "label"

    override def read(value: JsValue)(implicit readContext: ReadContext): GenericInfo = {
      GenericInfo(
        uri = stringValue(value, URI),
        label = stringValueOption(value, LABEL),
        description = stringValueOption(value, DESCRIPTION)
      )
    }

    override def write(value: GenericInfo)(implicit writeContext: WriteContext[JsValue]): JsValue = {
      JsObject(
        Seq(
          URI -> JsString(value.uri)
        ) ++ value.label.map { l =>
          LABEL -> JsString(l)
        } ++ value.description.map { d =>
          DESCRIPTION -> JsString(d)
        }
      )
    }
  }

  /** VocabularyProperty */
  implicit object VocabularyPropertyJsonFormat extends JsonFormat[VocabularyProperty] {
    override def read(value: JsValue)(implicit readContext: ReadContext): VocabularyProperty = {
      throw new RuntimeException("De-serializing VocabularyProperty JSON strings is not supported!")
    }

    override def write(value: VocabularyProperty)(implicit writeContext: WriteContext[JsValue]): JsValue = {
      JsObject(
        Seq(
          "genericInfo" -> GenericInfoJsonFormat.write(value.info)
        ) ++ value.domain.map { d =>
          "domain" -> JsString(d.info.uri)
        } ++ value.range.map { r =>
          "range" -> JsString(r.info.uri)
        }
      )
    }
  }

  /** VocabularyClass */
  implicit object VocabularyClassJsonFormat extends JsonFormat[VocabularyClass] {
    override def read(value: JsValue)(implicit readContext: ReadContext): VocabularyClass = {
      throw new RuntimeException("De-serializing VocabularyClass JSON strings is not supported!")
    }

    override def write(value: VocabularyClass)(implicit writeContext: WriteContext[JsValue]): JsValue = {
      JsObject(
        Seq(
          "genericInfo" -> GenericInfoJsonFormat.write(value.info),
          "parentClasses" -> JsArray(value.parentClasses.map(JsString).toSeq)
        )
      )
    }
  }

  def toJson[T](value: T)(implicit format: JsonFormat[T], writeContext: WriteContext[JsValue] = WriteContext[JsValue]()): JsValue = {
    format.write(value)
  }

  def fromJson[T](node: JsValue)(implicit format: JsonFormat[T], readContext: ReadContext): T = {
    format.read(node)
  }
}

object InputJsonSerializer {
  final val PATH_INPUT: String ="pathInput"
  final val TRANSFORM_INPUT: String = "transformInput"

  implicit object InputJsonFormat extends JsonFormat[Input] {

    override def read(value: JsValue)(implicit readContext: ReadContext): Input = {
      mustBeJsObject(value) { jsObject =>
        jsObject.value.get(TYPE) match {
          case Some(typ: JsString) =>
            typ.value match {
              case PATH_INPUT =>
                fromJson[PathInput](jsObject)
              case TRANSFORM_INPUT =>
                fromJson[TransformInput](jsObject)
            }
          case _ =>
            throw JsonParseException("Input JSON object has no 'type' attribute! Instead found: " + jsObject.value.keys.mkString(", "))
        }
      }
    }

    override def write(value: Input)(implicit writeContext: WriteContext[JsValue]): JsValue = {
      value match {
        case path: PathInput => toJson(path)
        case transform: TransformInput => toJson(transform)
      }
    }
  }

}

case class JsonParseException(msg: String, cause: Throwable = null) extends RuntimeException(msg, cause)<|MERGE_RESOLUTION|>--- conflicted
+++ resolved
@@ -6,7 +6,7 @@
 import org.silkframework.rule._
 import org.silkframework.rule.input.{Input, PathInput, TransformInput, Transformer}
 import org.silkframework.rule.vocab.{GenericInfo, VocabularyClass, VocabularyProperty}
-import org.silkframework.rule.{ComplexMapping, MappingTarget, TransformRule}
+import org.silkframework.rule.{MappingTarget, TransformRule}
 import org.silkframework.runtime.serialization.{ReadContext, WriteContext}
 import org.silkframework.runtime.validation.ValidationException
 import org.silkframework.serialization.json.InputJsonSerializer._
@@ -246,14 +246,9 @@
     override def write(value: MappingTarget)(implicit writeContext: WriteContext[JsValue]): JsValue = {
       JsObject(
         Seq(
-<<<<<<< HEAD
           URI -> JsString(value.propertyUri.serialize(writeContext.prefixes)),
-          VALUE_TYPE -> toJson(value.valueType)
-=======
-          URI -> JsString(value.propertyUri.uri),
           VALUE_TYPE -> toJson(value.valueType),
           IS_BACKWARD_PROPERTY -> JsBoolean(value.isBackwardProperty)
->>>>>>> 9312c698
         )
       )
     }
