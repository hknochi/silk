--- conflicted
+++ resolved
@@ -125,11 +125,7 @@
     // Retrieve the indices of the request paths
     val indices =
       for (path <- entityDesc.typedPaths) yield {
-<<<<<<< HEAD
-        val property = path.operators.head.asInstanceOf[ForwardOperator].encoded.uri.stripPrefix(prefix)
-=======
-        val property = path.path.operators.head.asInstanceOf[ForwardOperator].property.uri.stripPrefix(prefix)
->>>>>>> a11cf95d
+        val property = path.operators.head.asInstanceOf[ForwardOperator].property.uri.stripPrefix(prefix)
         val propertyIndex = propertyList.indexOf(property.toString)
         if (propertyIndex == -1) {
           throw new Exception("Property " + property + " not found in CSV " + file.name + ". Available properties: " + propertyList.mkString(", "))
