--- conflicted
+++ resolved
@@ -108,13 +108,8 @@
   // restrict the fetched entities to following URIs
   private def entityRestriction: Seq[Uri] = SparqlParams.splitEntityList(entityList.str).map(Uri(_))
 
-<<<<<<< HEAD
-  object FileSource extends DataSource with PeakDataSource with Serializable with SamplingDataSource
-      with SchemaExtractionSource with SparqlRestrictionDataSource {
-=======
   class FileSource(resource: Resource) extends DataSource with PeakDataSource with Serializable with SamplingDataSource
-    with SchemaExtractionSource with SparqlRestrictionDataSource with TypedPathRetrieveDataSource {
->>>>>>> 81eb1da7
+    with SchemaExtractionSource with SparqlRestrictionDataSource {
 
     // Load dataset
     private var endpoint: JenaEndpoint = _
