package org.silkframework.plugins.dataset.rdf.endpoint

import java.io.{IOException, InputStream}
import java.util.logging.{Level, Logger}

import javax.xml.stream.XMLInputFactory
import org.apache.jena.query.{QueryFactory, Syntax}
import org.apache.jena.riot.ResultSetMgr
import org.apache.jena.riot.resultset.ResultSetLang
import org.silkframework.dataset.rdf._

import scala.collection.immutable.SortedMap
import scala.util.Try
import scala.util.matching.Regex

/**
  * Given a SPARQL query, pages through the results by issuing multiple queries with sliding offsets.
  */
object PagingSparqlTraversable {

  val graphPatternRegex: Regex = """[Gg][Rr][Aa][Pp][Hh]\s+<""".r
  private val xmlFactory = XMLInputFactory.newInstance()

  private val logger = Logger.getLogger(getClass.getName)

  /**
    * Given a SPARQL query, pages through the results by issuing multiple queries with sliding offsets.
    *
    * @param query The original query. If the query already contains an limit or offset automatic paging is disabled
    * @param queryExecutor A function that executes a SPARQL query and returns a Traversable over the SPARQL results.
    * @param params The SPARQL parameters
    * @param limit The maximum number of SPARQL results returned in total (not per single query)
    */
  def apply(query: String, queryExecutor: String => InputStream, params: SparqlParams, limit: Int): SparqlResults = {
    SparqlResults(
      bindings = new ResultsTraversable(query, queryExecutor, params, limit)
    )
  }

  private class ResultsTraversable(query: String,
                                   queryExecutor: String => InputStream,
                                   params: SparqlParams,
                                   limit: Int) extends Traversable[SortedMap[String, RdfNode]] {

    private var lastQueryTime = 0L

    override def foreach[U](f: SortedMap[String, RdfNode] => U): Unit = {
      val parsedQuery = QueryFactory.create(query)
      // Don't set graph if the query is already containing a GRAPH pattern (not easily possible to check with parsed query)
      if(graphPatternRegex.findFirstIn(query).isEmpty) {
        params.graph foreach { graphURI =>
          parsedQuery.addGraphURI(graphURI)
        }
      }

      if (parsedQuery.hasLimit || parsedQuery.hasOffset) {
        val inputStream = executeQuery(parsedQuery.serialize(Syntax.syntaxSPARQL_11))
        try {
          outputResults(inputStream, f)
        } finally {
          inputStream.close()
        }
      } else {
        for (offset <- 0 until limit by params.pageSize) {
          if(Thread.currentThread().isInterrupted) {
            return
          }
          parsedQuery.setLimit(math.min(params.pageSize, limit - offset))
          parsedQuery.setOffset(offset)
          val inputStream = executeQuery(parsedQuery.serialize(Syntax.syntaxSPARQL_11))
          try {
            val resultCount = outputResults(inputStream, f)
            logger.fine("Run: " + offset + ", " + limit + ", " + params.pageSize)
            if (resultCount < params.pageSize) return
          } finally {
            inputStream.close()
          }
        }
      }
    }

<<<<<<< HEAD
=======
    private def isResult(xmlReader: XMLStreamReader) = {
      xmlReader.isStartElement && xmlReader.getLocalName == RESULT_TAG
    }

    def outputResults[U](xmlReader: XMLStreamReader,
                         f: SortedMap[String, RdfNode] => U): Int = {
      placeOnTag(xmlReader, RESULT_TAG)
      var resultCount = 0
      while (isResult(xmlReader)) {
        resultCount += 1
        f(parseResult(xmlReader))
        placeOnTag(xmlReader, RESULT_TAG)
      }
      xmlReader.close()
      resultCount
    }

    // Place stream reader on next start or end tag
    def placeOnNextTag(streamReader: XMLStreamReader): Unit = {
      if(streamReader.hasNext) {
        streamReader.next()
        while (streamReader.getEventType != XMLStreamConstants.START_ELEMENT && streamReader.getEventType != XMLStreamConstants.END_ELEMENT && streamReader.hasNext) {
          streamReader.next()
        }
      }
    }

    def placeOnTag(streamReader: XMLStreamReader, tag: String, eventType: Int = XMLStreamConstants.START_ELEMENT): Unit = {
      while(streamReader.hasNext && !(streamReader.getEventType == eventType && streamReader.getLocalName == tag)) {
        streamReader.next()
      }
    }

    private def parseResult(xmlReader: XMLStreamReader): SortedMap[String, RdfNode] = {
      val resultBuffer = ArrayBuffer[(String, RdfNode)]()
      placeOnNextTag(xmlReader)
      while(xmlReader.isStartElement && xmlReader.getLocalName == "binding") {
        val name = xmlReader.getAttributeValue(null, "name")
        placeOnNextTag(xmlReader) // Place on e.g. <literal>
        val rdfNode = parseRdfNode(xmlReader)
        resultBuffer.append((name, rdfNode))
        placeOnTag(xmlReader, "binding", eventType = XMLStreamConstants.END_ELEMENT)
        placeOnNextTag(xmlReader) // This might be <binding> or </result>
      }
      SortedMap(resultBuffer: _*)
    }

    private def parseRdfNode(xmlReader: XMLStreamReader): RdfNode = {
      def text = {
        xmlReader.next()
        if(xmlReader.getEventType == XMLStreamConstants.END_ELEMENT) {
          ""
        } else {
          assert(xmlReader.getEventType == XMLStreamConstants.CHARACTERS, "Expected characters, but found type " + xmlReader.getEventType)
          xmlReader.getText
        }
      }
      xmlReader.getLocalName match {
        case "bnode" =>
          BlankNode(text)
        case "uri" =>
          Resource(text)
        case "literal" =>
          val lang = Option(xmlReader.getAttributeValue(XML.namespace, "lang"))
          val dataType = Option(xmlReader.getAttributeValue(null, "datatype"))
          (lang, dataType) match {
            case (Some(l), _) =>
              LanguageLiteral(text, l)
            case (_, Some(dt)) =>
              DataTypeLiteral(text, dt)
            case _ =>
              PlainLiteral(text)
           }
      }
    }

>>>>>>> 4ad5572d
    /**
      * Executes a SPARQL SELECT query.
      *
      * @param rewrittenQuery The SPARQL query to be executed
      * @return an XML stream reader positioned on the <results> tag.
      */
    private def executeQuery(rewrittenQuery: String): InputStream = {
      //Wait until pause time is elapsed since last query
      synchronized {
        while (System.currentTimeMillis < lastQueryTime + params.pauseTime) Thread.sleep(params.pauseTime / 10)
        lastQueryTime = System.currentTimeMillis
      }
      //Execute query
      logger.fine("Executing query on \n" + rewrittenQuery)

      var inputStream: InputStream = null
      var retries = 0
      val retryPause = params.retryPause

      def closeInputStream() = {
        if (inputStream != null) {
          Try(inputStream.close())
        }
      }

      while (inputStream == null) {
        try {
          inputStream = queryExecutor(rewrittenQuery)
        } catch {
          case ex: IOException =>
            retries += 1
            if (retries > params.retryCount) {
              throw ex
            }
            logger.info(s"Query failed:\n$rewrittenQuery\nError Message: '${ex.getMessage}'.\nRetrying in $retryPause ms. ($retries/${params.retryCount})")

            Thread.sleep(retryPause)
            closeInputStream()
            //Double the retry pause up to a maximum of 1 hour
            //retryPause = math.min(retryPause * 2, 60 * 60 * 1000)
          case ex: Exception =>
            logger.log(Level.SEVERE, "Could not execute query:\n" + rewrittenQuery, ex)
            closeInputStream()
            throw ex
        }
      }
      //Return result
      inputStream
    }

    def outputResults[U](inputStream: InputStream, f: SortedMap[String, RdfNode] => U): Int = {
      val resultSet = ResultSetMgr.read(inputStream, ResultSetLang.SPARQLResultSetXML)
      JenaResultsReader.read(resultSet, f)
    }
  }
}<|MERGE_RESOLUTION|>--- conflicted
+++ resolved
@@ -79,85 +79,6 @@
       }
     }
 
-<<<<<<< HEAD
-=======
-    private def isResult(xmlReader: XMLStreamReader) = {
-      xmlReader.isStartElement && xmlReader.getLocalName == RESULT_TAG
-    }
-
-    def outputResults[U](xmlReader: XMLStreamReader,
-                         f: SortedMap[String, RdfNode] => U): Int = {
-      placeOnTag(xmlReader, RESULT_TAG)
-      var resultCount = 0
-      while (isResult(xmlReader)) {
-        resultCount += 1
-        f(parseResult(xmlReader))
-        placeOnTag(xmlReader, RESULT_TAG)
-      }
-      xmlReader.close()
-      resultCount
-    }
-
-    // Place stream reader on next start or end tag
-    def placeOnNextTag(streamReader: XMLStreamReader): Unit = {
-      if(streamReader.hasNext) {
-        streamReader.next()
-        while (streamReader.getEventType != XMLStreamConstants.START_ELEMENT && streamReader.getEventType != XMLStreamConstants.END_ELEMENT && streamReader.hasNext) {
-          streamReader.next()
-        }
-      }
-    }
-
-    def placeOnTag(streamReader: XMLStreamReader, tag: String, eventType: Int = XMLStreamConstants.START_ELEMENT): Unit = {
-      while(streamReader.hasNext && !(streamReader.getEventType == eventType && streamReader.getLocalName == tag)) {
-        streamReader.next()
-      }
-    }
-
-    private def parseResult(xmlReader: XMLStreamReader): SortedMap[String, RdfNode] = {
-      val resultBuffer = ArrayBuffer[(String, RdfNode)]()
-      placeOnNextTag(xmlReader)
-      while(xmlReader.isStartElement && xmlReader.getLocalName == "binding") {
-        val name = xmlReader.getAttributeValue(null, "name")
-        placeOnNextTag(xmlReader) // Place on e.g. <literal>
-        val rdfNode = parseRdfNode(xmlReader)
-        resultBuffer.append((name, rdfNode))
-        placeOnTag(xmlReader, "binding", eventType = XMLStreamConstants.END_ELEMENT)
-        placeOnNextTag(xmlReader) // This might be <binding> or </result>
-      }
-      SortedMap(resultBuffer: _*)
-    }
-
-    private def parseRdfNode(xmlReader: XMLStreamReader): RdfNode = {
-      def text = {
-        xmlReader.next()
-        if(xmlReader.getEventType == XMLStreamConstants.END_ELEMENT) {
-          ""
-        } else {
-          assert(xmlReader.getEventType == XMLStreamConstants.CHARACTERS, "Expected characters, but found type " + xmlReader.getEventType)
-          xmlReader.getText
-        }
-      }
-      xmlReader.getLocalName match {
-        case "bnode" =>
-          BlankNode(text)
-        case "uri" =>
-          Resource(text)
-        case "literal" =>
-          val lang = Option(xmlReader.getAttributeValue(XML.namespace, "lang"))
-          val dataType = Option(xmlReader.getAttributeValue(null, "datatype"))
-          (lang, dataType) match {
-            case (Some(l), _) =>
-              LanguageLiteral(text, l)
-            case (_, Some(dt)) =>
-              DataTypeLiteral(text, dt)
-            case _ =>
-              PlainLiteral(text)
-           }
-      }
-    }
-
->>>>>>> 4ad5572d
     /**
       * Executes a SPARQL SELECT query.
       *
