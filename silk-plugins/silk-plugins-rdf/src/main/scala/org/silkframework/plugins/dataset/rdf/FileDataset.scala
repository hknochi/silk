package org.silkframework.plugins.dataset.rdf

import org.apache.jena.query.DatasetFactory
import org.apache.jena.riot.{Lang, RDFDataMgr, RDFLanguages}
<<<<<<< HEAD
import org.silkframework.dataset.rdf.{RdfDataset, SparqlParams}
import org.silkframework.dataset.{DataSource, PeakDataSource, TripleSink, TripleSinkDataset}
=======
import org.silkframework.dataset.rdf.RdfDataset
import org.silkframework.dataset._
>>>>>>> fa88cccb
import org.silkframework.entity.rdf.SparqlRestriction
import org.silkframework.entity.{Entity, EntitySchema, Path}
import org.silkframework.plugins.dataset.rdf.endpoint.{JenaEndpoint, JenaModelEndpoint}
import org.silkframework.plugins.dataset.rdf.formatters._
import org.silkframework.plugins.dataset.rdf.sparql.{EntityRetriever, SparqlAggregatePathsCollector, SparqlTypesCollector}
import org.silkframework.runtime.plugin.{MultilineStringParameter, Param, Plugin}
import org.silkframework.runtime.resource.WritableResource
import org.silkframework.util.Uri

@Plugin(
  id = "file",
  label = "RDF file",
  description =
"""Dataset which retrieves and writes all entities from/to an RDF file.
The dataset is loaded in-memory and thus the size is restricted by the available memory.
Large datasets should be loaded into an external RDF store and retrieved using the Sparql dataset instead.""")
case class FileDataset(
  @Param("File name inside the resources directory. In the Workbench, this is the '(projectDir)/resources' directory.")
  file: WritableResource,
  @Param("""Supported input formats are: "RDF/XML", "N-Triples", "N-Quads", "Turtle". Supported output formats are: "N-Triples".""")
  format: String,
  @Param("The graph name to be read. If not provided, the default graph will be used. Must be provided if the format is N-Quads.")
  graph: String = "",
  @Param(label = "Max. read size (MB)",
    value = "The maximum size of the RDF file resource for read operations. Since the whole dataset will be kept in-memory, this value should be kept low to guarantee stability.")
<<<<<<< HEAD
  maxReadSize: Long = 10,
  @Param("A list of entities to be retrieved. If not given, all entities will be retrieved. Multiple entities are separated by whitespace.")
  entityList: MultilineStringParameter = MultilineStringParameter("")) extends RdfDataset with TripleSinkDataset {
=======
  maxReadSize: Long = 10) extends RdfDataset with TripleSinkDataset with ResourceBasedDataset {
>>>>>>> fa88cccb

  /** The RDF format of the given resource. */
  private val lang = {
    // If the format is not specified explicitly, we try to guess it
    if(format.isEmpty) {
      val guessedLang = RDFLanguages.filenameToLang(file.name)
      require(guessedLang != null, "Cannot guess RDF format from resource name. Please specify it explicitly using the 'format' parameter.")
      guessedLang
    } else {
      val explicitLang = RDFLanguages.nameToLang(format)
      require(explicitLang != null, s"Invalid format '$format'. Supported formats are: 'RDF/XML', 'N-Triples', 'N-Quads', 'Turtle'")
      explicitLang
    }
  }

  /** Currently RDF is written using custom formatters (instead of using an RDF writer from Jena). */
  private def formatter: LinkFormatter with EntityFormatter = {
    if(lang == Lang.NTRIPLES) {
      NTriplesLinkFormatter()
    } else {
      throw new IllegalArgumentException(s"Unsupported output format. Currently only N-Triples is supported.")
    }
  }

  private val graphOpt = if(graph.trim.isEmpty) None else Some(graph)

  override def sparqlEndpoint: JenaEndpoint = {
    // Load data set
    val dataset = DatasetFactory.createTxnMem()
    val inputStream = file.inputStream
    RDFDataMgr.read(dataset, inputStream, lang)
    inputStream.close()

    // Retrieve model
    val model =
      if (!graph.trim.isEmpty) { dataset.getNamedModel(graph) }
      else { dataset.getDefaultModel }

    new JenaModelEndpoint(model)
  }

  override def source: FileSource.type = FileSource

  override def linkSink: FormattedLinkSink = new FormattedLinkSink(file, formatter)

  override def entitySink: FormattedEntitySink = new FormattedEntitySink(file, formatter)

  // restrict the fetched entities to following URIs
  private def entityRestriction: Seq[Uri] = SparqlParams.splitEntityList(entityList.str).map(Uri(_))

  object FileSource extends DataSource with PeakDataSource {

    // Load dataset
    private var endpoint: JenaEndpoint = null
    private var lastModificationTime: Option[(Long, Int)] = None

    override def retrieve(entitySchema: EntitySchema, limit: Option[Int] = None): Traversable[Entity] = {
      load()
      EntityRetriever(endpoint).retrieve(entitySchema, entityRestriction, None)
    }

    override def retrieveByUri(entitySchema: EntitySchema, entities: Seq[Uri]): Seq[Entity] = {
      if (entities.isEmpty) {
        Seq.empty
      } else {
        load()
        EntityRetriever(endpoint).retrieve(entitySchema, entities, None).toSeq
      }
    }

    override def retrievePaths(t: Uri, depth: Int, limit: Option[Int]): IndexedSeq[Path] = {
      load()
      val restrictions = SparqlRestriction.forType(t)
      SparqlAggregatePathsCollector(endpoint, graphOpt, restrictions, limit)
    }

    override def retrieveTypes(limit: Option[Int]): Traversable[(String, Double)] = {
      load()
      SparqlTypesCollector(endpoint, graphOpt, limit)
    }

    /**
      * Loads the dataset and creates an endpoint.
      * Does nothing if the data set has already been loaded.
      */
    private def load(): Unit = synchronized {
      val modificationTime = file.modificationTime.map(mt => (mt.getEpochSecond, mt.getNano))
      if (endpoint == null || modificationTime != lastModificationTime) {
        if (file.size.isEmpty) {
          throw new RuntimeException("File size could not be determined, ")
        } else if (file.size.get > maxReadSize * 1000 * 1000) {
          throw new RuntimeException(s"File size (${file.size.get / 1000000.0} MB) is larger than configured max. read size ($maxReadSize MB).")
        } else {
          endpoint = sparqlEndpoint
          lastModificationTime = modificationTime
        }
      }
    }
  }

  override def tripleSink: TripleSink = new FormattedEntitySink(file, formatter)
}<|MERGE_RESOLUTION|>--- conflicted
+++ resolved
@@ -2,13 +2,8 @@
 
 import org.apache.jena.query.DatasetFactory
 import org.apache.jena.riot.{Lang, RDFDataMgr, RDFLanguages}
-<<<<<<< HEAD
-import org.silkframework.dataset.rdf.{RdfDataset, SparqlParams}
-import org.silkframework.dataset.{DataSource, PeakDataSource, TripleSink, TripleSinkDataset}
-=======
 import org.silkframework.dataset.rdf.RdfDataset
 import org.silkframework.dataset._
->>>>>>> fa88cccb
 import org.silkframework.entity.rdf.SparqlRestriction
 import org.silkframework.entity.{Entity, EntitySchema, Path}
 import org.silkframework.plugins.dataset.rdf.endpoint.{JenaEndpoint, JenaModelEndpoint}
@@ -34,13 +29,9 @@
   graph: String = "",
   @Param(label = "Max. read size (MB)",
     value = "The maximum size of the RDF file resource for read operations. Since the whole dataset will be kept in-memory, this value should be kept low to guarantee stability.")
-<<<<<<< HEAD
   maxReadSize: Long = 10,
   @Param("A list of entities to be retrieved. If not given, all entities will be retrieved. Multiple entities are separated by whitespace.")
   entityList: MultilineStringParameter = MultilineStringParameter("")) extends RdfDataset with TripleSinkDataset {
-=======
-  maxReadSize: Long = 10) extends RdfDataset with TripleSinkDataset with ResourceBasedDataset {
->>>>>>> fa88cccb
 
   /** The RDF format of the given resource. */
   private val lang = {
