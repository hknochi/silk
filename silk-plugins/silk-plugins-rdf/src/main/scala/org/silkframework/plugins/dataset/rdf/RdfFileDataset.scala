package org.silkframework.plugins.dataset.rdf

import org.apache.jena.query.DatasetFactory
import org.apache.jena.riot.{Lang, RDFDataMgr, RDFLanguages}
import org.silkframework.config.{PlainTask, Task}
import org.silkframework.dataset._
import org.silkframework.dataset.rdf.{RdfDataset, SparqlParams}
import org.silkframework.entity.rdf.SparqlRestriction
import org.silkframework.entity.{Entity, EntitySchema, Path, TypedPath}
import org.silkframework.plugins.dataset.rdf.endpoint.{JenaEndpoint, JenaModelEndpoint}
import org.silkframework.plugins.dataset.rdf.formatters._
import org.silkframework.plugins.dataset.rdf.sparql.{EntityRetriever, SparqlAggregatePathsCollector, SparqlTypesCollector}
import org.silkframework.runtime.activity.UserContext
import org.silkframework.runtime.plugin.{MultilineStringParameter, Param, Plugin}
import org.silkframework.runtime.resource.WritableResource
import org.silkframework.util.{Identifier, Uri}

@Plugin(
  id = "file",
  label = "RDF file",
  description =
"""Dataset which retrieves and writes all entities from/to an RDF file.
The dataset is loaded in-memory and thus the size is restricted by the available memory.
Large datasets should be loaded into an external RDF store and retrieved using the Sparql dataset instead.""")
case class RdfFileDataset(
  @Param("File name inside the resources directory. In the Workbench, this is the '(projectDir)/resources' directory.")
  file: WritableResource,
  @Param("""Supported input formats are: "RDF/XML", "N-Triples", "N-Quads", "Turtle". Supported output formats are: "N-Triples".""")
  format: String,
  @Param("The graph name to be read. If not provided, the default graph will be used. Must be provided if the format is N-Quads.")
  graph: String = "",
  @Param(label = "Max. read size (MB)",
    value = "The maximum size of the RDF file resource for read operations. Since the whole dataset will be kept in-memory, this value should be kept low to guarantee stability.")
  maxReadSize: Long = 10,
  @Param("A list of entities to be retrieved. If not given, all entities will be retrieved. Multiple entities are separated by whitespace.")
  entityList: MultilineStringParameter = MultilineStringParameter("")) extends RdfDataset with TripleSinkDataset with ResourceBasedDataset {

  /** The RDF format of the given resource. */
  private val lang = {
    // If the format is not specified explicitly, we try to guess it
    if(format.isEmpty) {
      val guessedLang = RDFLanguages.filenameToLang(file.name)
      require(guessedLang != null, "Cannot guess RDF format from resource name. Please specify it explicitly using the 'format' parameter.")
      guessedLang
    } else {
      val explicitLang = RDFLanguages.nameToLang(format)
      require(explicitLang != null, s"Invalid format '$format'. Supported formats are: 'RDF/XML', 'N-Triples', 'N-Quads', 'Turtle'")
      explicitLang
    }
  }

  /** Currently RDF is written using custom formatters (instead of using an RDF writer from Jena). */
  private def formatter: LinkFormatter with EntityFormatter = {
    if(lang == Lang.NTRIPLES) {
      NTriplesLinkFormatter()
    } else {
      throw new IllegalArgumentException(s"Unsupported output format. Currently only N-Triples is supported.")
    }
  }

  private val graphOpt = if(graph.trim.isEmpty) None else Some(graph)

  override def sparqlEndpoint: JenaEndpoint = {
    // Load data set
    val dataset = DatasetFactory.createTxnMem()
    val inputStream = file.inputStream
    RDFDataMgr.read(dataset, inputStream, lang)
    inputStream.close()

    // Retrieve model
    val model =
      if (!graph.trim.isEmpty) { dataset.getNamedModel(graph) }
      else { dataset.getDefaultModel }

    new JenaModelEndpoint(model)
  }

  override def source(implicit userContext: UserContext): FileSource.type = FileSource

  override def linkSink(implicit userContext: UserContext): FormattedLinkSink = new FormattedLinkSink(file, formatter)

  override def entitySink(implicit userContext: UserContext): FormattedEntitySink = new FormattedEntitySink(file, formatter)

  // restrict the fetched entities to following URIs
  private def entityRestriction: Seq[Uri] = SparqlParams.splitEntityList(entityList.str).map(Uri(_))

<<<<<<< HEAD
  object FileSource extends DataSource with PeakDataSource with Serializable with SparqlRestrictionDataSource {
=======
  object FileSource extends DataSource with PeakDataSource with Serializable with SamplingDataSource with SchemaExtractionSource {
>>>>>>> 4ad5572d

    // Load dataset
    private var endpoint: JenaEndpoint = null
    private var lastModificationTime: Option[(Long, Int)] = None

    override def retrieve(entitySchema: EntitySchema, limit: Option[Int] = None)
                         (implicit userContext: UserContext): Traversable[Entity] = {
      load()
      EntityRetriever(endpoint).retrieve(entitySchema, entityRestriction, None)
    }

    override def retrieveByUri(entitySchema: EntitySchema, entities: Seq[Uri])
                              (implicit userContext: UserContext): Traversable[Entity] = {
      if (entities.isEmpty) {
        Seq.empty
      } else {
        load()
        EntityRetriever(endpoint).retrieve(entitySchema, entities, None)
      }
    }

    override def retrievePaths(t: Uri, depth: Int, limit: Option[Int])
                              (implicit userContext: UserContext): IndexedSeq[Path] = {
      load()
      val restrictions = SparqlRestriction.forType(t)
      SparqlAggregatePathsCollector(endpoint, graphOpt, restrictions, limit)
    }

    override def retrieveTypes(limit: Option[Int])
                              (implicit userContext: UserContext): Traversable[(String, Double)] = {
      load()
      SparqlTypesCollector(endpoint, graphOpt, limit)
    }

    /**
      * Loads the dataset and creates an endpoint.
      * Does nothing if the data set has already been loaded.
      */
    private def load(): Unit = synchronized {
      val modificationTime = file.modificationTime.map(mt => (mt.getEpochSecond, mt.getNano))
      if (endpoint == null || modificationTime != lastModificationTime) {
        if (file.size.isEmpty) {
          throw new RuntimeException("File size could not be determined, ")
        } else if (file.size.get > maxReadSize * 1000 * 1000) {
          throw new RuntimeException(s"File size (${file.size.get / 1000000.0} MB) is larger than configured max. read size ($maxReadSize MB).")
        } else {
          endpoint = sparqlEndpoint
          lastModificationTime = modificationTime
        }
      }
    }

    /**
      * The dataset task underlying the Datset this source belongs to
      */
<<<<<<< HEAD
    override def underlyingTask: Task[DatasetSpec[Dataset]] = {
      PlainTask(Identifier.fromAllowed(RdfFileDataset.this.file.name), DatasetSpec(EmptyDataset))
    } //FIXME CMEM 1352 replace with actual task

    override def retrievePathsSparqlRestriction(sparqlRestriction: SparqlRestriction, limit: Option[Int])(implicit userContext: UserContext): IndexedSeq[Path] = {
      load()
      new SparqlSource(SparqlParams(), endpoint).retrievePathsSparqlRestriction(sparqlRestriction, limit)
=======
    override def underlyingTask: Task[DatasetSpec[Dataset]] = PlainTask(Identifier.fromAllowed(RdfFileDataset.this.file.name), DatasetSpec(EmptyDataset)) //FIXME CMEM 1352 replace with actual task

    override def sampleValues(typeUri: Option[Uri],
                              typedPaths: Seq[TypedPath],
                              valueSampleLimit: Option[Int])
                             (implicit userContext: UserContext): Seq[Traversable[String]] = {
      load()
      new SparqlSource(SparqlParams(), endpoint).sampleValues(typeUri, typedPaths, valueSampleLimit)
    }

    override def extractSchema[T](analyzerFactory: ValueAnalyzerFactory[T],
                                  pathLimit: Int,
                                  sampleLimit: Option[Int],
                                  progressFN: Double => Unit)
                                 (implicit userContext: UserContext): ExtractedSchema[T] = {
      load()
      new SparqlSource(SparqlParams(), endpoint).extractSchema(analyzerFactory, pathLimit, sampleLimit, progressFN)
>>>>>>> 4ad5572d
    }
  }

  override def tripleSink(implicit userContext: UserContext): TripleSink = new FormattedEntitySink(file, formatter)
}<|MERGE_RESOLUTION|>--- conflicted
+++ resolved
@@ -84,11 +84,7 @@
   // restrict the fetched entities to following URIs
   private def entityRestriction: Seq[Uri] = SparqlParams.splitEntityList(entityList.str).map(Uri(_))
 
-<<<<<<< HEAD
-  object FileSource extends DataSource with PeakDataSource with Serializable with SparqlRestrictionDataSource {
-=======
-  object FileSource extends DataSource with PeakDataSource with Serializable with SamplingDataSource with SchemaExtractionSource {
->>>>>>> 4ad5572d
+  object FileSource extends DataSource with PeakDataSource with Serializable with SamplingDataSource with SchemaExtractionSource with SparqlRestrictionDataSource {
 
     // Load dataset
     private var endpoint: JenaEndpoint = null
@@ -144,7 +140,6 @@
     /**
       * The dataset task underlying the Datset this source belongs to
       */
-<<<<<<< HEAD
     override def underlyingTask: Task[DatasetSpec[Dataset]] = {
       PlainTask(Identifier.fromAllowed(RdfFileDataset.this.file.name), DatasetSpec(EmptyDataset))
     } //FIXME CMEM 1352 replace with actual task
@@ -152,8 +147,7 @@
     override def retrievePathsSparqlRestriction(sparqlRestriction: SparqlRestriction, limit: Option[Int])(implicit userContext: UserContext): IndexedSeq[Path] = {
       load()
       new SparqlSource(SparqlParams(), endpoint).retrievePathsSparqlRestriction(sparqlRestriction, limit)
-=======
-    override def underlyingTask: Task[DatasetSpec[Dataset]] = PlainTask(Identifier.fromAllowed(RdfFileDataset.this.file.name), DatasetSpec(EmptyDataset)) //FIXME CMEM 1352 replace with actual task
+    }
 
     override def sampleValues(typeUri: Option[Uri],
                               typedPaths: Seq[TypedPath],
@@ -170,7 +164,6 @@
                                  (implicit userContext: UserContext): ExtractedSchema[T] = {
       load()
       new SparqlSource(SparqlParams(), endpoint).extractSchema(analyzerFactory, pathLimit, sampleLimit, progressFN)
->>>>>>> 4ad5572d
     }
   }
 
