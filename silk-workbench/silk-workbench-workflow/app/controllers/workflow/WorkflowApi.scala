package controllers.workflow

import controllers.core.{RequestUserContextAction, UserContextAction}
import controllers.util.ProjectUtils._
import org.silkframework.config.{MetaData, Task}
import org.silkframework.dataset.Dataset
import org.silkframework.rule.execution.TransformReport
import org.silkframework.rule.execution.TransformReport.RuleResult
import org.silkframework.runtime.activity.{Activity, SimpleUserContext, UserContext}
import org.silkframework.runtime.resource.ResourceManager
import org.silkframework.runtime.serialization.{ReadContext, XmlSerialization}
import org.silkframework.runtime.users.{WebUser, WebUserManager}
import org.silkframework.workbench.utils.UnsupportedMediaTypeException
<<<<<<< HEAD
import org.silkframework.workspace.activity.workflow.{LocalWorkflowExecutorGeneratingProvenance, Workflow}
import org.silkframework.workspace.{ProjectTask, WorkspaceFactory}
import play.api.libs.json.{JsArray, JsString}
import play.api.mvc.{Action, AnyContent, AnyContentAsXml, Controller}
=======
import org.silkframework.workspace.activity.workflow._
import org.silkframework.workspace.{ProjectTask, User}
import play.api.libs.Files.TemporaryFile
import play.api.libs.json.{JsArray, JsObject, JsString, JsValue}
import play.api.mvc._
>>>>>>> 94df1728

import scala.xml.{Elem, NodeSeq}

class WorkflowApi extends Controller {

  def getWorkflows(projectName: String): Action[AnyContent] = UserContextAction { implicit userContext =>
    val project = fetchProject(projectName)
    val workflowTasks = project.tasks[Workflow]
    val workflowIdsJson = workflowTasks map { task =>
      JsString(task.id.toString)
    }
    Ok(JsArray(workflowIdsJson))
  }

  private def fetchProject(projectName: String)
                          (implicit userContext: UserContext) = WorkspaceFactory().workspace.project(projectName)

  def postWorkflow(projectName: String): Action[AnyContent] = RequestUserContextAction { request => implicit userContext =>
    val project = fetchProject(projectName)
    implicit val readContext: ReadContext = ReadContext(project.resources, project.config.prefixes)
    val workflow = XmlSerialization.fromXml[Task[Workflow]](request.body.asXml.get.head)
    project.addTask[Workflow](workflow.id, workflow)

    Ok
  }

  def putWorkflow(projectName: String, taskName: String): Action[AnyContent] = RequestUserContextAction { request => implicit userContext =>
    val project = fetchProject(projectName)
    implicit val readContext: ReadContext = ReadContext(project.resources, project.config.prefixes)
    val workflow = XmlSerialization.fromXml[Task[Workflow]](request.body.asXml.get.head)
    // The workflow that is sent to this endpoint by the editor does not contain the metadata
    val metaData = project.anyTaskOption(taskName).map(_.metaData).getOrElse(MetaData.empty)
    project.updateTask[Workflow](taskName, workflow, metaData)

    Ok
  }

  def getWorkflow(projectName: String, taskName: String): Action[AnyContent] = UserContextAction { implicit userContext =>
    val project = fetchProject(projectName)
    val workflow = project.task[Workflow](taskName)
    Ok(XmlSerialization.toXml[Task[Workflow]](workflow))
  }

  def deleteWorkflow(project: String, task: String): Action[AnyContent] = UserContextAction { implicit userContext =>
    WorkspaceFactory().workspace.project(project).removeTask[Workflow](task)
    Ok
  }

  def executeWorkflow(projectName: String, taskName: String): Action[AnyContent] = UserContextAction { implicit userContext =>
    val project = fetchProject(projectName)
    val workflow = project.task[Workflow](taskName)
    val activity = workflow.activity[LocalWorkflowExecutorGeneratingProvenance].control
    if (activity.status().isRunning) {
      PreconditionFailed
    } else {
      activity.start()
      Ok
    }
  }

  def status(projectName: String, taskName: String): Action[AnyContent] = UserContextAction { implicit userContext =>
    val project = fetchProject(projectName)
    val workflow = project.task[Workflow](taskName)
    val report = workflow.activity[LocalWorkflowExecutorGeneratingProvenance].value

    var lines = Seq[String]()
    lines :+= "Dataset;EntityCount;EntityErrorCount;Column;ColumnErrorCount"

    for {
      (name, res: TransformReport) <- report.report.taskReports
      (column, RuleResult(count, _)) <- res.ruleResults
    } {
      lines :+= s"$name;${res.entityCounter};${res.entityErrorCounter};$column;$count"
    }

    Ok(lines.mkString("\n"))
  }

  /**
    * Run a variable workflow, where some of the tasks are configured at request time and dataset payload may be
    * delivered inside the request.
    */
  def postVariableWorkflowInput(projectName: String,
                                workflowTaskName: String): Action[AnyContent] = RequestUserContextAction { request => implicit userContext =>
    val (project, workflowTask) = getProjectAndTask[Workflow](projectName, workflowTaskName)
    val variableDatasets = workflowTask.data.variableDatasets(project)

    // Create sinks and resources for variable datasets, all resources are returned in the response
    val variableSinks = variableDatasets.sinks
    val webUser = WebUserManager.instance.user(request)
    val (dataSources, sinks, resultResourceManager) = request.body match {
      case AnyContentAsXml(xmlRoot) =>
<<<<<<< HEAD
        val workflow = workflowTask.data
        val variableDatasets = workflow.variableDatasets(project)
        // Create data sources from request payload
        val dataSources = {
          // Allow to read from project resources
          implicit val (resourceManager, _) = createInMemoryResourceManagerForResources(xmlRoot, projectName, withProjectResources = true)
          createDatasets(xmlRoot, Some(variableDatasets.dataSources.toSet), xmlElementTag = "DataSources")
        }
        // Create sinks and resources for variable datasets, all resources are returned in the response
        val sink2ResourceMap = variableDatasets.sinks.map(s => (s, s + "_file_resource")).toMap
        // Sink
        val (sinkResourceManager, resultResourceManager) = createInMemoryResourceManagerForResources(xmlRoot, projectName, withProjectResources = true)
        implicit val resourceManager: ResourceManager = sinkResourceManager
        val sinks = createDatasets(xmlRoot, Some(sink2ResourceMap.keySet), xmlElementTag = "Sinks")
        executeVariableWorkflow(workflowTask, dataSources, sinks)
        Ok(variableSinkResultXML(resultResourceManager, sink2ResourceMap))
=======
        createSourcesSinksFromXml(projectName, variableDatasets, variableSinks.toSet, xmlRoot)
      case AnyContentAsJson(json) =>
        createSourceSinksFromJson(projectName, variableDatasets, variableSinks.toSet, json)
>>>>>>> 94df1728
      case _ =>
        throw UnsupportedMediaTypeException.supportedFormats("application/xml", "application/json")
    }
    val sink2ResourceMap = sinkToResourceMapping(sinks, variableSinks)
    executeVariableWorkflow(workflowTask, dataSources, sinks, webUser)
    variableSinkResult(resultResourceManager, sink2ResourceMap, request)
  }

  private def sinkToResourceMapping(sinks: Map[String, Dataset], variableSinks: Seq[String]) = {
    variableSinks.map(s =>
      (s,
          sinks.get(s).flatMap(_.parameters.get("file")).getOrElse(s + "_file_resource"))).toMap
  }

  private def createSourceSinksFromJson(projectName: String, variableDatasets: AllVariableDatasets, sinkIds: Set[String], json: JsValue) = {
    val workflowJson = json.as[JsObject]
    val dataSources = {
      implicit val (resourceManager, _) = createInMemoryResourceManagerForResources(workflowJson, projectName, withProjectResources = true)
      createDatasets(workflowJson, Some(variableDatasets.dataSources.toSet), property = "DataSources")
    }
    // Sink
    val (sinkResourceManager, resultResourceManager) = createInMemoryResourceManagerForResources(workflowJson, projectName, withProjectResources = true)
    implicit val resourceManager: ResourceManager = sinkResourceManager
    val sinks = createDatasets(workflowJson, Some(sinkIds), property = "Sinks")
    (dataSources, sinks, resultResourceManager)
  }

  private def createSourcesSinksFromXml(projectName: String, variableDatasets: AllVariableDatasets, sinkIds: Set[String], xmlRoot: NodeSeq) = {
    // Create data sources from request payload
    val dataSources = {
      // Allow to read from project resources
      implicit val (resourceManager, _) = createInMemoryResourceManagerForResources(xmlRoot, projectName, withProjectResources = true)
      createDatasets(xmlRoot, Some(variableDatasets.dataSources.toSet), xmlElementTag = "DataSources")
    }
    // Sink
    val (sinkResourceManager, resultResourceManager) = createInMemoryResourceManagerForResources(xmlRoot, projectName, withProjectResources = true)
    implicit val resourceManager: ResourceManager = sinkResourceManager
    val sinks = createDatasets(xmlRoot, Some(sinkIds), xmlElementTag = "Sinks")
    (dataSources, sinks, resultResourceManager)
  }

  /** Generate result XML for all variable sinks in the workflow. */
  private def variableSinkResult(resourceManager: ResourceManager,
                                 sink2ResourceMap: Map[String, String],
                                 request: Request[AnyContent]): Result = {
    if(request.accepts("application/xml")) {
      Ok(variableSinkResultXml(resourceManager, sink2ResourceMap))
    } else if(request.accepts("application/json")) {
      Ok(variableSinkResultJson(resourceManager, sink2ResourceMap))
    } else {
      Ok(variableSinkResultXml(resourceManager, sink2ResourceMap))
    }
  }

  private def variableSinkResultXml(resourceManager: ResourceManager, sink2ResourceMap: Map[String, String]) = {
    <WorkflowResults>
      {for ((sinkId, resourceId) <- sink2ResourceMap if resourceManager.exists(resourceId)) yield {
      val resource = resourceManager.get(resourceId, mustExist = true)
      <Result sinkId={sinkId}>{resource.loadAsString}</Result>
    }}
    </WorkflowResults>
  }

  private def variableSinkResultJson(resourceManager: ResourceManager, sink2ResourceMap: Map[String, String]) = {
    JsArray(
      for ((sinkId, resourceId) <- sink2ResourceMap.toSeq if resourceManager.exists(resourceId)) yield {
        val resource = resourceManager.get(resourceId, mustExist = true)
        JsObject(Seq(
          "sinkId" -> JsString(sinkId),
          "textContent" -> JsString(resource.loadAsString)
        ))
      }
    )
  }

  private def executeVariableWorkflow(task: ProjectTask[Workflow],
                                      replaceDataSources: Map[String, Dataset],
                                      replaceSinks: Map[String, Dataset])
                                     (implicit userContext: UserContext): Unit = {
    val executor = LocalWorkflowExecutorGeneratingProvenance(task, replaceDataSources, replaceSinks, useLocalInternalDatasets = true)
    val activityExecution = Activity(executor)
    activityExecution.startBlocking()
  }
}<|MERGE_RESOLUTION|>--- conflicted
+++ resolved
@@ -6,25 +6,16 @@
 import org.silkframework.dataset.Dataset
 import org.silkframework.rule.execution.TransformReport
 import org.silkframework.rule.execution.TransformReport.RuleResult
-import org.silkframework.runtime.activity.{Activity, SimpleUserContext, UserContext}
+import org.silkframework.runtime.activity.{Activity, UserContext}
 import org.silkframework.runtime.resource.ResourceManager
 import org.silkframework.runtime.serialization.{ReadContext, XmlSerialization}
-import org.silkframework.runtime.users.{WebUser, WebUserManager}
+import org.silkframework.runtime.users.WebUserManager
 import org.silkframework.workbench.utils.UnsupportedMediaTypeException
-<<<<<<< HEAD
 import org.silkframework.workspace.activity.workflow.{LocalWorkflowExecutorGeneratingProvenance, Workflow}
 import org.silkframework.workspace.{ProjectTask, WorkspaceFactory}
-import play.api.libs.json.{JsArray, JsString}
 import play.api.mvc.{Action, AnyContent, AnyContentAsXml, Controller}
-=======
-import org.silkframework.workspace.activity.workflow._
-import org.silkframework.workspace.{ProjectTask, User}
-import play.api.libs.Files.TemporaryFile
-import play.api.libs.json.{JsArray, JsObject, JsString, JsValue}
+import play.api.libs.json.{JsArray, JsObject, JsString}
 import play.api.mvc._
->>>>>>> 94df1728
-
-import scala.xml.{Elem, NodeSeq}
 
 class WorkflowApi extends Controller {
 
@@ -115,28 +106,9 @@
     val webUser = WebUserManager.instance.user(request)
     val (dataSources, sinks, resultResourceManager) = request.body match {
       case AnyContentAsXml(xmlRoot) =>
-<<<<<<< HEAD
-        val workflow = workflowTask.data
-        val variableDatasets = workflow.variableDatasets(project)
-        // Create data sources from request payload
-        val dataSources = {
-          // Allow to read from project resources
-          implicit val (resourceManager, _) = createInMemoryResourceManagerForResources(xmlRoot, projectName, withProjectResources = true)
-          createDatasets(xmlRoot, Some(variableDatasets.dataSources.toSet), xmlElementTag = "DataSources")
-        }
-        // Create sinks and resources for variable datasets, all resources are returned in the response
-        val sink2ResourceMap = variableDatasets.sinks.map(s => (s, s + "_file_resource")).toMap
-        // Sink
-        val (sinkResourceManager, resultResourceManager) = createInMemoryResourceManagerForResources(xmlRoot, projectName, withProjectResources = true)
-        implicit val resourceManager: ResourceManager = sinkResourceManager
-        val sinks = createDatasets(xmlRoot, Some(sink2ResourceMap.keySet), xmlElementTag = "Sinks")
-        executeVariableWorkflow(workflowTask, dataSources, sinks)
-        Ok(variableSinkResultXML(resultResourceManager, sink2ResourceMap))
-=======
         createSourcesSinksFromXml(projectName, variableDatasets, variableSinks.toSet, xmlRoot)
       case AnyContentAsJson(json) =>
         createSourceSinksFromJson(projectName, variableDatasets, variableSinks.toSet, json)
->>>>>>> 94df1728
       case _ =>
         throw UnsupportedMediaTypeException.supportedFormats("application/xml", "application/json")
     }
