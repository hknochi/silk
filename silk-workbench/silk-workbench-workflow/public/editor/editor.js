--- conflicted
+++ resolved
@@ -44,7 +44,6 @@
 
   var _this = this;
 
-<<<<<<< HEAD
   // Set jsPlumb default values
   jsPlumb.setContainer("editorContent");
 
@@ -71,15 +70,6 @@
             counter = counter + 1;
             operatorId = taskId + counter;
           }
-=======
-  var callMe = function() {
-
-    // Set jsPlumb default values
-    jsPlumb.setContainer("editorContent");
-
-    // Load workflow from backend
-    loadWorkflow();
->>>>>>> 649a078b
 
     // Make operators draggable
     $('.toolboxOperator').draggable({
@@ -139,7 +129,6 @@
           jsPlumb.addEndpoint(id, endpointSource);
           jsPlumb.addEndpoint(id, endpointTarget);
         }
-<<<<<<< HEAD
         return this;
       }
       }.init()
@@ -167,8 +156,6 @@
           jsPlumb.addEndpoint(id, _this.styles.endpoints.source);
           jsPlumb.addEndpoint(id, _this.styles.endpoints.target);
         }
-=======
->>>>>>> 649a078b
       }
     });
 
@@ -176,7 +163,6 @@
     jsPlumb.bind("click", function(conn, originalEvent) {
       jsPlumb.detach(conn);
     });
-<<<<<<< HEAD
 
   };
 
@@ -264,19 +250,10 @@
       $('#toolbox' + elementId.substring(elementId.indexOf("_"))).show();
     }, 100);
   };
-=======
-  };
-
-  jsPlumb.ready(function() {
-    callMe();
-  });
-});
->>>>>>> 649a078b
 
   this.bindEvents();
 
 }
-
 
 
 $(function () {
