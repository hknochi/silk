--- conflicted
+++ resolved
@@ -37,18 +37,13 @@
 PUT           /tasks/:project/:task/executeTransform             controllers.transform.TransformTaskApi.executeTransformTask(project: String, task: String)
 POST          /tasks/:project/:task/peak/:rule                   controllers.transform.TransformTaskApi.peakIntoTransformRule(project: String, task: String, rule: String)
 
-<<<<<<< HEAD
 GET           /tasks/:project/:task/targetVocabularies/type      controllers.transform.VocabularyInfoApi.getTypeInfo(project: String, task: String, uri: String)
 GET           /tasks/:project/:task/targetVocabularies/property  controllers.transform.VocabularyInfoApi.getPropertyInfo(project: String, task: String, uri: String)
 
-GET           /tasks/:project/:task/sourcePathCompletions                    controllers.transform.TransformTaskApi.sourcePathCompletions(project: String, task: String, term: String)
-GET           /tasks/:project/:task/targetPathCompletions                    controllers.transform.TransformTaskApi.targetPathCompletions(project: String, task: String, sourcePath: Option[String], term: String)
-=======
 GET           /tasks/:project/:task/rule/:rule/completions/sourcePaths         controllers.transform.AutoCompletionApi.sourcePaths(project: String, task: String, rule: String, term ?= "", maxResults: Int ?= 30)
 GET           /tasks/:project/:task/rule/:rule/completions/targetTypes         controllers.transform.AutoCompletionApi.targetTypes(project: String, task: String, rule: String, term ?= "", maxResults: Int  ?= 30)
 GET           /tasks/:project/:task/rule/:rule/completions/targetProperties    controllers.transform.AutoCompletionApi.targetProperties(project: String, task: String, rule: String, term ?= "", maxResults: Int  ?= 30)
 
->>>>>>> 1e1fde72
 GET           /tasks/:project/:task/targetVocabulary/typeSuggestions         controllers.transform.TransformTaskApi.typeCandidates(project: String, task: String)
 GET           /tasks/:project/:task/targetVocabulary/propertiesByClass       controllers.transform.TransformTaskApi.propertiesByType(project: String, task: String, classUri: String)
 GET           /tasks/:project/:task/targetVocabulary/relationsOfClass        controllers.transform.TransformTaskApi.relationsOfType(project: String, task: String, classUri: String)
