package controllers.transform

import controllers.transform.AutoCompletionApi.Categories
import org.silkframework.config.PlainTask
import org.silkframework.entity.Path
import org.silkframework.rule._
import org.silkframework.serialization.json.JsonSerializers._
import play.api.libs.json._
import play.api.libs.ws.WS

class AutoCompletionApiTest extends TransformTaskApiTestBase {

  def printResponses: Boolean = false

  "setup project" in {
    setup()
  }

  "auto complete source paths" in {
    val response = jsonGetRequest(s"$baseUrl/transform/tasks/$project/$task/rule/root/completions/sourcePaths")

    response.checkCompletionValues(
      category = Categories.sourcePaths,
<<<<<<< HEAD
      expectedValues = Seq("/source:name", "/source:age", "/rdf:type", "/source:address", "/source:address/source:country", "/source:address/source:city")
=======
      expectedValues = Set("rdf:type", "source:name", "source:age", "source:address")
>>>>>>> b1248291
    )
  }

  "auto complete source paths matching input term" in {
    val response = jsonGetRequest(s"$baseUrl/transform/tasks/$project/$task/rule/root/completions/sourcePaths?term=NaMe")

    response.checkCompletionValues(
      category = Categories.sourcePaths,
<<<<<<< HEAD
      expectedValues = Seq("/source:name")
=======
      expectedValues = Set("source:name")
>>>>>>> b1248291
    )
  }

  "auto complete source paths matching input term with leading /" in {
    val response = jsonGetRequest(s"$baseUrl/transform/tasks/$project/$task/rule/root/completions/sourcePaths?term=/NaMe")

    response.checkCompletionValues(
      category = Categories.sourcePaths,
<<<<<<< HEAD
      expectedValues = Seq("/source:name")
=======
      expectedValues = Set("source:name")
>>>>>>> b1248291
    )
  }

  "auto complete target types matching input term" in {
    val response = jsonGetRequest(s"$baseUrl/transform/tasks/$project/$task/rule/root/completions/targetTypes?term=Perso")

    response.checkCompletionValues(
      category = Categories.vocabularyTypes,
      expectedValues = Seq("foaf:Agent", "foaf:Person", "foaf:PersonalProfileDocument")
    )
  }

  "auto complete target properties matching input term" in {
    val response = jsonGetRequest(s"$baseUrl/transform/tasks/$project/$task/rule/root/completions/targetProperties?term=given+name")

    response.checkCompletionValues(
      category = Categories.vocabularyProperties,
      expectedValues = Seq("foaf:givenname", "foaf:givenName")
    )
  }

  "auto complete target properties matching input term in their description" in {
    val response = jsonGetRequest(s"$baseUrl/transform/tasks/$project/$task/rule/root/completions/targetProperties?term=depiction")

    response.checkCompletionValues(
      category = Categories.vocabularyProperties,
      expectedValues = Seq("foaf:img", "foaf:depiction")
    )
  }

  private def uri(name: String) = "https://ns.eccenca.com/source/" + name

  private def setup() = {
    createProject(project)
    addProjectPrefixes(project, Map("foaf" -> "http://xmlns.com/foaf/0.1/"))
    uploadResource(project, "persons.ttl", "controllers/transform")
    uploadResource(project, "foaf.rdf", "controllers/transform")
    val datasetConfig =
      <Dataset id="source" type="file">
        <Param name="file" value="persons.ttl"/>
        <Param name="format" value="Turtle"/>
      </Dataset>
    createDataset(project, "source", datasetConfig)

    val transformSpec =
      TransformSpec(
        selection = DatasetSelection("source", uri("Person")),
        mappingRule = RootMappingRule(
          MappingRules(
            uriRule = None,
            typeRules = Seq(TypeMapping(typeUri = uri("Person"))),
            propertyRules = Seq(
              DirectMapping(sourcePath = Path(uri("name")), mappingTarget = MappingTarget(uri("name"))),
              ObjectMapping(
                id = "addressMapping",
                sourcePath = Path(uri("address")),
                target = Some(MappingTarget(uri("address"))),
                rules = MappingRules(
                  uriRule = None,
                  typeRules = Seq.empty,
                  propertyRules = Seq(
                    DirectMapping(sourcePath = Path(uri("city")), mappingTarget = MappingTarget(uri("city"))),
                    DirectMapping(sourcePath = Path(uri("country")), mappingTarget = MappingTarget(uri("country")))
                  )
                )
              )
            )
          )
        ),
        targetVocabularies = Seq("foaf.rdf")
      )
    val transformTask = PlainTask(task, transformSpec)
    val request = WS.url(s"$baseUrl/transform/tasks/$project/$task")
    val response = request.put(toJson[TransformTask](transformTask))
    checkResponse(response)

    waitForCaches(task)
  }

  private implicit class AutoCompletionChecks(json: JsValue) {

    def checkCompletionValues(category: String, expectedValues: Seq[String]): Unit = {
      val filteredCompletions = json.as[JsArray].value.filter(c => (c \ "category").get == JsString(category))
      val values = filteredCompletions.map(c => (c \ "value").as[JsString].value)
      values must contain theSameElementsAs expectedValues
    }
  }

}<|MERGE_RESOLUTION|>--- conflicted
+++ resolved
@@ -21,11 +21,7 @@
 
     response.checkCompletionValues(
       category = Categories.sourcePaths,
-<<<<<<< HEAD
-      expectedValues = Seq("/source:name", "/source:age", "/rdf:type", "/source:address", "/source:address/source:country", "/source:address/source:city")
-=======
       expectedValues = Set("rdf:type", "source:name", "source:age", "source:address")
->>>>>>> b1248291
     )
   }
 
@@ -34,11 +30,7 @@
 
     response.checkCompletionValues(
       category = Categories.sourcePaths,
-<<<<<<< HEAD
-      expectedValues = Seq("/source:name")
-=======
       expectedValues = Set("source:name")
->>>>>>> b1248291
     )
   }
 
@@ -47,11 +39,7 @@
 
     response.checkCompletionValues(
       category = Categories.sourcePaths,
-<<<<<<< HEAD
-      expectedValues = Seq("/source:name")
-=======
       expectedValues = Set("source:name")
->>>>>>> b1248291
     )
   }
 
