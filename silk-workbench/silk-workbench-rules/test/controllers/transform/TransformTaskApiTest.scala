package controllers.transform

<<<<<<< HEAD
import play.api.libs.json.{JsArray, JsString}
import play.api.libs.ws.WS

=======
import play.api.libs.json.{JsArray, JsString, Json}
import play.api.libs.ws.WS

import scala.concurrent.duration._
import scala.concurrent.Await

>>>>>>> 6f071159
class TransformTaskApiTest extends TransformTaskApiTestBase {

  def printResponses = true

  "Setup project" in {
    createProject(project)
    addProjectPrefixes(project)
    createVariableDataset(project, "dataset")
<<<<<<< HEAD
  }

  "Add a new empty transform task" in {
    val request = WS.url(s"$baseUrl/transform/tasks/$project/$task")
    val response = request.put(Map("source" -> Seq("dataset")))
    checkResponse(response)
  }

  "Set root mapping parameters: URI pattern and type" in {
    val json = jsonPutRequest(s"$baseUrl/transform/tasks/$project/$task/rule/root") {
      """
        {
          "rules": {
            "uriRule": {
              "type": "uri",
              "pattern": "http://example.org/{PersonID}"
            },
            "typeRules": [
              {
                "type": "type",
                "id": "explicitlyDefinedId",
                "typeUri": "target:Person"
              }
            ]
          }
        }
      """
    }

    // Do some spot checks
    (json \ "rules" \ "uriRule" \ "pattern").as[JsString].value mustBe "http://example.org/{PersonID}"
    (json \ "rules" \ "propertyRules").as[JsArray].value mustBe Array.empty

  }

  "Append new direct mapping rule to root" in {
    jsonPostRequest(s"$baseUrl/transform/tasks/$project/$task/rule/root/rules") {
      """
        {
          "id": "directRule",
          "type": "direct",
          "sourcePath": "/source:name",
          "mappingTarget": {
            "uri": "target:name",
            "valueType": {
              "nodeType": "StringValueType"
            }
          },
          "metaData" : {
            "label" : "My direct rule",
            "description" : "Description of direct rule"
          }
        }
      """
    }
  }

  "Append new object mapping rule to root" in {
    jsonPostRequest(s"$baseUrl/transform/tasks/$project/$task/rule/root/rules") {
      """
        {
          "id": "objectRule",
          "type": "object",
          "sourcePath": "source:address",
          "mappingTarget": {
            "uri": "target:address",
            "valueType": {
              "nodeType": "UriValueType"
            }
          },
          "rules": {
            "uriRule": null,
            "typeRules": [
            ],
            "propertyRules": [
            ]
          }
        }
      """
    }
  }

  "Retrieve full mapping rule tree" in {
    jsonGetRequest(s"$baseUrl/transform/tasks/$project/$task/rules") mustMatchJson {
      """
        {
          "type" : "root",
          "id" : "root",
          "rules" : {
            "uriRule" : {
              "type" : "uri",
              "id" : "uri",
              "pattern" : "http://example.org/{PersonID}",
              "metaData" : {
                "label" : "",
                "description" : ""
              }
            },
            "typeRules" : [ {
              "type" : "type",
              "id" : "explicitlyDefinedId",
              "typeUri" : "target:Person",
              "metaData" : {
                "label" : "",
                "description" : ""
              }
            } ],
            "propertyRules" : [ {
              "type" : "direct",
              "id" : "directRule",
              "sourcePath" : "/source:name",
              "mappingTarget" : {
                "uri" : "target:name",
                "valueType" : {
                  "nodeType" : "StringValueType"
                }
              },
              "metaData" : {
                "label" : "My direct rule",
                "description" : "Description of direct rule"
              }
            }, {
              "type" : "object",
              "id" : "objectRule",
              "sourcePath" : "/source:address",
              "mappingTarget" : {
                "uri" : "target:address",
                "valueType" : {
                  "nodeType" : "UriValueType"
                }
              },
              "rules" : {
                "uriRule" : null,
                "typeRules" : [ ],
                "propertyRules" : [ ]
              },
              "metaData" : {
                "label" : "",
                "description" : ""
              }
            } ]
          },
          "metaData" : {
            "label" : "",
            "description" : ""
          }
        }

      """
    }
  }

  "Retrieve a single mapping rule" in {
    jsonGetRequest(s"$baseUrl/transform/tasks/$project/$task/rule/objectRule") mustMatchJson {
      """
        {
          "type" : "object",
          "id" : "objectRule",
          "sourcePath" : "/source:address",
          "mappingTarget" : {
            "uri" : "target:address",
            "valueType" : {
              "nodeType" : "UriValueType"
            }
          },
          "rules" : {
            "uriRule" : null,
            "typeRules" : [ ],
            "propertyRules" : [ ]
          },
          "metaData" : {
            "label" : "",
            "description" : ""
          }
        }
      """
    }
  }

=======
  }

  "Add a new empty transform task" in {
    val request = WS.url(s"$baseUrl/transform/tasks/$project/$task")
    val response = request.put(Map("source" -> Seq("dataset")))
    checkResponse(response)
  }

  "Set root mapping parameters: URI pattern and type" in {
    val json = jsonPutRequest(s"$baseUrl/transform/tasks/$project/$task/rule/root") {
      """
        {
          "rules": {
            "uriRule": {
              "type": "uri",
              "pattern": "http://example.org/{PersonID}"
            },
            "typeRules": [
              {
                "type": "type",
                "id": "explicitlyDefinedId",
                "typeUri": "target:Person"
              }
            ]
          }
        }
      """
    }

    // Do some spot checks
    (json \ "rules" \ "uriRule" \ "pattern").as[JsString].value mustBe "http://example.org/{PersonID}"
    (json \ "rules" \ "propertyRules").as[JsArray].value mustBe Array.empty
  }

  "Append new direct mapping rule to root" in {
    jsonPostRequest(s"$baseUrl/transform/tasks/$project/$task/rule/root/rules") {
      """
        {
          "id": "directRule",
          "type": "direct",
          "sourcePath": "/source:name",
          "mappingTarget": {
            "uri": "target:name",
            "valueType": {
              "nodeType": "StringValueType"
            }
          }
        }
      """
    }
  }

  "Append new object mapping rule to root" in {
    jsonPostRequest(s"$baseUrl/transform/tasks/$project/$task/rule/root/rules") {
      """
        {
          "id": "objectRule",
          "type": "object",
          "sourcePath": "source:address",
          "mappingTarget": {
            "uri": "target:address",
            "valueType": {
              "nodeType": "UriValueType"
            }
          },
          "rules": {
            "uriRule": null,
            "typeRules": [
            ],
            "propertyRules": [
            ]
          }
        }
      """
    }
  }

  "Retrieve full mapping rule tree" in {
    jsonGetRequest(s"$baseUrl/transform/tasks/$project/$task/rules") mustMatchJson {
      """
        {
          "type" : "root",
          "id" : "root",
          "rules" : {
            "uriRule" : {
              "type" : "uri",
              "id" : "uri",
              "pattern" : "http://example.org/{PersonID}"
            },
            "typeRules" : [ {
              "type" : "type",
              "id" : "explicitlyDefinedId",
              "typeUri" : "target:Person"
            } ],
            "propertyRules" : [ {
              "type" : "direct",
              "id" : "directRule",
              "sourcePath" : "/source:name",
              "mappingTarget" : {
                "uri" : "target:name",
                "valueType" : {
                  "nodeType" : "StringValueType"
                },
                "isBackwardProperty" : false
              }
            }, {
              "type" : "object",
              "id" : "objectRule",
              "sourcePath" : "/source:address",
              "mappingTarget" : {
                "uri" : "target:address",
                "valueType" : {
                  "nodeType" : "UriValueType"
                },
                "isBackwardProperty" : false
              },
              "rules" : {
                "uriRule" : null,
                "typeRules" : [ ],
                "propertyRules" : [ ]
              }
            } ]
          }
        }
      """
    }
  }

  "Retrieve a single mapping rule" in {
    jsonGetRequest(s"$baseUrl/transform/tasks/$project/$task/rule/objectRule") mustMatchJson {
      """
        {
          "type" : "object",
          "id" : "objectRule",
          "sourcePath" : "/source:address",
          "mappingTarget" : {
            "uri" : "target:address",
            "valueType" : {
              "nodeType" : "UriValueType"
            },
            "isBackwardProperty" : false
          },
          "rules" : {
            "uriRule" : null,
            "typeRules" : [ ],
            "propertyRules" : [ ]
          }
        }
      """
    }
  }

>>>>>>> 6f071159
  "Reorder the child rules" in {
    jsonPostRequest(s"$baseUrl/transform/tasks/$project/$task/rule/root/rules/reorder") {
      """
        [
          "objectRule",
          "directRule"
        ]
      """
    }

    // Check if the rules have been reordered correctly
    val fullTree = jsonGetRequest(s"$baseUrl/transform/tasks/$project/$task/rules")
    val order = (fullTree \ "rules" \ "propertyRules").as[JsArray].value.map(r => (r \ "id").as[JsString].value).toSeq
    order mustBe Seq("objectRule", "directRule")
  }

<<<<<<< HEAD
=======
  "Delete mapping rule" in {
    val request = WS.url(s"$baseUrl/transform/tasks/$project/$task/rule/objectRule")
    val response = request.delete()
    checkResponse(response)
  }

  "Return 404 if a requested rule does not exist" in {
    var request = WS.url(s"$baseUrl/transform/tasks/$project/$task/rule/objectRule")
    request = request.withHeaders("Accept" -> "application/json")
    val response = Await.result(request.get(), 100.seconds)
    response.status mustBe 404
  }

  "Return 404 if submitted mapping parameters are invalid" in {
    var request = WS.url(s"$baseUrl/transform/tasks/$project/$task/rule/root")
    request = request.withHeaders("Accept" -> "application/json")

    val json =
      """
        {
          "rules": {
            "typeRules": [
              {
                "type": "type",
                "id": "explicitlyDefinedId",
                "typeUri": "invalidPrefix:Person"
              }
            ]
          }
        }
      """

    val response = Await.result(request.put(Json.parse(json)), 100.seconds)
    response.status mustBe 400
  }

  "Return 404 if an invalid rule should be appended" in {
    var request = WS.url(s"$baseUrl/transform/tasks/$project/$task/rule/root/rules")
    request = request.withHeaders("Accept" -> "application/json")

    val json =
      """
        {
          "id": "invalidRule",
          "type": "direct",
          "sourcePath": "/invalidPrefix:name",
          "mappingTarget": {
            "uri": "target:name",
            "valueType": {
              "nodeType": "StringValueType"
            }
          }
        }
      """

    val response = Await.result(request.post(Json.parse(json)), 100.seconds)
    response.status mustBe 400
  }

  "Return 404 if an invalid rule json is provided" in {
    var request = WS.url(s"$baseUrl/transform/tasks/$project/$task/rule/root/rules")
    request = request.withHeaders("Accept" -> "application/json")

    val json =
      """
        {
          "id": "invalidRule",
          "type": "direct",
          "sourcePath": "/invalidPrefix:name",
          "mappingTarget": {
            "uri": [ "there should not be an array here"],
            "valueType": {
              "nodeType": "StringValueType"
            }
          }
        }
      """

    val response = Await.result(request.post(Json.parse(json)), 100.seconds)
    response.status mustBe 400
  }

>>>>>>> 6f071159
}<|MERGE_RESOLUTION|>--- conflicted
+++ resolved
@@ -1,17 +1,11 @@
 package controllers.transform
 
-<<<<<<< HEAD
-import play.api.libs.json.{JsArray, JsString}
-import play.api.libs.ws.WS
-
-=======
 import play.api.libs.json.{JsArray, JsString, Json}
 import play.api.libs.ws.WS
 
 import scala.concurrent.duration._
 import scala.concurrent.Await
 
->>>>>>> 6f071159
 class TransformTaskApiTest extends TransformTaskApiTestBase {
 
   def printResponses = true
@@ -20,7 +14,6 @@
     createProject(project)
     addProjectPrefixes(project)
     createVariableDataset(project, "dataset")
-<<<<<<< HEAD
   }
 
   "Add a new empty transform task" in {
@@ -53,7 +46,6 @@
     // Do some spot checks
     (json \ "rules" \ "uriRule" \ "pattern").as[JsString].value mustBe "http://example.org/{PersonID}"
     (json \ "rules" \ "propertyRules").as[JsArray].value mustBe Array.empty
-
   }
 
   "Append new direct mapping rule to root" in {
@@ -127,173 +119,6 @@
                 "label" : "",
                 "description" : ""
               }
-            } ],
-            "propertyRules" : [ {
-              "type" : "direct",
-              "id" : "directRule",
-              "sourcePath" : "/source:name",
-              "mappingTarget" : {
-                "uri" : "target:name",
-                "valueType" : {
-                  "nodeType" : "StringValueType"
-                }
-              },
-              "metaData" : {
-                "label" : "My direct rule",
-                "description" : "Description of direct rule"
-              }
-            }, {
-              "type" : "object",
-              "id" : "objectRule",
-              "sourcePath" : "/source:address",
-              "mappingTarget" : {
-                "uri" : "target:address",
-                "valueType" : {
-                  "nodeType" : "UriValueType"
-                }
-              },
-              "rules" : {
-                "uriRule" : null,
-                "typeRules" : [ ],
-                "propertyRules" : [ ]
-              },
-              "metaData" : {
-                "label" : "",
-                "description" : ""
-              }
-            } ]
-          },
-          "metaData" : {
-            "label" : "",
-            "description" : ""
-          }
-        }
-
-      """
-    }
-  }
-
-  "Retrieve a single mapping rule" in {
-    jsonGetRequest(s"$baseUrl/transform/tasks/$project/$task/rule/objectRule") mustMatchJson {
-      """
-        {
-          "type" : "object",
-          "id" : "objectRule",
-          "sourcePath" : "/source:address",
-          "mappingTarget" : {
-            "uri" : "target:address",
-            "valueType" : {
-              "nodeType" : "UriValueType"
-            }
-          },
-          "rules" : {
-            "uriRule" : null,
-            "typeRules" : [ ],
-            "propertyRules" : [ ]
-          },
-          "metaData" : {
-            "label" : "",
-            "description" : ""
-          }
-        }
-      """
-    }
-  }
-
-=======
-  }
-
-  "Add a new empty transform task" in {
-    val request = WS.url(s"$baseUrl/transform/tasks/$project/$task")
-    val response = request.put(Map("source" -> Seq("dataset")))
-    checkResponse(response)
-  }
-
-  "Set root mapping parameters: URI pattern and type" in {
-    val json = jsonPutRequest(s"$baseUrl/transform/tasks/$project/$task/rule/root") {
-      """
-        {
-          "rules": {
-            "uriRule": {
-              "type": "uri",
-              "pattern": "http://example.org/{PersonID}"
-            },
-            "typeRules": [
-              {
-                "type": "type",
-                "id": "explicitlyDefinedId",
-                "typeUri": "target:Person"
-              }
-            ]
-          }
-        }
-      """
-    }
-
-    // Do some spot checks
-    (json \ "rules" \ "uriRule" \ "pattern").as[JsString].value mustBe "http://example.org/{PersonID}"
-    (json \ "rules" \ "propertyRules").as[JsArray].value mustBe Array.empty
-  }
-
-  "Append new direct mapping rule to root" in {
-    jsonPostRequest(s"$baseUrl/transform/tasks/$project/$task/rule/root/rules") {
-      """
-        {
-          "id": "directRule",
-          "type": "direct",
-          "sourcePath": "/source:name",
-          "mappingTarget": {
-            "uri": "target:name",
-            "valueType": {
-              "nodeType": "StringValueType"
-            }
-          }
-        }
-      """
-    }
-  }
-
-  "Append new object mapping rule to root" in {
-    jsonPostRequest(s"$baseUrl/transform/tasks/$project/$task/rule/root/rules") {
-      """
-        {
-          "id": "objectRule",
-          "type": "object",
-          "sourcePath": "source:address",
-          "mappingTarget": {
-            "uri": "target:address",
-            "valueType": {
-              "nodeType": "UriValueType"
-            }
-          },
-          "rules": {
-            "uriRule": null,
-            "typeRules": [
-            ],
-            "propertyRules": [
-            ]
-          }
-        }
-      """
-    }
-  }
-
-  "Retrieve full mapping rule tree" in {
-    jsonGetRequest(s"$baseUrl/transform/tasks/$project/$task/rules") mustMatchJson {
-      """
-        {
-          "type" : "root",
-          "id" : "root",
-          "rules" : {
-            "uriRule" : {
-              "type" : "uri",
-              "id" : "uri",
-              "pattern" : "http://example.org/{PersonID}"
-            },
-            "typeRules" : [ {
-              "type" : "type",
-              "id" : "explicitlyDefinedId",
-              "typeUri" : "target:Person"
             } ],
             "propertyRules" : [ {
               "type" : "direct",
@@ -304,7 +129,11 @@
                 "valueType" : {
                   "nodeType" : "StringValueType"
                 },
-                "isBackwardProperty" : false
+ |              "isBackwardProperty" : false
+              },
+              "metaData" : {
+                "label" : "My direct rule",
+                "description" : "Description of direct rule"
               }
             }, {
               "type" : "object",
@@ -321,10 +150,19 @@
                 "uriRule" : null,
                 "typeRules" : [ ],
                 "propertyRules" : [ ]
+              },
+              "metaData" : {
+                "label" : "",
+                "description" : ""
               }
             } ]
-          }
-        }
+          },
+          "metaData" : {
+            "label" : "",
+            "description" : ""
+          }
+        }
+
       """
     }
   }
@@ -347,13 +185,16 @@
             "uriRule" : null,
             "typeRules" : [ ],
             "propertyRules" : [ ]
-          }
-        }
-      """
-    }
-  }
-
->>>>>>> 6f071159
+          },
+          "metaData" : {
+            "label" : "",
+            "description" : ""
+          }
+        }
+      """
+    }
+  }
+
   "Reorder the child rules" in {
     jsonPostRequest(s"$baseUrl/transform/tasks/$project/$task/rule/root/rules/reorder") {
       """
@@ -370,8 +211,6 @@
     order mustBe Seq("objectRule", "directRule")
   }
 
-<<<<<<< HEAD
-=======
   "Delete mapping rule" in {
     val request = WS.url(s"$baseUrl/transform/tasks/$project/$task/rule/objectRule")
     val response = request.delete()
@@ -454,5 +293,4 @@
     response.status mustBe 400
   }
 
->>>>>>> 6f071159
 }