--- conflicted
+++ resolved
@@ -18,13 +18,8 @@
 import org.silkframework.util.Identifier._
 import org.silkframework.util.{CollectLogs, DPair, Identifier, Uri}
 import org.silkframework.workbench.utils.{ErrorResult, UnsupportedMediaTypeException}
-<<<<<<< HEAD
-import org.silkframework.workspace.activity.linking.ReferenceEntitiesCache
+import org.silkframework.workspace.activity.linking.{EvaluateLinkingActivity, ReferenceEntitiesCache}
 import org.silkframework.workspace.{Project, ProjectTask, WorkspaceFactory}
-=======
-import org.silkframework.workspace.activity.linking.{EvaluateLinkingActivity, ReferenceEntitiesCache}
-import org.silkframework.workspace.{Project, User}
->>>>>>> b1c9bcea
 import play.api.mvc.{Action, AnyContent, AnyContentAsXml, Controller}
 
 class LinkingTaskApi extends Controller {
@@ -269,29 +264,8 @@
     Ok
   }
 
-<<<<<<< HEAD
-  def startGenerateLinksTask(projectName: String, taskName: String): Action[AnyContent] = UserContextAction { implicit userContext =>
-    val project = WorkspaceFactory().workspace.project(projectName)
-    val task = project.task[LinkSpec](taskName)
-    val generateLinksActivity = task.activity[GenerateLinksActivity].control
-    generateLinksActivity.start()
-    Ok
-  }
-
-  def stopGenerateLinksTask(projectName: String, taskName: String): Action[AnyContent] = UserContextAction { implicit userContext =>
-    val project = WorkspaceFactory().workspace.project(projectName)
-    val task = project.task[LinkSpec](taskName)
-    val generateLinksActivity = task.activity[GenerateLinksActivity].control
-    generateLinksActivity.cancel()
-    Ok
-  }
-
   def writeReferenceLinks(projectName: String, taskName: String): Action[AnyContent] = RequestUserContextAction { request => implicit userContext =>
     val project = WorkspaceFactory().workspace.project(projectName)
-=======
-  def writeReferenceLinks(projectName: String, taskName: String): Action[AnyContent] = Action { request =>
-    val project = User().workspace.project(projectName)
->>>>>>> b1c9bcea
     val task = project.task[LinkSpec](taskName)
     val params = request.body.asFormUrlEncoded.get
 
