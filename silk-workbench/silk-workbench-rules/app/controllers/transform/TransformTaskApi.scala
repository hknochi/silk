--- conflicted
+++ resolved
@@ -19,21 +19,10 @@
 import org.silkframework.util.{Identifier, IdentifierGenerator, Uri}
 import org.silkframework.workbench.utils.{ErrorResult, UnsupportedMediaTypeException}
 import org.silkframework.workspace.activity.transform.TransformPathsCache
-<<<<<<< HEAD
 import org.silkframework.workspace.{Project, ProjectTask, WorkspaceFactory}
-import play.api.libs.iteratee.Enumerator
 import play.api.libs.json._
 import play.api.mvc._
 
-import scala.concurrent.ExecutionContext.Implicits.global
-
-/** CRUD endpoints to manage transform tasks */
-=======
-import org.silkframework.workspace.{ProjectTask, User}
-import play.api.libs.json._
-import play.api.mvc._
-
->>>>>>> b1c9bcea
 class TransformTaskApi extends Controller {
 
   private val log = Logger.getLogger(getClass.getName)
@@ -275,28 +264,6 @@
     Ok
   }
 
-<<<<<<< HEAD
-  def downloadOutput(projectName: String, taskName: String): Action[AnyContent] = UserContextAction { implicit userContext =>
-    val project = WorkspaceFactory().workspace.project(projectName)
-    val task = project.task[TransformSpec](taskName)
-
-    task.data.outputs.headOption match {
-      case Some(outputId) =>
-        project.taskOption[GenericDatasetSpec](outputId).map(_.data.plugin) match {
-          case Some(ds: ResourceBasedDataset) =>
-            Ok.stream(Enumerator.fromStream(ds.file.inputStream)).withHeaders("Content-Disposition" -> s"attachment; filename=${ds.file.name}")
-          case Some(_) =>
-            ErrorResult(BAD_REQUEST, "No resource based output dataset", s"The specified output dataset '$outputId' is not based on a resource.")
-          case None =>
-            ErrorResult(BAD_REQUEST, "Output dataset not found", s"The specified output dataset '$outputId' has not been found.")
-        }
-      case None =>
-        ErrorResult(BAD_REQUEST, "No output dataset", "The transform task does not specify an output dataset.")
-    }
-  }
-
-=======
->>>>>>> b1c9bcea
   /**
     * Transform entities bundled with the request according to the transformation task.
     *
