--- conflicted
+++ resolved
@@ -65,11 +65,7 @@
         proj.updateTask(task, updatedTransformSpec)
       //Create new task with no rule
       case None =>
-<<<<<<< HEAD
         val transformSpec = TransformSpec(input, RootMappingRule("root", MappingRules.empty), outputs, Seq.empty, targetVocabularies)
-=======
-        val transformSpec = TransformSpec(input, RootMappingRule(MappingRules.empty), outputs, Seq.empty, targetVocabularies)
->>>>>>> 6f071159
         proj.updateTask(task, transformSpec)
     }
     Ok
@@ -98,13 +94,8 @@
     implicit val resources = project.resources
     implicit val readContext = ReadContext(resources, prefixes)
 
-<<<<<<< HEAD
-    deserializeCompileTime[RootMappingRule]() { updatedRules =>
-      try {
-=======
     catchExceptions {
       deserializeCompileTime[RootMappingRule]() { updatedRules =>
->>>>>>> 6f071159
         //Update transformation task
         val updatedTask = task.data.copy(mappingRule = updatedRules)
         project.updateTask(taskName, updatedTask)
@@ -118,53 +109,17 @@
     val task = project.task[TransformSpec](taskName)
     implicit val prefixes = project.config.prefixes
 
-<<<<<<< HEAD
-    RuleTraverser(task.data.mappingRule).find(rule) match {
-      case Some(r) =>
-        serializeCompileTime(r.operator.asInstanceOf[TransformRule])
-      case None =>
-        NotFound(JsonError(s"No rule with id '$rule' found!"))
-    }
-  }
-
-  def putRule(projectName: String, taskName: String, rule: String): Action[AnyContent] = Action { request =>
-=======
     processRule(task, ruleId) { rule =>
       serializeCompileTime(rule.operator.asInstanceOf[TransformRule])
     }
   }
 
   def putRule(projectName: String, taskName: String, ruleId: String): Action[AnyContent] = Action { request =>
->>>>>>> 6f071159
     implicit val project = User().workspace.project(projectName)
     implicit val task = project.task[TransformSpec](taskName)
     implicit val prefixes = project.config.prefixes
     implicit val resources = project.resources
     implicit val readContext = ReadContext(resources, prefixes, identifierGenerator(task))
-<<<<<<< HEAD
-
-    RuleTraverser(task.data.mappingRule).find(rule) match {
-      case Some(currentRule) =>
-        implicit val updatedRequest = updateJsonRequest(request, currentRule)
-        deserializeCompileTime[TransformRule]() { updatedRule =>
-          try {
-            updateRule(currentRule.update(updatedRule))
-            serializeCompileTime[TransformRule](updatedRule)
-          } catch {
-            case ex: ValidationException =>
-              log.log(Level.INFO, INVALID_TRANSFORMATION_RULE, ex)
-              BadRequest(JsonError(INVALID_TRANSFORMATION_RULE, ex.errors))
-            case ex: Exception =>
-              log.log(Level.WARNING, "Failed to commit transformation rule", ex)
-              InternalServerError(JsonError("Failed to commit transformation rule", ValidationError("Error in back end: " + ex.getMessage) :: Nil))
-          }
-        }
-      case None =>
-        NotFound(JsonError(s"No rule with id '$rule' found!"))
-    }
-  }
-
-=======
 
     processRule(task, ruleId) { currentRule =>
       implicit val updatedRequest = updateJsonRequest(request, currentRule)
@@ -175,19 +130,14 @@
     }
   }
 
->>>>>>> 6f071159
   def deleteRule(projectName: String, taskName: String, rule: String): Action[AnyContent] = Action { implicit request =>
     implicit val project = User().workspace.project(projectName)
     val task = project.task[TransformSpec](taskName)
     implicit val prefixes = project.config.prefixes
 
     try {
-<<<<<<< HEAD
-      RuleTraverser(task.data.mappingRule).remove(rule)
-=======
       val updatedTree = RuleTraverser(task.data.mappingRule).remove(rule)
       task.update(task.data.copy(mappingRule = updatedTree.operator.asInstanceOf[RootMappingRule]))
->>>>>>> 6f071159
       Ok
     } catch {
       case ex: NoSuchElementException =>
@@ -201,51 +151,6 @@
     implicit val prefixes = project.config.prefixes
     implicit val readContext = ReadContext(project.resources, project.config.prefixes, identifierGenerator(task))
 
-<<<<<<< HEAD
-    RuleTraverser(task.data.mappingRule).find(ruleName) match {
-      case Some(parentRule) =>
-        deserializeCompileTime[TransformRule]() { newChildRule =>
-          val updatedRule = parentRule.operator.withChildren(parentRule.operator.children :+ newChildRule)
-          updateRule(parentRule.update(updatedRule))
-          serializeCompileTime(newChildRule)
-        }
-      case None =>
-        NotFound(JsonError(s"No rule with id '$ruleName' found!"))
-    }
-  }
-
-  def reorderRules(projectName: String, taskName: String, ruleName: String): Action[AnyContent] = Action { implicit request =>
-    implicit val project = User().workspace.project(projectName)
-    implicit val task = project.task[TransformSpec](taskName)
-    implicit val prefixes = project.config.prefixes
-
-    RuleTraverser(task.data.mappingRule).find(ruleName) match {
-      case Some(parentRule) =>
-        request.body.asJson match {
-          case Some(json) =>
-            val currentRules = parentRule.operator.asInstanceOf[TransformRule].rules
-            val currentOrder = currentRules.propertyRules.map(_.id.toString).toList
-            val newOrder = json.as[JsArray].value.map(_.as[JsString].value).toList
-            if(newOrder.toSet == currentOrder.toSet) {
-              val newPropertyRules =
-                for(id <- newOrder) yield {
-                  parentRule.operator.children.find(_.id == id).get
-                }
-              val newRules = currentRules.uriRule.toSeq ++ currentRules.typeRules ++ newPropertyRules
-              updateRule(parentRule.update(parentRule.operator.withChildren(newRules)))
-              Ok(JsArray(newPropertyRules.map(r => JsString(r.id))))
-            } else {
-              BadRequest(JsonError(s"Provided list $newOrder does not contain the same elements as current list $currentOrder."))
-            }
-          case None =>
-            NotAcceptable(JsonError("Expected application/json."))
-        }
-      case None =>
-        NotFound(JsonError(s"No rule with id '$ruleName' found!"))
-    }
-  }
-
-=======
     processRule(task, ruleName) { parentRule =>
       deserializeCompileTime[TransformRule]() { newChildRule =>
         val updatedRule = parentRule.operator.withChildren(parentRule.operator.children :+ newChildRule)
@@ -312,7 +217,6 @@
   }
 
 
->>>>>>> 6f071159
   private def identifierGenerator(transformTask: Task[TransformSpec]): IdentifierGenerator = {
     val identifierGenerator = new IdentifierGenerator()
     for(id <- RuleTraverser(transformTask.data.mappingRule).iterateAllChildren.map(_.operator.id)) {
