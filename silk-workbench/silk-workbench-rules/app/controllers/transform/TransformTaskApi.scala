package controllers.transform

import java.util.logging.{Level, Logger}

import controllers.util.ProjectUtils._
import org.silkframework.config.Prefixes
import org.silkframework.dataset.{DataSource, Dataset, EntitySink, PeakDataSource}
import org.silkframework.entity.{Entity, EntitySchema, Path, Restriction}
import org.silkframework.rule.execution.ExecuteTransform
import org.silkframework.rule.{DatasetSelection, LinkSpec, TransformRule, TransformSpec}
import org.silkframework.runtime.activity.Activity
import org.silkframework.runtime.serialization.{ReadContext, XmlSerialization}
import org.silkframework.runtime.validation.{ValidationError, ValidationException, ValidationWarning}
import org.silkframework.util.{CollectLogs, Identifier, Uri}
import org.silkframework.workbench.utils.JsonError
import org.silkframework.workspace.activity.transform.TransformPathsCache
import org.silkframework.workspace.{ProjectTask, User}
import play.api.libs.json.{JsArray, JsString, Json}
import play.api.mvc.{Action, AnyContent, AnyContentAsXml, Controller}

import scala.util.control.NonFatal

class TransformTaskApi extends Controller {
  implicit private val peakStatusWrites = Json.writes[PeakStatus]
  implicit private val peakResultWrites = Json.writes[PeakResult]
  implicit private val peakResultsWrites = Json.writes[PeakResults]
  // Max number of exceptions before aborting the mapping preview call
  final val MAX_TRANSFORMATION_PREVIEW_EXCEPTIONS: Int = 50
  // The number of transformation preview results that should be returned by the REST API
  final val TRANSFORMATION_PREVIEW_LIMIT: Int = 3
  // Maximum number of empty transformation results to skip during the mapping preview calculation
  final val MAX_TRANSFORMATION_PREVIEW_SKIP_EMPTY_RESULTS: Int = 500
  // Max number of entities to examine for the mapping preview
  final val MAX_TRY_ENTITIES_DEFAULT: Int = MAX_TRANSFORMATION_PREVIEW_EXCEPTIONS + TRANSFORMATION_PREVIEW_LIMIT + MAX_TRANSFORMATION_PREVIEW_SKIP_EMPTY_RESULTS

  private val log = Logger.getLogger(getClass.getName)

  def putTransformTask(project: String, task: String): Action[AnyContent] = Action { implicit request => {
    val values = request.body.asFormUrlEncoded.getOrElse(Map.empty).mapValues(_.mkString)

    val proj = User().workspace.project(project)
    implicit val prefixes = proj.config.prefixes

    val input = DatasetSelection(values("source"), Uri.parse(values.getOrElse("sourceType", ""), prefixes), Restriction.custom(values("restriction")))
    val outputs = values.get("output").filter(_.nonEmpty).map(Identifier(_)).toSeq
    val targetVocabularies = values.get("targetVocabularies").toSeq.flatMap(_.split(",")).map(_.trim).filter(_.nonEmpty)

    proj.tasks[TransformSpec].find(_.id == task) match {
      //Update existing task
      case Some(oldTask) => {
        val updatedTransformSpec = oldTask.data.copy(selection = input, outputs = outputs, targetVocabularies = targetVocabularies)
        proj.updateTask(task, updatedTransformSpec)
      }
      //Create new task with no rule
      case None => {
        val transformSpec = TransformSpec(input, Seq.empty, outputs, Seq.empty, targetVocabularies)
        proj.updateTask(task, transformSpec)
      }
    }
    Ok
  }
  }

  def deleteTransformTask(projectName: String, taskName: String, removeDependentTasks: Boolean): Action[AnyContent] = Action {
    val project = User().workspace.project(projectName)
<<<<<<< HEAD
    project.removeAnyTask(taskName, removeDependentTasks)

=======
    if (removeDependentTasks) {
      for (dependentTransform <- project.tasks[TransformSpec].find(_.data.selection.inputId == taskName)) {
        project.removeTask[TransformSpec](dependentTransform.id)
      }
      for (dependentLinking <- project.tasks[LinkSpec].find(_.data.dataSelections.exists(_.inputId == taskName))) {
        project.removeTask[LinkSpec](dependentLinking.id)
      }
    }
    project.removeTask[TransformSpec](taskName)
>>>>>>> 85865839
    Ok
  }

  def getRules(projectName: String, taskName: String): Action[AnyContent] = Action {
    val project = User().workspace.project(projectName)
    val task = project.task[TransformSpec](taskName)
    implicit val prefixes = project.config.prefixes

    Ok(<TransformRules>
      {task.data.rules.map(XmlSerialization.toXml[TransformRule])}
    </TransformRules>)
  }

  def putRules(projectName: String, taskName: String): Action[AnyContent] = Action { request => {
    val project = User().workspace.project(projectName)
    val task = project.task[TransformSpec](taskName)
    implicit val prefixes = project.config.prefixes
    implicit val resources = project.resources
    implicit val readContext = ReadContext(resources, prefixes)

    request.body.asXml match {
      case Some(xml) =>
        try {
          //Parse transformation rules
          val updatedRules = (xml \ "TransformRule").map(XmlSerialization.fromXml[TransformRule])
          //Update transformation task
          val updatedTask = task.data.copy(rules = updatedRules)
          project.updateTask(taskName, updatedTask)
          Ok
        } catch {
          case ex: ValidationException =>
            log.log(Level.INFO, "Invalid transformation rule", ex)
            BadRequest(ex.toString)
          case ex: Exception =>
            log.log(Level.WARNING, "Failed to parse transformation rule", ex)
            InternalServerError("Error in back end: " + ex.getMessage)
        }
      case None =>
        BadRequest("Expecting text/xml request body")
    }
  }
  }

  def getRule(projectName: String, taskName: String, rule: String): Action[AnyContent] = Action {
    val project = User().workspace.project(projectName)
    val task = project.task[TransformSpec](taskName)
    implicit val prefixes = project.config.prefixes

    task.data.rules.find(_.name == rule) match {
      case Some(r) => Ok(XmlSerialization.toXml(r))
      case None => NotFound(s"No rule named '$rule' found!")
    }
  }

  def putRule(projectName: String, taskName: String, ruleIndex: Int): Action[AnyContent] = Action { request => {
    val project = User().workspace.project(projectName)
    val task = project.task[TransformSpec](taskName)
    implicit val prefixes = project.config.prefixes
    implicit val resources = project.resources
    implicit val readContext = ReadContext(resources, prefixes)

    request.body.asXml match {
      case Some(xml) =>
        try {
          //Collect warnings while parsing transformation rule
          val warnings = CollectLogs(Level.WARNING, "org.silkframework.linkagerule") {
            //Load transformation rule
            val updatedRule = XmlSerialization.fromXml[TransformRule](xml.head)
            val updatedRules = task.data.rules.updated(ruleIndex, updatedRule)
            val updatedTask = task.data.copy(rules = updatedRules)
            project.updateTask(taskName, updatedTask)
          }
          // Return warnings
          Ok(JsonError("Transform rule committed successfully", warnings.map(log => ValidationWarning(log.getMessage))))
        } catch {
          case ex: ValidationException =>
            log.log(Level.INFO, "Invalid transformation rule", ex)
            BadRequest(JsonError("Invalid transformation rule", ex.errors))
          case ex: Exception =>
            log.log(Level.WARNING, "Failed to commit transformation rule", ex)
            InternalServerError(JsonError("Failed to commit transformation rule", ValidationError("Error in back end: " + ex.getMessage) :: Nil))
        }
      case None =>
        BadRequest("Expecting text/xml request body")
    }
  }
  }

  def reloadTransformCache(projectName: String, taskName: String): Action[AnyContent] = Action {
    val project = User().workspace.project(projectName)
    val task = project.task[TransformSpec](taskName)
    task.activity[TransformPathsCache].control.reset()
    task.activity[TransformPathsCache].control.start()
    Ok
  }

  def executeTransformTask(projectName: String, taskName: String): Action[AnyContent] = Action { request =>
    val project = User().workspace.project(projectName)
    val task = project.task[TransformSpec](taskName)
    val activity = task.activity[ExecuteTransform].control
    activity.start()
    Ok
  }

  /**
    * Given a search term, returns all possible completions for source property paths.
    */
  def sourcePathCompletions(projectName: String, taskName: String, term: String): Action[AnyContent] = Action {
    val project = User().workspace.project(projectName)
    val task = project.task[TransformSpec](taskName)
    var completions = Seq[String]()

    // Add known paths
    if (Option(task.activity[TransformPathsCache].value).isDefined) {
      val knownPaths = task.activity[TransformPathsCache].value.typedPaths
      // TODO: The paths could be typed, discuss
      completions ++= knownPaths.map(_.path.serializeSimplified(project.config.prefixes)).sorted
    }

    // Add known prefixes last
    val prefixCompletions = project.config.prefixes.prefixMap.keys.map(_ + ":")
    completions ++= prefixCompletions

    // Filter all completions that match the search term
    val matches = completions.filter(_.contains(term))

    // Convert to JSON and return
    Ok(JsArray(matches.map(JsString)))
  }

  /**
    * Given a search term, returns possible completions for target paths.
    *
    * @param projectName The name of the project
    * @param taskName    The name of the transformation
    * @param sourcePath  The source path to be completed. If none, types will be suggested
    * @param term        The search term
    * @return
    */
  def targetPathCompletions(projectName: String, taskName: String, sourcePath: Option[String], term: String): Action[AnyContent] = Action {
    val (project, task) = projectAndTask(projectName, taskName)
    val completions = TargetPathAutcompletion.retrieve(project, task, sourcePath, term)
    Ok(JsArray(completions.map(_.toJson)))
  }

  /**
    * Transform entities bundled with the request according to the transformation task.
    *
    * @param projectName
    * @param taskName
    * @return If no sink is specified in the request then return results in N-Triples format with the response,
    *         else write triples to defined data sink.
    */
  def postTransformInput(projectName: String, taskName: String): Action[AnyContent] = Action { request =>
    val (_, task) = projectAndTask(projectName, taskName)
    request.body match {
      case AnyContentAsXml(xmlRoot) =>
        implicit val resourceManager = createInmemoryResourceManagerForResources(xmlRoot)
        val dataSource = createDataSource(xmlRoot, None)
        val (model, entitySink) = createEntitySink(xmlRoot)
        executeTransform(task, entitySink, dataSource, errorEntitySinkOpt = None)
        val acceptedContentType = request.acceptedTypes.headOption.map(_.toString()).getOrElse("application/n-triples")
        result(model, acceptedContentType, "Data transformed successfully!")
      case _ =>
        UnsupportedMediaType("Only XML supported")
    }
  }

<<<<<<< HEAD
  private def executeTransform(task: ProjectTask[TransformSpec], entitySink: EntitySink, dataSource: DataSource, errorEntitySinkOpt: Option[EntitySink]): Unit = {
    val transform = new ExecuteTransform(dataSource, task.data, Seq(entitySink))
=======
  private def executeTransform(task: ProjectTask[TransformSpec],
                               entitySink: EntitySink,
                               dataSource: DataSource,
                               errorEntitySinkOpt: Option[EntitySink]): Unit = {
    val transform = new ExecuteTransform(dataSource, DatasetSelection.empty, task.data.rules, Seq(entitySink), errorEntitySinkOpt.toSeq)
>>>>>>> 85865839
    Activity(transform).startBlocking()
  }

  private def projectAndTask(projectName: String, taskName: String) = {
    getProjectAndTask[TransformSpec](projectName, taskName)
  }

  /** Get sample source and transformed values */
  def peakIntoTransformRule(projectName: String,
                            taskName: String,
                            ruleName: String): Action[AnyContent] = Action { request =>
    val limit = request.getQueryString("limit").map(_.toInt).getOrElse(TRANSFORMATION_PREVIEW_LIMIT)
    val maxTryEntities = request.getQueryString("maxTryEntities").map(_.toInt).getOrElse(MAX_TRY_ENTITIES_DEFAULT)
    val (project, task) = projectAndTask(projectName, taskName)
    val transformTask = task.data
    val inputTask = transformTask.selection.inputId
    implicit val prefixes = project.config.prefixes
    project.anyTask(inputTask).data match {
      case dataset: Dataset =>
        dataset.source match {
          case peakDataSource: PeakDataSource =>
            val rule = task.data.rules.find(_.name.toString == ruleName).getOrElse(
              throw new IllegalArgumentException(s"Transform task $taskName in project $projectName has no transformation rule $ruleName! Valid rule names: "
                  + task.data.rules.map(_.name).mkString(", "))
            )
            val entityDescription = oneRuleEntitySchema(transformTask, rule)
            val exampleEntities = peakDataSource.peak(entityDescription, maxTryEntities)
            generateMappingPreviewResponse(rule, exampleEntities, limit)
          case _ =>
            Ok(Json.toJson(PeakResults(None, None, PeakStatus("not supported", "Input dataset task " + inputTask.toString + " of type " + dataset.plugin.label +
                " does not support transformation preview!"))))
        }
      case _: ProjectTask[_] =>
        Ok(Json.toJson(PeakResults(None, None, PeakStatus("not supported", "Input task " + inputTask.toString +
            " is not a Dataset. Currently mapping preview is only supported for dataset inputs."))))
    }
  }

  // Generate the HTTP response for the mapping transformation preview
  private def generateMappingPreviewResponse(rule: TransformRule,
                                             exampleEntities: Traversable[Entity],
                                             limit: Int)
                                            (implicit prefixes: Prefixes) = {
    val (tryCounter, errorCounter, errorMessage, sourceAndTargetResults) = collectTransformationExamples(rule, exampleEntities, limit)
    if (sourceAndTargetResults.nonEmpty) {
      Ok(Json.toJson(PeakResults(Some(rule.paths.map(serializePath)), Some(sourceAndTargetResults),
        status = PeakStatus("success", ""))))
    } else if (errorCounter > 0) {
      Ok(Json.toJson(PeakResults(Some(rule.paths.map(serializePath)), Some(sourceAndTargetResults),
        status = PeakStatus("empty with exceptions",
          s"Transformation result was always empty or exceptions occurred. $tryCounter processed and $errorCounter exceptions occurred. First exception: " + errorMessage))))
    } else {
      Ok(Json.toJson(PeakResults(Some(rule.paths.map(serializePath)), Some(sourceAndTargetResults),
        status = PeakStatus("empty", s"Transformation result was always empty. Processed first $tryCounter entities."))))
    }
  }

  /**
    *
    * @param rule The transformation rule to execute on the example entities.
    * @param exampleEntities Entities to try executing the tranform rule on
    * @param limit Limit of examples to return
    * @return
    */
  def collectTransformationExamples(rule: TransformRule, exampleEntities: Traversable[Entity], limit: Int): (Int, Int, String, Seq[PeakResult]) = {
    // Number of examples collected
    var exampleCounter = 0
    // Number of exceptions occurred
    var errorCounter = 0
    // Number of example entities tried
    var tryCounter = 0
    // Record the first error message
    var errorMessage: String = ""
    val sourceAndTargetResults = (for (entity <- exampleEntities
                                       if exampleCounter < limit) yield {
      tryCounter += 1
      try {
        val transformResult = rule(entity)
        if (transformResult.nonEmpty) {
          val result = Some(PeakResult(entity.values, transformResult))
          exampleCounter += 1
          result
        } else {
          None
        }
      } catch {
        case NonFatal(ex) =>
          errorCounter += 1
          if (errorMessage.isEmpty) {
            errorMessage = ex.getClass.getSimpleName + ": " + Option(ex.getMessage).getOrElse("")
          }
          None
      }
    }).toSeq.flatten
    (tryCounter, errorCounter, errorMessage, sourceAndTargetResults)
  }

  private def serializePath(path: Path)
                           (implicit prefixes: Prefixes): Seq[String] = {
    path.operators.map { op =>
      op.serialize
    }
  }

  private def oneRuleEntitySchema(transformTask: TransformSpec,
                                  rule: TransformRule) = {
    EntitySchema(
      typeUri = transformTask.selection.typeUri,
      typedPaths = rule.paths.distinct.
          map(_.asStringTypedPath).toIndexedSeq,
      filter = transformTask.selection.restriction
    )
  }
}

case class PeakResults(sourcePaths: Option[Seq[Seq[String]]], results: Option[Seq[PeakResult]], status: PeakStatus)

case class PeakStatus(id: String, msg: String)

case class PeakResult(sourceValues: Seq[Seq[String]], transformedValues: Seq[String])<|MERGE_RESOLUTION|>--- conflicted
+++ resolved
@@ -63,20 +63,8 @@
 
   def deleteTransformTask(projectName: String, taskName: String, removeDependentTasks: Boolean): Action[AnyContent] = Action {
     val project = User().workspace.project(projectName)
-<<<<<<< HEAD
-    project.removeAnyTask(taskName, removeDependentTasks)
-
-=======
-    if (removeDependentTasks) {
-      for (dependentTransform <- project.tasks[TransformSpec].find(_.data.selection.inputId == taskName)) {
-        project.removeTask[TransformSpec](dependentTransform.id)
-      }
-      for (dependentLinking <- project.tasks[LinkSpec].find(_.data.dataSelections.exists(_.inputId == taskName))) {
-        project.removeTask[LinkSpec](dependentLinking.id)
-      }
-    }
-    project.removeTask[TransformSpec](taskName)
->>>>>>> 85865839
+     project.removeAnyTask( taskName, removeDependentTasks)
+
     Ok
   }
 
@@ -245,16 +233,8 @@
     }
   }
 
-<<<<<<< HEAD
   private def executeTransform(task: ProjectTask[TransformSpec], entitySink: EntitySink, dataSource: DataSource, errorEntitySinkOpt: Option[EntitySink]): Unit = {
-    val transform = new ExecuteTransform(dataSource, task.data, Seq(entitySink))
-=======
-  private def executeTransform(task: ProjectTask[TransformSpec],
-                               entitySink: EntitySink,
-                               dataSource: DataSource,
-                               errorEntitySinkOpt: Option[EntitySink]): Unit = {
-    val transform = new ExecuteTransform(dataSource, DatasetSelection.empty, task.data.rules, Seq(entitySink), errorEntitySinkOpt.toSeq)
->>>>>>> 85865839
+    val transform = new ExecuteTransform(dataSource,  task.data, Seq(entitySink))
     Activity(transform).startBlocking()
   }
 
