package controllers.transform

import java.util.logging.{Level, Logger}

import controllers.core.{RequestUserContextAction, UserContextAction}
import controllers.util.ProjectUtils._
import controllers.util.SerializationUtils._
import org.silkframework.config.{MetaData, Prefixes, Task}
import org.silkframework.dataset._
import org.silkframework.entity._
import org.silkframework.rule._
import org.silkframework.rule.execution.ExecuteTransform
import org.silkframework.runtime.activity.{Activity, UserContext}
import org.silkframework.runtime.resource.ResourceManager
import org.silkframework.runtime.serialization.ReadContext
import org.silkframework.runtime.validation.{BadUserInputException, NotFoundException, ValidationError, ValidationException}
import org.silkframework.serialization.json.JsonParseException
import org.silkframework.serialization.json.JsonSerializers._
import org.silkframework.util.{Identifier, IdentifierGenerator, Uri}
import org.silkframework.workbench.utils.{ErrorResult, UnsupportedMediaTypeException}
import org.silkframework.workspace.activity.transform.TransformPathsCache
import org.silkframework.workspace.{Project, ProjectTask, WorkspaceFactory}
import play.api.libs.json._
import play.api.mvc._

class TransformTaskApi extends Controller {

  private val log = Logger.getLogger(getClass.getName)

  def getTransformTask(projectName: String, taskName: String): Action[AnyContent] = RequestUserContextAction { implicit request => implicit userContext =>
    implicit val (project, task) = getProjectAndTask[TransformSpec](projectName, taskName)
    implicit val prefixes: Prefixes = project.config.prefixes

    serializeCompileTime[TransformTask](task, Some(project))
  }

  def putTransformTask(projectName: String, taskName: String, createOnly: Boolean): Action[AnyContent] = RequestUserContextAction { implicit request => implicit userContext =>
    val project = getProject(projectName)
    implicit val prefixes: Prefixes = project.config.prefixes
    implicit val readContext: ReadContext = ReadContext()

    request.body match {
      case AnyContentAsFormUrlEncoded(v) =>
        val values = request.body.asFormUrlEncoded.getOrElse(Map.empty).mapValues(_.mkString)
        val input = DatasetSelection(values("source"), Uri.parse(values.getOrElse("sourceType", ""), prefixes),
          Restriction.custom(values.getOrElse("restriction", "")))
        val outputs = values.get("output").filter(_.nonEmpty).map(Identifier(_)).toSeq
        val targetVocabularies = values.get("targetVocabularies").toSeq.flatMap(_.split(",")).map(_.trim).filter(_.nonEmpty)

        project.tasks[TransformSpec].find(_.id.toString == taskName) match {
          //Update existing task
          case Some(oldTask) if !createOnly =>
            val updatedTransformSpec = oldTask.data.copy(selection = input, outputs = outputs, targetVocabularies = targetVocabularies)
            project.updateTask(taskName, updatedTransformSpec)
          //Create new task with no rule
          case _ =>
            val rule = RootMappingRule(rules = MappingRules.empty)
            val transformSpec = TransformSpec(input, rule, outputs, Seq.empty, targetVocabularies)
            project.addTask(taskName, transformSpec, MetaData(MetaData.labelFromId(taskName)))
        }

        Ok
      case _ =>
        catchExceptions {
          deserializeCompileTime[TransformTask]() { task =>
            project.updateTask(task.id, task.data, Some(task.metaData))
            Ok
          }
        }
    }
  }

  def deleteTransformTask(projectName: String, taskName: String, removeDependentTasks: Boolean): Action[AnyContent] = UserContextAction { implicit userContext =>
    val project = getProject(projectName)
    project.removeAnyTask(taskName, removeDependentTasks)

    Ok
  }

  def getRules(projectName: String, taskName: String): Action[AnyContent] = RequestUserContextAction { implicit request => implicit userContext =>
    implicit val (project, task) = getProjectAndTask[TransformSpec](projectName, taskName)
    implicit val prefixes: Prefixes = project.config.prefixes

    serializeCompileTime(task.data.mappingRule, Some(project))
  }

  def putRules(projectName: String, taskName: String): Action[AnyContent] = RequestUserContextAction { implicit request => implicit userContext =>
    implicit val (project, task) = getProjectAndTask[TransformSpec](projectName, taskName)
    implicit val prefixes: Prefixes = project.config.prefixes
    implicit val resources: ResourceManager = project.resources
    implicit val readContext: ReadContext = ReadContext(resources, prefixes)

    catchExceptions {
      task.synchronized {
        deserializeCompileTime[RootMappingRule]() { updatedRules =>
          //Update transformation task
          val updatedTask = task.data.copy(mappingRule = updatedRules)
          project.updateTask(taskName, updatedTask)
          Ok
        }
      }
    }
  }

  def getRule(projectName: String, taskName: String, ruleId: String): Action[AnyContent] = RequestUserContextAction { implicit request => implicit userContext =>
    implicit val (project, task) = getProjectAndTask[TransformSpec](projectName, taskName)
    implicit val prefixes: Prefixes = project.config.prefixes

    processRule(task, ruleId) { rule =>
      serializeCompileTime(rule.operator.asInstanceOf[TransformRule], Some(project))
    }
  }

  def putRule(projectName: String, taskName: String, ruleId: String): Action[AnyContent] = RequestUserContextAction { request => implicit userContext =>
    implicit val (project, task) = getProjectAndTask[TransformSpec](projectName, taskName)
    implicit val prefixes: Prefixes = project.config.prefixes
    implicit val resources: ResourceManager = project.resources
    implicit val readContext: ReadContext = ReadContext(resources, prefixes, identifierGenerator(task))

    task.synchronized {
      processRule(task, ruleId) { currentRule =>
        implicit val updatedRequest: Request[AnyContent] = updateJsonRequest(request, currentRule)
        deserializeCompileTime[TransformRule]() { updatedRule =>
          updateRule(currentRule.update(updatedRule))
          serializeCompileTime[TransformRule](updatedRule, Some(project))
        }
      }
    }
  }

  def deleteRule(projectName: String, taskName: String, rule: String): Action[AnyContent] = UserContextAction { implicit userContext =>
    implicit val (project, task) = getProjectAndTask[TransformSpec](projectName, taskName)
    implicit val prefixes: Prefixes = project.config.prefixes

    try {
      task.synchronized {
        val updatedTree = RuleTraverser(task.data.mappingRule).remove(rule)
        task.update(task.data.copy(mappingRule = updatedTree.operator.asInstanceOf[RootMappingRule]))
        Ok
      }
    } catch {
      case ex: NoSuchElementException =>
        ErrorResult(NotFoundException(ex))
    }
  }

  def appendRule(projectName: String,
                 taskName: String,
                 ruleName: String,
                 afterRuleId: Option[String] = None): Action[AnyContent] = RequestUserContextAction { implicit request => implicit userContext =>
    implicit val (project, task) = getProjectAndTask[TransformSpec](projectName, taskName)
    implicit val prefixes: Prefixes = project.config.prefixes
    task.synchronized {
      implicit val readContext: ReadContext = ReadContext(project.resources, project.config.prefixes, identifierGenerator(task))
      processRule(task, ruleName) { parentRule =>
        deserializeCompileTime[TransformRule]() { newChildRule =>
<<<<<<< HEAD
          addRuleToTransformTask(parentRule, newChildRule, afterRuleId)
        }
      }
    }
  }

  private def addRuleToTransformTask(parentRule: RuleTraverser,
                                     newChildRule: TransformRule,
                                     afterRuleId: Option[String])
                                    (implicit request: Request[AnyContent],
                                     task: ProjectTask[TransformSpec],
                                     userContext: UserContext,
                                     project: Project): Result = {
    if (task.data.nestedRuleAndSourcePath(newChildRule.id).isDefined) {
      throw new ValidationException(s"Rule with ID ${newChildRule.id} already exists!")
    }
    val children = parentRule.operator.children
    val newChildren = children.indexWhere(rule => afterRuleId.contains(rule.id.toString)) match {
      case afterRuleIdx: Int if afterRuleIdx >= 0 =>
        val (before, after) = children.splitAt(afterRuleIdx + 1)
        (before :+ newChildRule) ++ after // insert after specified rule
      case -1 => // append
        children :+ newChildRule
    }
    val updatedRule = parentRule.operator.withChildren(newChildren)
    updateRule(parentRule.update(updatedRule))
    serializeCompileTime(newChildRule)
  }

  private def assignNewIdsAndLabelToRule(task: ProjectTask[TransformSpec],
                                 ruleToCopy: RuleTraverser): TransformRule = {
    implicit val idGenerator: IdentifierGenerator = identifierGenerator(task)
    ruleToCopy.operator match {
      case t: TransformRule =>
        val originalLabel = if(t.metaData.label.trim != "") t.metaData.label else t.target.map(_.propertyUri.toString).getOrElse("unlabeled")
        val newLabel = "Copy of " + originalLabel
        val transformRuleCopy = assignNewIdsToRule(t)
        transformRuleCopy.withMetaData(t.metaData.copy(label = newLabel))
      case other: Operator => throw new RuntimeException("Selected operator was not transform rule. Operator ID: " + other.id)
    }
  }

  private def assignNewIdsToRule(t: TransformRule)
                                (implicit idGenerator: IdentifierGenerator): TransformRule = {
    t match {
      case r: RootMappingRule =>
        val updatedMappingRules = assignNewIdsToMappingRules(r.rules)
        r.copy(id = idGenerator.generate(r.id), rules = updatedMappingRules)
      case c: ComplexMapping => c.copy(id = idGenerator.generate(c.id))
      case c: ComplexUriMapping => c.copy(id = idGenerator.generate(c.id))
      case d: DirectMapping => d.copy(id = idGenerator.generate(d.id))
      case o: ObjectMapping =>
        val updatedMappingRules = assignNewIdsToMappingRules(o.rules)
        o.copy(id = idGenerator.generate(o.id), rules = updatedMappingRules)
      case typeMapping: TypeMapping => assignNewIdsToRule(typeMapping)
      case uriMapping: UriMapping => assignNewIdsToRule(uriMapping)
    }
  }

  private def assignNewIdsToMappingRules(mappingRules: MappingRules)
                                        (implicit identifierGenerator: IdentifierGenerator): MappingRules = {
    mappingRules.copy(
      uriRule = mappingRules.uriRule.map(assignNewIdsToRule),
      typeRules = mappingRules.typeRules.map(assignNewIdsToRule),
      propertyRules = mappingRules.propertyRules.map(assignNewIdsToRule)
    )
  }

  private def assignNewIdsToRule(typeMapping: TypeMapping)
                                (implicit idGenerator: IdentifierGenerator): TypeMapping = {
    typeMapping.copy(id = idGenerator.generate(typeMapping.id))
  }

  private def assignNewIdsToRule(uriMapping: UriMapping)
                                (implicit idGenerator: IdentifierGenerator): UriMapping = {
    uriMapping match {
      case c: ComplexUriMapping =>
        c.copy(id = idGenerator.generate(c.id))
      case p: PatternUriMapping =>
        p.copy(id = idGenerator.generate(p.id))
    }
  }

  def copyRule(projectName: String,
               taskName: String,
               ruleName: String,
               sourceProject: String,
               sourceTask: String,
               sourceRule: String,
               afterRuleId: Option[String] = None): Action[AnyContent] = RequestUserContextAction { implicit request => implicit userContext =>
    implicit val (project, task) = getProjectAndTask[TransformSpec](projectName, taskName)
    val (_, fromTask) = getProjectAndTask[TransformSpec](sourceProject, sourceTask)
    implicit val prefixes: Prefixes = project.config.prefixes
    task.synchronized {
      implicit val readContext: ReadContext = ReadContext(project.resources, project.config.prefixes, identifierGenerator(task))
      processRule(fromTask, sourceRule) { ruleToCopy =>
        processRule(task, ruleName) { parentRule =>
          val newChildRule = assignNewIdsAndLabelToRule(task, ruleToCopy)
          addRuleToTransformTask(parentRule, newChildRule, afterRuleId)
=======
          if(task.data.nestedRuleAndSourcePath(newChildRule.id).isDefined) {
            throw new ValidationException(s"Rule with ID ${newChildRule.id} already exists!")
          }
          val updatedRule = parentRule.operator.withChildren(parentRule.operator.children :+ newChildRule)
          updateRule(parentRule.update(updatedRule))
          serializeCompileTime(newChildRule, Some(project))
>>>>>>> ef585388
        }
      }
    }
  }

  def reorderRules(projectName: String, taskName: String, ruleName: String): Action[AnyContent] = RequestUserContextAction { request => implicit userContext =>
    implicit val (project, task) = getProjectAndTask[TransformSpec](projectName, taskName)
    implicit val prefixes: Prefixes = project.config.prefixes

    task.synchronized {
      processRule(task, ruleName) { parentRule =>
        request.body.asJson match {
          case Some(json) =>
            val currentRules = parentRule.operator.asInstanceOf[TransformRule].rules
            val currentOrder = currentRules.propertyRules.map(_.id.toString).toList
            val newOrder = json.as[JsArray].value.map(_.as[JsString].value).toList
            if (newOrder.toSet == currentOrder.toSet) {
              val newPropertyRules =
                for (id <- newOrder) yield {
                  parentRule.operator.children.find(_.id == id).get
                }
              val newRules = currentRules.uriRule.toSeq ++ currentRules.typeRules ++ newPropertyRules
              updateRule(parentRule.update(parentRule.operator.withChildren(newRules)))
              Ok(JsArray(newPropertyRules.map(r => JsString(r.id))))
            } else {
              ErrorResult(BadUserInputException(s"Provided list $newOrder does not contain the same elements as current list $currentOrder."))
            }
          case None =>
            ErrorResult(UnsupportedMediaTypeException.supportedFormats("application/json."))
        }
      }
    }
  }

  /**
    * Processes a rule a catches relevant exceptions
    */
  private def processRule(task: Task[TransformSpec], ruleId: String)(processFunc: RuleTraverser => Result): Result = {
    RuleTraverser(task.data.mappingRule).find(ruleId) match {
      case Some(rule) =>
        catchExceptions(processFunc(rule))
      case None =>
        ErrorResult(NotFoundException(s"No rule with id '$ruleId' found!"))
    }
  }

  /**
    * Catches relevant exceptions and returns appropriate error codes.
    */
  private def catchExceptions(func: => Result): Result = {
    try {
      func
    } catch {
      case ex: BadUserInputException =>
        log.log(Level.FINE, "Invalid transformation rule", ex)
        ErrorResult.validation(BAD_REQUEST, ex.getMessage, ValidationError(ex.getMessage) :: Nil)
      case ex: ValidationException =>
        log.log(Level.INFO, "Invalid transformation rule", ex)
        ErrorResult.validation(BAD_REQUEST, "Invalid transformation rule", ex.errors)
      case ex: JsonParseException =>
        log.log(Level.INFO, "Invalid transformation rule JSON", ex)
        ErrorResult(BadUserInputException(ex))
      case ex: Exception =>
        log.log(Level.WARNING, "Failed process mapping rule", ex)
        ErrorResult.validation(INTERNAL_SERVER_ERROR, "Failed to process mapping rule", ValidationError("Error in back end: " + ex.getMessage) :: Nil)
    }
  }

  private def identifierGenerator(transformTask: Task[TransformSpec]): IdentifierGenerator = {
    TransformSpec.identifierGenerator(transformTask.data)
  }

  private def updateJsonRequest(request: Request[AnyContent], rule: RuleTraverser): Request[AnyContent] = {
    request.body.asJson match {
      case Some(requestJson) =>
        val ruleJson = toJson(rule.operator.asInstanceOf[TransformRule]).as[JsObject]
        val updatedJson = ruleJson.deepMerge(requestJson.as[JsObject])
        request.map(_ => AnyContentAsJson(updatedJson))
      case None => request
    }
  }

  private def updateRule(ruleTraverser: RuleTraverser)
                        (implicit task: ProjectTask[TransformSpec],
                         userContext: UserContext): Unit = {
    val updatedRoot = ruleTraverser.root.operator.asInstanceOf[RootMappingRule]
    val updatedTask = task.data.copy(mappingRule = updatedRoot)
    task.project.updateTask(task.id, updatedTask)
  }

  def reloadTransformCache(projectName: String, taskName: String): Action[AnyContent] = UserContextAction { implicit userContext =>
    val project = WorkspaceFactory().workspace.project(projectName)
    val task = project.task[TransformSpec](taskName)
    task.activity[TransformPathsCache].control.reset()
    task.activity[TransformPathsCache].control.start()
    Ok
  }

  def executeTransformTask(projectName: String, taskName: String): Action[AnyContent] = UserContextAction { implicit userContext =>
    val project = WorkspaceFactory().workspace.project(projectName)
    val task = project.task[TransformSpec](taskName)
    val activity = task.activity[ExecuteTransform].control
    activity.start()
    Ok
  }

  /**
    * Transform entities bundled with the request according to the transformation task.
    *
    * @return If no sink is specified in the request then return results in N-Triples format with the response,
    *         else write triples to defined data sink.
    */
  def postTransformInput(projectName: String, taskName: String): Action[AnyContent] = RequestUserContextAction { request => implicit userContext =>
    val (_, task) = projectAndTask(projectName, taskName)
    request.body match {
      case AnyContentAsXml(xmlRoot) =>
        implicit val (resourceManager, _) = createInMemoryResourceManagerForResources(xmlRoot, projectName, withProjectResources = true)
        val dataSource = createDataSource(xmlRoot, None)
        val (model, entitySink) = createEntitySink(xmlRoot)
        executeTransform(task, entitySink, dataSource, errorEntitySinkOpt = None)
        val acceptedContentType = request.acceptedTypes.headOption.map(_.toString()).getOrElse("application/n-triples")
        result(model, acceptedContentType, "Data transformed successfully!")
      case _ =>
        throw UnsupportedMediaTypeException.supportedFormats("application/xml")
    }
  }

  private def executeTransform(task: ProjectTask[TransformSpec],
                               entitySink: EntitySink,
                               dataSource: DataSource,
                               errorEntitySinkOpt: Option[EntitySink])
                              (implicit userContext: UserContext): Unit = {
    val transform = new ExecuteTransform((_) => dataSource, task.data, (_) => entitySink)
    Activity(transform).startBlocking()
  }

  private def projectAndTask(projectName: String, taskName: String)
                            (implicit userContext: UserContext): (Project, ProjectTask[TransformSpec]) = {
    getProjectAndTask[TransformSpec](projectName, taskName)
  }

  def valueSourcePaths(projectName: String,
                       taskName: String,
                       ruleId: String,
                       maxDepth: Int,
                       unusedOnly: Boolean): Action[AnyContent] = UserContextAction { implicit userContext =>
    implicit val (project, task) = getProjectAndTask[TransformSpec](projectName, taskName)
    implicit val prefixes: Prefixes = project.config.prefixes

    task.nestedRuleAndSourcePath(ruleId) match {
      case Some((_, sourcePath)) =>
        val pathCache = task.activity[TransformPathsCache]
        pathCache.control.waitUntilFinished()
        val cachedPaths = pathCache.value.fetchCachedPaths(task, sourcePath)
        val isRdfInput = pathCache.value.isRdfInput(task)
        val matchingPaths = cachedPaths filter { p =>
          val pathSize = p.operators.size
          isRdfInput ||
              p.operators.startsWith(sourcePath) &&
                  pathSize > sourcePath.size &&
                  pathSize - sourcePath.size <= maxDepth
        } map { p =>
            if(isRdfInput) {
              p
            } else {
              Path(p.operators.drop(sourcePath.size))
            }
        }
        val filteredPaths = if(unusedOnly) {
          val sourcePaths = task.data.valueSourcePaths(ruleId, maxDepth)
          matchingPaths.filterNot { path =>
            sourcePaths.contains(path)
          }
        } else {
          matchingPaths
        }
        Ok(Json.toJson(filteredPaths.map(_.serialize())))
      case None =>
        NotFound("No rule found with ID " + ruleId)
    }
  }
}

// Peak API
case class PeakResults(sourcePaths: Option[Seq[Seq[String]]], results: Option[Seq[PeakResult]], status: PeakStatus)

case class PeakStatus(id: String, msg: String)

case class PeakResult(sourceValues: Seq[Seq[String]], transformedValues: Seq[String])<|MERGE_RESOLUTION|>--- conflicted
+++ resolved
@@ -154,7 +154,6 @@
       implicit val readContext: ReadContext = ReadContext(project.resources, project.config.prefixes, identifierGenerator(task))
       processRule(task, ruleName) { parentRule =>
         deserializeCompileTime[TransformRule]() { newChildRule =>
-<<<<<<< HEAD
           addRuleToTransformTask(parentRule, newChildRule, afterRuleId)
         }
       }
@@ -181,7 +180,7 @@
     }
     val updatedRule = parentRule.operator.withChildren(newChildren)
     updateRule(parentRule.update(updatedRule))
-    serializeCompileTime(newChildRule)
+    serializeCompileTime(newChildRule, Some(project))
   }
 
   private def assignNewIdsAndLabelToRule(task: ProjectTask[TransformSpec],
@@ -254,14 +253,6 @@
         processRule(task, ruleName) { parentRule =>
           val newChildRule = assignNewIdsAndLabelToRule(task, ruleToCopy)
           addRuleToTransformTask(parentRule, newChildRule, afterRuleId)
-=======
-          if(task.data.nestedRuleAndSourcePath(newChildRule.id).isDefined) {
-            throw new ValidationException(s"Rule with ID ${newChildRule.id} already exists!")
-          }
-          val updatedRule = parentRule.operator.withChildren(parentRule.operator.children :+ newChildRule)
-          updateRule(parentRule.update(updatedRule))
-          serializeCompileTime(newChildRule, Some(project))
->>>>>>> ef585388
         }
       }
     }
