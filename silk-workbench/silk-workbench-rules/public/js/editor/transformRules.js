var currentRule;
var confirmOnExit = false;
var modificationTimer;

$(function() {
  // Make rules sortable
  $("#ruleTable table").sortable({
    items: "> tbody"
  });
  //$("#typeContainer").sortable();

  // Initialize deletion dialog
  $("#dialogDelete").dialog({
    autoOpen: false,
    modal: true,
    buttons: {
      Yes: function() {
        currentRule.remove();
        modified();
        $(this).dialog("close");
      },
      Cancel: function() {
        $(this).dialog("close");
      }
    }
  });

  // Listen to modifications
  $(document).on('input', "input", function() {
    modified();
  });

  $("#ruleContainer").on("sortupdate", function( event, ui ) { modified() } );

  // Add autocompletion
  addSourceAutocomplete($(".source"));
  addTargetAutocomplete($(".target"));

  // toggle URI mapping UI
  uriMappingExists() ? showURIMapping(true) : showURIMapping(false);

});

function modified() {
  confirmOnExit = true;
  showPendingIcon();
  clearTimeout(modificationTimer);
  modificationTimer = setTimeout(function() { save(); }, 2000);
}

function save() {
  clearTimeout(modificationTimer);

  // Check if rule names are unique
  // TODO set id and implement highlightElement
  var names = $("#ruleContainer").find(".name").map(function() { return $(this).val() } ).toArray();
  var duplicateNames = $.grep(names, function(v, i) { return $.inArray(v, names) != i });
  if(duplicateNames.length > 0) {
    var errors = duplicateNames.map(function(name) { return { type: "Error", message: "The following name is not unique: " + name }; } );
    updateStatus(errors);
    return;
  }

  // Commit rules
  $.ajax({
    type: 'PUT',
    url: apiUrl + '/rules',
    contentType: 'text/xml',
    processData: false,
    data: serializeRules(),
    success: function(response) {
      confirmOnExit = false;
      updateStatus([]);
    },
    error: function(req) {
      console.log('Error committing rule: ' + req.responseText);
      var errors = [ { type: "Error", message: req.responseText } ];
      updateStatus(errors);
    }
  });
}

function serializeRules() {
  var xmlDoc = $.parseXML('<TransformRules></TransformRules>');

  // Collect all rules
  $("#ruleContainer .transformRule").each(function() {
    // Read name
    var name = $(this).find(".rule-name").text();
    // Read source, target property and target type
    var source = $(this).find(".source").val();
    var target = $(this).find(".target").val();
    var nodeType = $(this).find(".rule-target-type select").val();
    if($(this).hasClass("directMapping")) {
      serializeDirectMapping(xmlDoc, name, source, target, nodeType);
    } else if($(this).hasClass("uriMapping")) {
      serializeUriMapping(xmlDoc, name, $(this).find(".pattern").val());
    } else if($(this).hasClass("objectMapping")) {
      serializeObjectMapping(xmlDoc, name, $(this).find(".pattern").val(), target);
    } else if($(this).hasClass("typeMapping")) {
      serializeTypeMapping(xmlDoc, name, $(this).find(".type").text());
    } else {
      var ruleXml = $.parseXML($(this).children('.ruleXML').text()).documentElement;
      serializeComplexRule(xmlDoc, ruleXml, name, target, nodeType);
    }
  });

  // Push to back-end
  var xmlString = (new XMLSerializer()).serializeToString(xmlDoc);
  return xmlString;
}

/**
 * Serializes a direct mapping.
 * A direct mapping is a 1-to-1 mapping between two properties
 */
function serializeDirectMapping(xmlDoc, name, source, target, nodeType) {
  // Create new rule
  var ruleXml = xmlDoc.createElement("TransformRule");
  ruleXml.setAttribute("name", name);

  // Add simple source
  var sourceXml = xmlDoc.createElement("Input");
  sourceXml.setAttribute("path", source);
  ruleXml.appendChild(sourceXml);

  // Add MappingTarget
  var mappingTarget = xmlDoc.createElement("MappingTarget");
  target = replacePrefix(target, prefixes);
  mappingTarget.setAttribute("uri", target);
  var valueType = xmlDoc.createElement("ValueType");
  valueType.setAttribute("nodeType", nodeType);
  mappingTarget.appendChild(valueType);
  ruleXml.appendChild(mappingTarget);

  // Add to document
  xmlDoc.documentElement.appendChild(ruleXml);
}

/**
 * Serializes a URI mapping.
 */
function serializeUriMapping(xmlDoc, name, pattern) {
  // Create new rule
  var ruleXml = xmlDoc.createElement("TransformRule");
  ruleXml.setAttribute("name", name);
  ruleXml.setAttribute("targetProperty", "");

  // Create concat transformer
  var concatXml = xmlDoc.createElement("TransformInput");
  concatXml.setAttribute("function", "concat");
  ruleXml.appendChild(concatXml);

  // Parse pattern
  var parts = pattern.split(/[\{\}]/);
  for (i = 0; i < parts.length; i++) {
    if (i % 2 == 0) {
      // Add constant
      var transformXml = xmlDoc.createElement("TransformInput");
      transformXml.setAttribute("function", "constant");
      var paramXml = xmlDoc.createElement("Param");
      paramXml.setAttribute("name", "value");
      paramXml.setAttribute("value", parts[i]);
      transformXml.appendChild(paramXml);
      concatXml.appendChild(transformXml);
    } else {
      // Add path
      var inputXml = xmlDoc.createElement("Input");
      inputXml.setAttribute("path", parts[i]);
      concatXml.appendChild(inputXml);
    }
  }

  // Add to document
  xmlDoc.documentElement.appendChild(ruleXml);
}

/**
 * Serializes a Object mapping.
 */
function serializeObjectMapping(xmlDoc, name, pattern, target) {
  // Create new rule
  var ruleXml = xmlDoc.createElement("TransformRule");
  ruleXml.setAttribute("name", name);
  ruleXml.setAttribute("targetProperty", target);

  // Create concat transformer
  var concatXml = xmlDoc.createElement("TransformInput");
  concatXml.setAttribute("function", "concat");
  ruleXml.appendChild(concatXml);

  // Parse pattern
  var parts = pattern.split(/[\{\}]/);
  for (i = 0; i < parts.length; i++) {
    if (i % 2 == 0) {
      // Add constant
      var transformXml = xmlDoc.createElement("TransformInput");
      transformXml.setAttribute("function", "constant");
      var paramXml = xmlDoc.createElement("Param");
      paramXml.setAttribute("name", "value");
      paramXml.setAttribute("value", parts[i]);
      transformXml.appendChild(paramXml);
      concatXml.appendChild(transformXml);
    } else {
      // Add path
      var inputXml = xmlDoc.createElement("Input");
      inputXml.setAttribute("path", parts[i]);
      concatXml.appendChild(inputXml);
    }
  }

  // Add MappingTarget
  var mappingTarget = xmlDoc.createElement("MappingTarget");
  target = replacePrefix(target, prefixes);
  mappingTarget.setAttribute("uri", target);
  var valueType = xmlDoc.createElement("ValueType");
  // The nodeType of object mappings is always Resource (UriValueType):
  valueType.setAttribute("nodeType", "UriValueType$");
  mappingTarget.appendChild(valueType);
  ruleXml.appendChild(mappingTarget);

  // Add to document
  xmlDoc.documentElement.appendChild(ruleXml);
}

/**
 * Serializes a type mapping.
 */
function serializeTypeMapping(xmlDoc, name, type) {
  // Create new rule
  var ruleXml = xmlDoc.createElement("TransformRule");
  ruleXml.setAttribute("name", name);
  ruleXml.setAttribute("targetProperty", "http://www.w3.org/1999/02/22-rdf-syntax-ns#type");

  // Input is the constant type URI
  var transformXml = xmlDoc.createElement("TransformInput");
  transformXml.setAttribute("function", "constantUri");

  var paramXml = xmlDoc.createElement("Param");
  paramXml.setAttribute("name", "value");
  paramXml.setAttribute("value", type);

  transformXml.appendChild(paramXml);
  ruleXml.appendChild(transformXml);

  // Add to document
  xmlDoc.documentElement.appendChild(ruleXml);
}

/**
 * Serializes a complex rule.
 * For complex rules the rule contents are left untouched.
 */
function serializeComplexRule(xmlDoc, ruleXml, name, target, nodeType) {
  // Update name
  ruleXml.setAttribute("name", name);

  var mappingTarget = ruleXml.getElementsByTagName("MappingTarget")[0];
  var valueType = mappingTarget.getElementsByTagName("ValueType")[0];
  valueType.setAttribute("nodeType", nodeType);
  mappingTarget.appendChild(valueType);
  target = replacePrefix(target, prefixes);
  mappingTarget.setAttribute("uri", target);

  // Add to document
  xmlDoc.importNode(ruleXml, true);

//  console.log(ruleXml);
  xmlDoc.documentElement.appendChild(ruleXml);
}

<<<<<<< HEAD
/**
 * For curie, replace a prefix a with a full namespace and
 * return the resulting full URI.
 * Prefixes are provided as an object with { prefix: namespace }.
 */
function replacePrefix(curie, prefixes) {
  var curie_pattern = /^([a-z|_]+)\:.*?/;
  var match = null;
  if (match = curie.match(curie_pattern)) {
    var namespace = null;
    if (namespace = prefixes[match[1]]) {
      return curie.replace(match[0], namespace);
    } else {
      return curie;
    }
  } else {
    return curie;
  }
}

function addType(typeString) {
  console.log(typeString);
}

=======
>>>>>>> acfc6ea2
function addURIMapping() {
  addRule("#uriMappingTemplate");
  $(".uri-ui").toggle();
}

function addRule(template) {

  if (template == "#typeTemplate") {
    var typeTextfield = $("#rule-type-textfield");
    var typeInput = $("#rule-type-textfield input");
    var newRule = $(template + " .typeMapping").clone();
    var nameInput = newRule.find(".rule-name");
    var ruleName = generateRuleName(nameInput.text());
    nameInput.text(ruleName);
    var ruleId = "type-" + ruleName;
    newRule.attr("id", ruleId);
    var typeString = typeInput.val();
    newRule.find(".type").text(typeString);
    newRule.appendTo("#typeContainer");
    typeInput.val("");
    typeTextfield.removeClass("is-dirty");
    var deleteButton = newRule.find("button");
    deleteButton.attr("onclick", "deleteRule('" + ruleId + "');");
  } else if(template == "#uriMappingTemplate") {
    var newRule = $(template).children().clone();
    resetMDLTextfields(newRule);
    newRule.appendTo(".uri-ui--defined");
  } else {
    // Clone rule template
    var newRule = $(template).children().clone();

    var nameInput = newRule.find(".rule-name");
    var oldRuleName = nameInput.text();
    var newRuleName = generateRuleName(oldRuleName);
    nameInput.text(newRuleName);

    var ruleRows = newRule.find("tr");
    $.each(ruleRows, function(index, row) {
      row = $(row);
      var ruleId = row.attr("id");
      ruleId = ruleId.replace(oldRuleName, newRuleName);
      row.attr("id", ruleId);
      row.find("button.delete-button").attr("onclick", "deleteRule('" + ruleId + "');");
    })

    resetMDLTextfields(newRule);

    newRule.appendTo("#ruleTable table");
    $(".mdl-layout__content").animate({
      scrollTop: $("#content").height()
    }, 300);

    addTypeSelections(newRule.find('select'));
  }

  componentHandler.upgradeAllRegistered();

  // Add autocompletion
  addSourceAutocomplete(newRule.find(".source"));
  addTargetAutocomplete(newRule.find(".target"));

  // Set modification flag
  modified();
}

function resetMDLTextfields(element) {
  // remove dynamic mdl classes and attributes
  // (otherwise componentHandler.upgradeAllRegistered() won't work)

  var textfields = element.find(".mdl-textfield");
  $.each(textfields, function(index, value) {
    value.removeAttribute("data-upgraded");
    var classes = value.className;
    var new_classes = classes.replace(/is-upgraded/, '').replace(/is-dirty/, '');
    value.className = new_classes;
  });
}

function deleteRule(node) {
  showDialog(baseUrl + '/transform/dialogs/deleteRule/' + encodeURIComponent(node));
}

function openRule(name) {
  clearTimeout(modificationTimer);
  $.ajax({
    type: 'PUT',
    url: apiUrl + '/rules',
    contentType: 'text/xml',
    processData: false,
    data: serializeRules(),
    success: function(response) {
      window.location.href = "./editor/" + name
    },
    error: function(req) {
      console.log('Error committing rule: ' + req.responseText);
      alert(req.responseText);
    }
  });
}

function generateRuleName(prefix) {
  var count = 0;
  do {
    count = count + 1;
    if($("#ruleContainer").find(".rule-name").filter(function() { return $(this).text() == prefix + count } ).length == 0) {
      return prefix + count;
    }
  } while (count < 1000);
}

function toggleRuleConfig() {
  var confContent = $("#ruleConfigContainer .mdl-card__supporting-text");
  var buttons = $("#ruleConfigContainer .mdl-card__title button");
  confContent.toggle(50, function() { buttons.toggle(); });
}

function toggleRule(ruleId) {
  var expandedRule = $("#" + ruleId + "__expanded");
  var buttons = $("#" + ruleId + " .rule-toggle button");
  expandedRule.toggle(50, function() { buttons.toggle(); });
}

function uriMappingExists() {
  return $(".uri-ui--defined").children()[0] != null;
}

function checkForEmptyURIMapping() {
  var pattern = $("#uri-pattern").val();
  if (pattern.match(/^\s*$/)) { // if empty or only whitespace
    $('#uri').remove();
    showURIMapping(false);
    modified();
  }
}

function showURIMapping(defined) {
  if (defined) {
    $(".uri-ui--defined").show();
    $(".uri-ui--replacement").hide();
  } else {
    $(".uri-ui--defined").hide();
    $(".uri-ui--replacement").show();
  }
}

function addTypeAutocomplete(typeInputs) {
  typeInputs.autocomplete({
    source: apiUrl + "/targetPathCompletions" ,
    minLength: 0 ,
    select: function(event, ui) {
      window.setTimeout(function() { $("#rule-type-textfield input").trigger("enter"); }, 5);
    }
  }).focus(function() { $(this).autocomplete("search"); });
}

function addSourceAutocomplete(sourceInputs) {
  sourceInputs.autocomplete({
    source: apiUrl + "/sourcePathCompletions" ,
    minLength: 0 ,
    position: { my: "left bottom", at: "left top", collision: "flip" } ,
    close: function(event, ui) { modified(); }
  }).focus(function() { $(this).autocomplete("search"); });
}

function addTargetAutocomplete(targetInputs) {
  targetInputs.each(function() {
    var sourceInput = $(this).closest("tr").find(".source");
    $(this).autocomplete({
      source: function( request, response ) {
        request.sourcePath = sourceInput.val();
        $.getJSON( apiUrl + "/targetPathCompletions", request, function(data) { response( data ) });
      },
      minLength: 0,
      position: { my: "left bottom", at: "left top", collision: "flip" } ,
      close: function(event, ui) { modified(); } ,
      focus: function(event, ui) { changePropertyDetails(ui.item.value, $(this));}
    }).focus(function() { $(this).autocomplete("search"); });

    // Update the property details on every change
    changePropertyDetails($(this).val(), $(this));
    $(this).keyup(function() {
      changePropertyDetails($(this).val(), $(this));
    });
  });
}

function addTypeSelections(typeSelects) {
  console.log(typeSelects);
  var types = [
    { label: "Autodetect", value: "AutoDetectValueType$", category: "" } ,
    { label: "Resource", value: "UriValueType$", category: "" } ,
    { label: "Boolean", value: "BooleanValueType$", category: "Literals" } ,
    { label: "String", value: "StringValueType$", category: "Literals" } ,
    { label: "Integer", value: "IntegerValueType$", category: "Literals (Numbers)" } ,
    { label: "Long", value: "LongValueType$", category: "Literals (Numbers)" } ,
    { label: "Float", value: "FloatValueType$", category: "Literals (Numbers)" } ,
    { label: "Double", value: "DoubleValueType$", category: "Literals (Numbers)" } ,
  ];

  // fill the select lists
  var currentCategory = "";
  var target = typeSelects;
  $.each(types, function(index, value) {
    if ( value.category != currentCategory ) {
      currentCategory = value.category;
      typeSelects.append("<optgroup label='" + currentCategory + "'/>");
      target = typeSelects.find("optgroup:last-child");
    }
    target.append("<option value='" + value.value + "'>" + value.label + "</option>");
  });

  // select correct element
  $.each(typeSelects, function(index, value) {
    var targetType = $(value).data('originalTargetType');
    $(value).val(targetType + "$");
  });

  // register changes
  typeSelects.change(function() {
    modified();
  });

}

function changePropertyDetails(propertyName, element) {
  var details = element.closest(".complete-rule").find(".di-rule__expanded-property-details");
  $.get(editorUrl + '/widgets/property', { property: propertyName }, function(data) { details.html(data); });
}<|MERGE_RESOLUTION|>--- conflicted
+++ resolved
@@ -269,7 +269,6 @@
   xmlDoc.documentElement.appendChild(ruleXml);
 }
 
-<<<<<<< HEAD
 /**
  * For curie, replace a prefix a with a full namespace and
  * return the resulting full URI.
@@ -290,12 +289,6 @@
   }
 }
 
-function addType(typeString) {
-  console.log(typeString);
-}
-
-=======
->>>>>>> acfc6ea2
 function addURIMapping() {
   addRule("#uriMappingTemplate");
   $(".uri-ui").toggle();
