var currentRule;
var confirmOnExit = false;
var modificationTimer;

$(function() {
  // Make rules sortable
  $("#ruleTable table").sortable({
    items: "> tbody"
  });
  //$("#typeContainer").sortable();

  // Initialize deletion dialog
  $("#dialogDelete").dialog({
    autoOpen: false,
    modal: true,
    buttons: {
      Yes: function() {
        currentRule.remove();
        modified();
        $(this).dialog("close");
      },
      Cancel: function() {
        $(this).dialog("close");
      }
    }
  });

  // Listen to modifications
  $(document).on('input', "input", function() {
    modified();
  });

  $("#ruleContainer").on("sortupdate", function( event, ui ) { modified() } );

  var categoryDictionary = {
    "MatchingCandidateCache": "Suggestions" ,
    "VocabularyCache": "Vocabulary Matches"
  }

  // define custom target property autocomplete widget:
  $.widget( "custom.catcomplete", $.ui.autocomplete, {
    _create: function() {
      this._super();
      this.widget().menu( "option", "items", "> :not(.ui-autocomplete-category)" );
    },
    _renderMenu: function( ul, items ) {
      var that = this,
        currentCategory = "";
      $.each( items, function( index, item ) {
        var li;
        if ( item.category != currentCategory ) {
          ul.append( "<li class='ui-autocomplete-category'>" + translateTerm(item.category, categoryDictionary) + "</li>" );
          currentCategory = item.category;
        }
        li = that._renderItemData( ul, item );
        if ( item.category ) {
          li.attr( "aria-label", item.category + " : " + item.label );
        }
      });
    },
    _renderItem: function( ul, item ) {
      var label = item.label ? item.label : getLocalName(item.value);
      if ( item.isCompletion ) {
        return $( "<li>" )
          .append( "<div><span class='ui-autocomplete-property-label'>" + label + "</span><br><span class='ui-autocomplete-property-uri'>" + item.value + "</span></div>" )
          .appendTo( ul );
      } else {
        return $("<li class='ui-autocomplete-warning'>").
          append( "<div>" + item.label + "</div>").
          prop("disabled", true).
          appendTo( ul );
      }

    }
  });

  // Add autocompletion
  addSourceAutocomplete($(".source"));
  addTargetAutocomplete($(".target"));

  // toggle URI mapping UI
  uriMappingExists() ? showURIMapping(true) : showURIMapping(false);

});

function getLocalName(uri) {
  if (uri) {
    var localNameDelimiterPattern = /[\/#:]/;
    return uri.split(localNameDelimiterPattern).pop();
  } else {
    return "(no URI defined)";
  }
}

function translateTerm(term, dictionary) {
  if (term in dictionary) {
    return dictionary[term];
  } else {
    return term;
  }
}

function modified() {
  confirmOnExit = true;
  showPendingIcon();
  clearTimeout(modificationTimer);
  modificationTimer = setTimeout(function() { save(); }, 2000);
}

function save() {
  clearTimeout(modificationTimer);

  // Check if rule names are unique
  // TODO set id and implement highlightElement
  var names = $("#ruleContainer").find(".name").map(function() { return $(this).val() } ).toArray();
  var duplicateNames = $.grep(names, function(v, i) { return $.inArray(v, names) != i });
  if(duplicateNames.length > 0) {
    var errors = duplicateNames.map(function(name) { return { type: "Error", message: "The following name is not unique: " + name }; } );
    updateStatus(errors);
    return;
  }

  // Commit rules
  $.ajax({
    type: 'PUT',
    url: apiUrl + '/rules',
    contentType: 'text/xml',
    processData: false,
    data: serializeRules(),
    success: function(response) {
      confirmOnExit = false;
      updateStatus([]);
    },
    error: function(req) {
      console.log('Error committing rule: ' + req.responseText);
      var errors = [ { type: "Error", message: req.responseText } ];
      updateStatus(errors);
    }
  });
}

function serializeRules() {
  var xmlDoc = $.parseXML('<TransformRules></TransformRules>');

  // Collect all rules
  $("#ruleContainer .transformRule").each(function() {
    // Read name
    var name = $(this).find(".rule-name").text();
    // Read source, target property and target type
    var source = $(this).find(".source").val();
    var target = $(this).find(".target").val();
    var nodeType = $(this).find(".rule-target-type select").val();
    if($(this).hasClass("directMapping")) {
      serializeDirectMapping(xmlDoc, name, source, target, nodeType);
    } else if($(this).hasClass("uriMapping")) {
      serializeUriMapping(xmlDoc, name, $(this).find(".pattern").val());
    } else if($(this).hasClass("objectMapping")) {
      serializeObjectMapping(xmlDoc, name, $(this).find(".pattern").val(), target);
    } else if($(this).hasClass("typeMapping")) {
      serializeTypeMapping(xmlDoc, name, $(this).find(".type").text());
    } else {
      var ruleXml = $.parseXML($(this).children('.ruleXML').text()).documentElement;
      serializeComplexRule(xmlDoc, ruleXml, name, target, nodeType);
    }
  });

  // Push to back-end
  var xmlString = (new XMLSerializer()).serializeToString(xmlDoc);
  return xmlString;
}

/**
 * Serializes a direct mapping.
 * A direct mapping is a 1-to-1 mapping between two properties
 */
function serializeDirectMapping(xmlDoc, name, source, target, nodeType) {
  // Create new rule
  var ruleXml = xmlDoc.createElement("TransformRule");
  ruleXml.setAttribute("name", name);

  // Add simple source
  var sourceXml = xmlDoc.createElement("Input");
  sourceXml.setAttribute("path", source);
  ruleXml.appendChild(sourceXml);

  // Add MappingTarget
  var mappingTarget = xmlDoc.createElement("MappingTarget");
  target = replacePrefix(target, prefixes);
  mappingTarget.setAttribute("uri", target);
  var valueType = xmlDoc.createElement("ValueType");
  valueType.setAttribute("nodeType", nodeType);
  mappingTarget.appendChild(valueType);
  ruleXml.appendChild(mappingTarget);

  // Add to document
  xmlDoc.documentElement.appendChild(ruleXml);
}

/**
 * Serializes a URI mapping.
 */
function serializeUriMapping(xmlDoc, name, pattern) {
  // Create new rule
  var ruleXml = xmlDoc.createElement("TransformRule");
  ruleXml.setAttribute("name", name);
  ruleXml.setAttribute("targetProperty", "");

  // Create concat transformer
  var concatXml = xmlDoc.createElement("TransformInput");
  concatXml.setAttribute("function", "concat");
  ruleXml.appendChild(concatXml);

  // Parse pattern
  var parts = pattern.split(/[\{\}]/);
  for (i = 0; i < parts.length; i++) {
    if (i % 2 == 0) {
      // Add constant
      var transformXml = xmlDoc.createElement("TransformInput");
      transformXml.setAttribute("function", "constant");
      var paramXml = xmlDoc.createElement("Param");
      paramXml.setAttribute("name", "value");
      paramXml.setAttribute("value", parts[i]);
      transformXml.appendChild(paramXml);
      concatXml.appendChild(transformXml);
    } else {
      // Add path
      var inputXml = xmlDoc.createElement("Input");
      inputXml.setAttribute("path", parts[i]);
      concatXml.appendChild(inputXml);
    }
  }

  // Add to document
  xmlDoc.documentElement.appendChild(ruleXml);
}

/**
 * Serializes a Object mapping.
 */
function serializeObjectMapping(xmlDoc, name, pattern, target) {
  // Create new rule
  var ruleXml = xmlDoc.createElement("TransformRule");
  ruleXml.setAttribute("name", name);
  ruleXml.setAttribute("targetProperty", target);

  // Create concat transformer
  var concatXml = xmlDoc.createElement("TransformInput");
  concatXml.setAttribute("function", "concat");
  ruleXml.appendChild(concatXml);

  // Parse pattern
  var parts = pattern.split(/[\{\}]/);
  for (i = 0; i < parts.length; i++) {
    if (i % 2 == 0) {
      // Add constant
      var transformXml = xmlDoc.createElement("TransformInput");
      transformXml.setAttribute("function", "constant");
      var paramXml = xmlDoc.createElement("Param");
      paramXml.setAttribute("name", "value");
      paramXml.setAttribute("value", parts[i]);
      transformXml.appendChild(paramXml);
      concatXml.appendChild(transformXml);
    } else {
      // Add path
      var inputXml = xmlDoc.createElement("Input");
      inputXml.setAttribute("path", parts[i]);
      concatXml.appendChild(inputXml);
    }
  }

  // Add MappingTarget
  var mappingTarget = xmlDoc.createElement("MappingTarget");
  target = replacePrefix(target, prefixes);
  mappingTarget.setAttribute("uri", target);
  var valueType = xmlDoc.createElement("ValueType");
  // The nodeType of object mappings is always Resource (UriValueType):
  valueType.setAttribute("nodeType", "UriValueType$");
  mappingTarget.appendChild(valueType);
  ruleXml.appendChild(mappingTarget);

  // Add to document
  xmlDoc.documentElement.appendChild(ruleXml);
}

/**
 * Serializes a type mapping.
 */
function serializeTypeMapping(xmlDoc, name, type) {
  // Create new rule
  var ruleXml = xmlDoc.createElement("TransformRule");
  ruleXml.setAttribute("name", name);
  ruleXml.setAttribute("targetProperty", "http://www.w3.org/1999/02/22-rdf-syntax-ns#type");

  // Input is the constant type URI
  var transformXml = xmlDoc.createElement("TransformInput");
  transformXml.setAttribute("function", "constantUri");

  var paramXml = xmlDoc.createElement("Param");
  paramXml.setAttribute("name", "value");
  paramXml.setAttribute("value", type);

  transformXml.appendChild(paramXml);
  ruleXml.appendChild(transformXml);

  // Add to document
  xmlDoc.documentElement.appendChild(ruleXml);
}

/**
 * Serializes a complex rule.
 * For complex rules the rule contents are left untouched.
 */
function serializeComplexRule(xmlDoc, ruleXml, name, target, nodeType) {
  // Update name
  ruleXml.setAttribute("name", name);

  var mappingTarget = ruleXml.getElementsByTagName("MappingTarget")[0];
  var valueType = mappingTarget.getElementsByTagName("ValueType")[0];
  valueType.setAttribute("nodeType", nodeType);
  mappingTarget.appendChild(valueType);
  target = replacePrefix(target, prefixes);
  mappingTarget.setAttribute("uri", target);

  // Add to document
  xmlDoc.importNode(ruleXml, true);

//  console.log(ruleXml);
  xmlDoc.documentElement.appendChild(ruleXml);
}

/**
 * For curie, replace a prefix a with a full namespace and
 * return the resulting full URI.
 * Prefixes are provided as an object with { prefix: namespace }.
 */
function replacePrefix(curie, prefixes) {
  var curie_pattern = /^([a-z|_]+)\:.*?/;
  var match = null;
  if (match = curie.match(curie_pattern)) {
    var namespace = null;
    if (namespace = prefixes[match[1]]) {
      return curie.replace(match[0], namespace);
    } else {
      return curie;
    }
  } else {
    return curie;
  }
}

function addURIMapping() {
  addRule("#uriMappingTemplate");
  $(".uri-ui").toggle();
}

function addRule(template) {

  if (template == "#typeTemplate") {
    var typeTextfield = $("#rule-type-textfield");
    var typeInput = $("#rule-type-textfield input");
    var newRule = $(template + " .typeMapping").clone();
    var nameInput = newRule.find(".rule-name");
    var ruleName = generateRuleName(nameInput.text());
    nameInput.text(ruleName);
    var ruleId = "type-" + ruleName;
    newRule.attr("id", ruleId);
    var typeString = typeInput.val();
    newRule.find(".type").text(typeString);
    newRule.appendTo("#typeContainer");
    typeInput.val("");
    typeTextfield.removeClass("is-dirty");
    var deleteButton = newRule.find("button");
    deleteButton.attr("onclick", "deleteRule('" + ruleId + "');");
  } else if(template == "#uriMappingTemplate") {
    var newRule = $(template).children().clone();
    resetMDLTextfields(newRule);
    newRule.appendTo(".uri-ui--defined");
  } else {
    // Clone rule template
    var newRule = $(template).children().clone();

    var nameInput = newRule.find(".rule-name");
    var oldRuleName = nameInput.text();
    var newRuleName = generateRuleName(oldRuleName);
    nameInput.text(newRuleName);

    var ruleRows = newRule.find("tr");
    $.each(ruleRows, function(index, row) {
      row = $(row);
      var ruleId = row.attr("id");
      ruleId = ruleId.replace(oldRuleName, newRuleName);
      row.attr("id", ruleId);
      row.find("button.delete-button").attr("onclick", "deleteRule('" + ruleId + "');");
    })

    resetMDLTextfields(newRule);

    newRule.appendTo("#ruleTable table");
    $(".mdl-layout__content").animate({
      scrollTop: $("#content").height()
    }, 300);

    addTypeSelections(newRule.find('select'));
  }

  componentHandler.upgradeAllRegistered();

  // Add autocompletion
  addSourceAutocomplete(newRule.find(".source"));
  addTargetAutocomplete(newRule.find(".target"));

  // Set modification flag
  modified();
}

function resetMDLTextfields(element) {
  // remove dynamic mdl classes and attributes
  // (otherwise componentHandler.upgradeAllRegistered() won't work)

  var textfields = element.find(".mdl-textfield");
  $.each(textfields, function(index, value) {
    value.removeAttribute("data-upgraded");
    var classes = value.className;
    var new_classes = classes.replace(/is-upgraded/, '').replace(/is-dirty/, '');
    value.className = new_classes;
  });
}

function deleteRule(node) {
  showDialog(baseUrl + '/transform/dialogs/deleteRule/' + encodeURIComponent(node));
}

function openRule(name) {
  clearTimeout(modificationTimer);
  $.ajax({
    type: 'PUT',
    url: apiUrl + '/rules',
    contentType: 'text/xml',
    processData: false,
    data: serializeRules(),
    success: function(response) {
      window.location.href = "./editor/" + name
    },
    error: function(req) {
      console.log('Error committing rule: ' + req.responseText);
      alert(req.responseText);
    }
  });
}

function generateRuleName(prefix) {
  var count = 0;
  do {
    count = count + 1;
    if($("#ruleContainer").find(".rule-name").filter(function() { return $(this).text() == prefix + count } ).length == 0) {
      return prefix + count;
    }
  } while (count < 1000);
}

function toggleRuleConfig() {
  var confContent = $("#ruleConfigContainer .mdl-card__supporting-text");
  var buttons = $("#ruleConfigContainer .mdl-card__title button");
  confContent.toggle(50, function() { buttons.toggle(); });
}

function toggleRule(ruleId) {
  var expandedRule = $("#" + ruleId + "__expanded");
  var buttons = $("#" + ruleId + " .rule-toggle button");
  expandedRule.toggle(50, function() { buttons.toggle(); });
}

function uriMappingExists() {
  return $(".uri-ui--defined").children()[0] != null;
}

function checkForEmptyURIMapping() {
  var pattern = $("#uri-pattern").val();
  if (pattern.match(/^\s*$/)) { // if empty or only whitespace
    $('#uri').remove();
    showURIMapping(false);
    modified();
  }
}

function showURIMapping(defined) {
  if (defined) {
    $(".uri-ui--defined").show();
    $(".uri-ui--replacement").hide();
  } else {
    $(".uri-ui--defined").hide();
    $(".uri-ui--replacement").show();
  }
}

function addTypeAutocomplete(typeInputs) {
  typeInputs.autocomplete({
    source: apiUrl + "/targetPathCompletions" ,
    minLength: 0 ,
    select: function(event, ui) {
      window.setTimeout(function() { $("#rule-type-textfield input").trigger("enter"); }, 5);
    }
  }).focus(function() { $(this).autocomplete("search"); });
}

function addSourceAutocomplete(sourceInputs) {
  sourceInputs.autocomplete({
    source: apiUrl + "/sourcePathCompletions" ,
    minLength: 0 ,
    position: { my: "left bottom", at: "left top", collision: "flip" } ,
    close: function(event, ui) { modified(); }
  }).focus(function() { $(this).autocomplete("search"); });
}

function addTargetAutocomplete(targetInputs) {
  targetInputs.each(function() {
    var sourceInput = $(this).closest("tr").find(".source");
<<<<<<< HEAD
    $(this).catcomplete({
=======
    var patternInput = $(this).closest("tr").find(".pattern");
    $(this).autocomplete({
>>>>>>> 5360e817
      source: function( request, response ) {
        if(sourceInput.length > 0) {
          // We got a mapping that specifies a source property
          request.sourcePath = sourceInput.val();
        } else if(patternInput.length > 0) {
          // We got a mapping that specifies a URI pattern of the form http://example.org/{ID}
          // We try to take the first path inside the parentheses.
          // If this fails, the endpoint will still suggest properties from the vocabulary
          request.sourcePath = patternInput.val().split(/[\{\}]/)[1];
        }

        $.getJSON( apiUrl + "/targetPathCompletions", request, function(data) { response( data ) });
      },
      minLength: 0,
      position: { my: "left bottom", at: "left top", collision: "flip" } ,
      close: function(event, ui) { modified(); } ,
      focus: function(event, ui) { changePropertyDetails(ui.item.value, $(this));}
    }).focus(function() { $(this).catcomplete("search"); });

    // Update the property details on every change
    changePropertyDetails($(this).val(), $(this));
    $(this).keyup(function() {
      changePropertyDetails($(this).val(), $(this));
    });
  });
}

function addTypeSelections(typeSelects) {

  var types = [
    { label: "Autodetect", value: "AutoDetectValueType", category: "" } ,
    { label: "Resource", value: "UriValueType", category: "" } ,
    { label: "Boolean", value: "BooleanValueType", category: "Literals" } ,
    { label: "String", value: "StringValueType", category: "Literals" } ,
    { label: "Integer", value: "IntegerValueType", category: "Literals (Numbers)" } ,
    { label: "Long", value: "LongValueType", category: "Literals (Numbers)" } ,
    { label: "Float", value: "FloatValueType", category: "Literals (Numbers)" } ,
    { label: "Double", value: "DoubleValueType", category: "Literals (Numbers)" } ,
  ];

  // fill the select lists
  var currentCategory = "";
  var target = typeSelects;
  $.each(types, function(index, value) {
    if ( value.category != currentCategory ) {
      currentCategory = value.category;
      typeSelects.append("<optgroup label='" + currentCategory + "'/>");
      target = typeSelects.find("optgroup:last-child");
    }
    target.append("<option value='" + value.value + "'>" + value.label + "</option>");
  });

  // select correct element
  $.each(typeSelects, function(index, value) {
    var targetType = $(value).data('originalTargetType');
    $(value).val(targetType);
  });

  // register changes
  typeSelects.change(function() {
    modified();
  });

}

function changePropertyDetails(propertyName, element) {
  var details = element.closest(".complete-rule").find(".di-rule__expanded-property-details");
  $.get(editorUrl + '/widgets/property', { property: propertyName }, function(data) { details.html(data); });
}<|MERGE_RESOLUTION|>--- conflicted
+++ resolved
@@ -515,12 +515,8 @@
 function addTargetAutocomplete(targetInputs) {
   targetInputs.each(function() {
     var sourceInput = $(this).closest("tr").find(".source");
-<<<<<<< HEAD
+    var patternInput = $(this).closest("tr").find(".pattern");
     $(this).catcomplete({
-=======
-    var patternInput = $(this).closest("tr").find(".pattern");
-    $(this).autocomplete({
->>>>>>> 5360e817
       source: function( request, response ) {
         if(sourceInput.length > 0) {
           // We got a mapping that specifies a source property
