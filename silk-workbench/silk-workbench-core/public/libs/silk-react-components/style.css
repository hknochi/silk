--- conflicted
+++ resolved
@@ -1248,8 +1248,6 @@
 /* ==========================================================================
    Base styles: opinionated defaults
    ========================================================================== */
-
-
 html {
   color: rgba(0, 0, 0, 0.87);
   font-size: 1em;
@@ -1780,9 +1778,9 @@
   blockquote:before {
     position: absolute;
     left: -0.5em;
-    content: '“'; }
+    content: '\201C'; }
   blockquote:after {
-    content: '”';
+    content: '\201D';
     margin-left: -0.05em; }
 
 mark {
@@ -5919,7 +5917,7 @@
         -webkit-font-feature-settings: 'liga';
         -webkit-font-smoothing: antialiased;
         font-size: 16px;
-        content: "\e5d8";
+        content: "\E5D8";
         margin-right: 5px;
         vertical-align: sub; }
       .mdl-data-table th.mdl-data-table__header--sorted-ascending:hover, .mdl-data-table th.mdl-data-table__header--sorted-descending:hover {
@@ -5927,7 +5925,7 @@
         .mdl-data-table th.mdl-data-table__header--sorted-ascending:hover:before, .mdl-data-table th.mdl-data-table__header--sorted-descending:hover:before {
           color: rgba(0, 0, 0, 0.26); }
     .mdl-data-table th.mdl-data-table__header--sorted-descending:before {
-      content: "\e5db"; }
+      content: "\E5DB"; }
 
 .mdl-data-table__select {
   width: 16px; }
@@ -11793,7 +11791,6 @@
 
 /**
  * Copyright 2015 eccenca GmbH. All Rights Reserved.
-<<<<<<< HEAD
  *
  * @author Michael Haschke
  */
@@ -11850,64 +11847,6 @@
  *
  * @author Michael Haschke
  */
-=======
- *
- * @author Michael Haschke
- */
-.mdl-alert {
-  border-radius: 2px; }
-  .mdl-alert a {
-    color: inherit;
-    font-weight: bold; }
-  .mdl-alert.mdl-alert--spacing {
-    margin: 1rem 0; }
-    .mdl-alert.mdl-alert--spacing:first-child {
-      margin-top: 0; }
-    .mdl-alert.mdl-alert--spacing:last-child {
-      margin-bottom: 0; }
-  .mdl-alert.mdl-alert--border {
-    border-style: solid;
-    border-width: 1px; }
-  .mdl-alert.mdl-alert--success {
-    color: #2e7d32;
-    background-color: #e8f5e9;
-    border-color: #d6edd8; }
-  .mdl-alert.mdl-alert--info {
-    color: #1565c0;
-    background-color: #e3f2fd;
-    border-color: #cbe7fb; }
-  .mdl-alert.mdl-alert--warning {
-    color: #ef6c00;
-    background-color: #fff3e0;
-    border-color: #ffe9c7; }
-  .mdl-alert.mdl-alert--danger {
-    color: #c62828;
-    background-color: #ffebee;
-    border-color: #ffd2d8; }
-  .mdl-alert.mdl-alert--dismissable {
-    padding-right: 32px;
-    position: relative; }
-    .mdl-alert.mdl-alert--dismissable .mdl-alert__dismiss {
-      position: absolute;
-      top: 0;
-      right: 0; }
-      .mdl-alert.mdl-alert--dismissable .mdl-alert__dismiss .mdl-button {
-        opacity: 0.5; }
-        .mdl-alert.mdl-alert--dismissable .mdl-alert__dismiss .mdl-button:focus, .mdl-alert.mdl-alert--dismissable .mdl-alert__dismiss .mdl-button:hover {
-          background-color: transparent;
-          opacity: 1; }
-
-.mdl-alert__content {
-  padding: 1rem 1rem; }
-  .mdl-alert__content > *:last-child {
-    margin-bottom: 0; }
-
-/**
- * Copyright 2016 eccenca GmbH. All Rights Reserved.
- *
- * @author Michael Haschke
- */
->>>>>>> c4605eeb
 .mdl-button.mdl-button--danger {
   color: #c62828; }
 
@@ -12571,8 +12510,7 @@
 .mdl-tooltip {
   will-change: unset;
   background: #484848;
-  border: 1px solid rgba(255, 255, 255, 0.39);
-  text-transform: none; }
+  border: 1px solid rgba(255, 255, 255, 0.39); }
 
 .mdl-tooltip.is-active {
   animation: none;
@@ -13185,7 +13123,7 @@
         box-sizing: border-box;
         position: relative; }
         .ecc-silk-mapping__rulesviewer__infobox.is-narrowed .ecc-silk-mapping__rulesviewer__infobox-content > div + div:before {
-          content: '•';
+          content: '\2022';
           font-size: 1rem;
           width: 1rem;
           height: 1.39em;
