/**
 * React Select
 * ============
 * Created by Jed Watson and Joss Mackison for KeystoneJS, http://www.keystonejs.com/
 * https://twitter.com/jedwatson https://twitter.com/jossmackison https://twitter.com/keystonejs
 * MIT License: https://github.com/JedWatson/react-select
*/
.Select {
  position: relative;
}
.Select,
.Select div,
.Select input,
.Select span {
  -webkit-box-sizing: border-box;
  -moz-box-sizing: border-box;
  box-sizing: border-box;
}
.Select.is-disabled > .Select-control {
  background-color: #f9f9f9;
}
.Select.is-disabled > .Select-control:hover {
  box-shadow: none;
}
.Select.is-disabled .Select-arrow-zone {
  cursor: default;
  pointer-events: none;
  opacity: 0.35;
}
.Select-control {
  background-color: #fff;
  border-color: #d9d9d9 #ccc #b3b3b3;
  border-radius: 4px;
  border: 1px solid #ccc;
  color: #333;
  cursor: default;
  display: table;
  border-spacing: 0;
  border-collapse: separate;
  height: 36px;
  outline: none;
  overflow: hidden;
  position: relative;
  width: 100%;
}
.Select-control:hover {
  box-shadow: 0 1px 0 rgba(0, 0, 0, 0.06);
}
.Select-control .Select-input:focus {
  outline: none;
}
.is-searchable.is-open > .Select-control {
  cursor: text;
}
.is-open > .Select-control {
  border-bottom-right-radius: 0;
  border-bottom-left-radius: 0;
  background: #fff;
  border-color: #b3b3b3 #ccc #d9d9d9;
}
.is-open > .Select-control .Select-arrow {
  top: -2px;
  border-color: transparent transparent #999;
  border-width: 0 5px 5px;
}
.is-searchable.is-focused:not(.is-open) > .Select-control {
  cursor: text;
}
.is-focused:not(.is-open) > .Select-control {
  border-color: #007eff;
  box-shadow: inset 0 1px 1px rgba(0, 0, 0, 0.075), 0 0 0 3px rgba(0, 126, 255, 0.1);
}
.Select-placeholder,
.Select--single > .Select-control .Select-value {
  bottom: 0;
  color: #aaa;
  left: 0;
  line-height: 34px;
  padding-left: 10px;
  padding-right: 10px;
  position: absolute;
  right: 0;
  top: 0;
  max-width: 100%;
  overflow: hidden;
  text-overflow: ellipsis;
  white-space: nowrap;
}
.has-value.Select--single > .Select-control .Select-value .Select-value-label,
.has-value.is-pseudo-focused.Select--single > .Select-control .Select-value .Select-value-label {
  color: #333;
}
.has-value.Select--single > .Select-control .Select-value a.Select-value-label,
.has-value.is-pseudo-focused.Select--single > .Select-control .Select-value a.Select-value-label {
  cursor: pointer;
  text-decoration: none;
}
.has-value.Select--single > .Select-control .Select-value a.Select-value-label:hover,
.has-value.is-pseudo-focused.Select--single > .Select-control .Select-value a.Select-value-label:hover,
.has-value.Select--single > .Select-control .Select-value a.Select-value-label:focus,
.has-value.is-pseudo-focused.Select--single > .Select-control .Select-value a.Select-value-label:focus {
  color: #007eff;
  outline: none;
  text-decoration: underline;
}
.Select-input {
  height: 34px;
  padding-left: 10px;
  padding-right: 10px;
  vertical-align: middle;
}
.Select-input > input {
  width: 100%;
  background: none transparent;
  border: 0 none;
  box-shadow: none;
  cursor: default;
  display: inline-block;
  font-family: inherit;
  font-size: inherit;
  margin: 0;
  outline: none;
  line-height: 14px;
  /* For IE 8 compatibility */
  padding: 8px 0 12px;
  /* For IE 8 compatibility */
  -webkit-appearance: none;
}
.is-focused .Select-input > input {
  cursor: text;
}
.has-value.is-pseudo-focused .Select-input {
  opacity: 0;
}
.Select-control:not(.is-searchable) > .Select-input {
  outline: none;
}
.Select-loading-zone {
  cursor: pointer;
  display: table-cell;
  position: relative;
  text-align: center;
  vertical-align: middle;
  width: 16px;
}
.Select-loading {
  -webkit-animation: Select-animation-spin 400ms infinite linear;
  -o-animation: Select-animation-spin 400ms infinite linear;
  animation: Select-animation-spin 400ms infinite linear;
  width: 16px;
  height: 16px;
  box-sizing: border-box;
  border-radius: 50%;
  border: 2px solid #ccc;
  border-right-color: #333;
  display: inline-block;
  position: relative;
  vertical-align: middle;
}
.Select-clear-zone {
  -webkit-animation: Select-animation-fadeIn 200ms;
  -o-animation: Select-animation-fadeIn 200ms;
  animation: Select-animation-fadeIn 200ms;
  color: #999;
  cursor: pointer;
  display: table-cell;
  position: relative;
  text-align: center;
  vertical-align: middle;
  width: 17px;
}
.Select-clear-zone:hover {
  color: #D0021B;
}
.Select-clear {
  display: inline-block;
  font-size: 18px;
  line-height: 1;
}
.Select--multi .Select-clear-zone {
  width: 17px;
}
.Select-arrow-zone {
  cursor: pointer;
  display: table-cell;
  position: relative;
  text-align: center;
  vertical-align: middle;
  width: 25px;
  padding-right: 5px;
}
.Select-arrow {
  border-color: #999 transparent transparent;
  border-style: solid;
  border-width: 5px 5px 2.5px;
  display: inline-block;
  height: 0;
  width: 0;
  position: relative;
}
.is-open .Select-arrow,
.Select-arrow-zone:hover > .Select-arrow {
  border-top-color: #666;
}
.Select--multi .Select-multi-value-wrapper {
  display: inline-block;
}
.Select .Select-aria-only {
  display: inline-block;
  height: 1px;
  width: 1px;
  margin: -1px;
  clip: rect(0, 0, 0, 0);
  overflow: hidden;
  float: left;
}
@-webkit-keyframes Select-animation-fadeIn {
  from {
    opacity: 0;
  }
  to {
    opacity: 1;
  }
}
@keyframes Select-animation-fadeIn {
  from {
    opacity: 0;
  }
  to {
    opacity: 1;
  }
}
.Select-menu-outer {
  border-bottom-right-radius: 4px;
  border-bottom-left-radius: 4px;
  background-color: #fff;
  border: 1px solid #ccc;
  border-top-color: #e6e6e6;
  box-shadow: 0 1px 0 rgba(0, 0, 0, 0.06);
  box-sizing: border-box;
  margin-top: -1px;
  max-height: 200px;
  position: absolute;
  top: 100%;
  width: 100%;
  z-index: 1;
  -webkit-overflow-scrolling: touch;
}
.Select-menu {
  max-height: 198px;
  overflow-y: auto;
}
.Select-option {
  box-sizing: border-box;
  background-color: #fff;
  color: #666666;
  cursor: pointer;
  display: block;
  padding: 8px 10px;
}
.Select-option:last-child {
  border-bottom-right-radius: 4px;
  border-bottom-left-radius: 4px;
}
.Select-option.is-selected {
  background-color: #f5faff;
  /* Fallback color for IE 8 */
  background-color: rgba(0, 126, 255, 0.04);
  color: #333;
}
.Select-option.is-focused {
  background-color: #ebf5ff;
  /* Fallback color for IE 8 */
  background-color: rgba(0, 126, 255, 0.08);
  color: #333;
}
.Select-option.is-disabled {
  color: #cccccc;
  cursor: default;
}
.Select-noresults {
  box-sizing: border-box;
  color: #999999;
  cursor: default;
  display: block;
  padding: 8px 10px;
}
.Select--multi .Select-input {
  vertical-align: middle;
  margin-left: 10px;
  padding: 0;
}
.Select--multi.has-value .Select-input {
  margin-left: 5px;
}
.Select--multi .Select-value {
  background-color: #ebf5ff;
  /* Fallback color for IE 8 */
  background-color: rgba(0, 126, 255, 0.08);
  border-radius: 2px;
  border: 1px solid #c2e0ff;
  /* Fallback color for IE 8 */
  border: 1px solid rgba(0, 126, 255, 0.24);
  color: #007eff;
  display: inline-block;
  font-size: 0.9em;
  line-height: 1.4;
  margin-left: 5px;
  margin-top: 5px;
  vertical-align: top;
}
.Select--multi .Select-value-icon,
.Select--multi .Select-value-label {
  display: inline-block;
  vertical-align: middle;
}
.Select--multi .Select-value-label {
  border-bottom-right-radius: 2px;
  border-top-right-radius: 2px;
  cursor: default;
  padding: 2px 5px;
}
.Select--multi a.Select-value-label {
  color: #007eff;
  cursor: pointer;
  text-decoration: none;
}
.Select--multi a.Select-value-label:hover {
  text-decoration: underline;
}
.Select--multi .Select-value-icon {
  cursor: pointer;
  border-bottom-left-radius: 2px;
  border-top-left-radius: 2px;
  border-right: 1px solid #c2e0ff;
  /* Fallback color for IE 8 */
  border-right: 1px solid rgba(0, 126, 255, 0.24);
  padding: 1px 5px 3px;
}
.Select--multi .Select-value-icon:hover,
.Select--multi .Select-value-icon:focus {
  background-color: #d8eafd;
  /* Fallback color for IE 8 */
  background-color: rgba(0, 113, 230, 0.08);
  color: #0071e6;
}
.Select--multi .Select-value-icon:active {
  background-color: #c2e0ff;
  /* Fallback color for IE 8 */
  background-color: rgba(0, 126, 255, 0.24);
}
.Select--multi.is-disabled .Select-value {
  background-color: #fcfcfc;
  border: 1px solid #e3e3e3;
  color: #333;
}
.Select--multi.is-disabled .Select-value-icon {
  cursor: not-allowed;
  border-right: 1px solid #e3e3e3;
}
.Select--multi.is-disabled .Select-value-icon:hover,
.Select--multi.is-disabled .Select-value-icon:focus,
.Select--multi.is-disabled .Select-value-icon:active {
  background-color: #fcfcfc;
}
@keyframes Select-animation-spin {
  to {
    transform: rotate(1turn);
  }
}
@-webkit-keyframes Select-animation-spin {
  to {
    -webkit-transform: rotate(1turn);
  }
}
@charset "UTF-8";
/**
 * Copyright 2015 eccenca GmbH. All Rights Reserved.
 *
 * @author Michael Haschke
 *
 * Create Stylesheet using Node imports via Webpack's require method.
 * We need to repeat code because (at least libsass) test @import statements
 * before conditionals and Sass itself do not allow variables in direct imports.
 */
/**
 * Copyright 2015 eccenca GmbH. All Rights Reserved.
 *
 * @author Michael Haschke
 *
 * Configuration used for MDL and beyond.
 */
/**
 * Copyright 2015 eccenca GmbH. All Rights Reserved.
 *
 * @author Michael Haschke
 *
 * Configuration used for MDL and beyond.
 */
/**
 * Copyright 2015 Google Inc. All Rights Reserved.
 *
 * Licensed under the Apache License, Version 2.0 (the "License");
 * you may not use this file except in compliance with the License.
 * You may obtain a copy of the License at
 *
 *      http://www.apache.org/licenses/LICENSE-2.0
 *
 * Unless required by applicable law or agreed to in writing, software
 * distributed under the License is distributed on an "AS IS" BASIS,
 * WITHOUT WARRANTIES OR CONDITIONS OF ANY KIND, either express or implied.
 * See the License for the specific language governing permissions and
 * limitations under the License.
 */
/* ==========  Color Palettes  ========== */
/* colors.scss */
/*
    We use ecc- prefix here to have an distinction to native MDL color
    variables. Variables are only defined if they are not set before. Use those
    variables to overwrite the default look of the application.
*/
/*
    We use ecc- prefix here to have an distinction to native MDL variables. All
    variables are only defined if they are not set before. Use those
    variables to overwrite the default look of the application.
*/
/* Only a few sizes can be configured forehand. Most sizes mus be overwritten
   after MDL was loaded.

   @see https://github.com/google/material-design-lite/issues/864
*/
/* Forehand */
/* Aftermath
   We need to add own prefix here as long it is not implemented in MDL
 */
/**
 * Copyright 2015 Google Inc. All Rights Reserved.
 *
 * Licensed under the Apache License, Version 2.0 (the "License");
 * you may not use this file except in compliance with the License.
 * You may obtain a copy of the License at
 *
 *      http://www.apache.org/licenses/LICENSE-2.0
 *
 * Unless required by applicable law or agreed to in writing, software
 * distributed under the License is distributed on an "AS IS" BASIS,
 * WITHOUT WARRANTIES OR CONDITIONS OF ANY KIND, either express or implied.
 * See the License for the specific language governing permissions and
 * limitations under the License.
 */
/*------------------------------------*    $CONTENTS
\*------------------------------------*/
/**
 * STYLE GUIDE VARIABLES------------------Declarations of Sass variables
 * -----Typography
 * -----Colors
 * -----Textfield
 * -----Switch
 * -----Spinner
 * -----Radio
 * -----Menu
 * -----List
 * -----Layout
 * -----Icon toggles
 * -----Footer
 * -----Column
 * -----Checkbox
 * -----Card
 * -----Button
 * -----Animation
 * -----Progress
 * -----Badge
 * -----Shadows
 * -----Grid
 * -----Data table
 * -----Dialog
 * -----Snackbar
 * -----Tooltip
 * -----Chip
 *
 * Even though all variables have the `!default` directive, most of them
 * should not be changed as they are dependent one another. This can cause
 * visual distortions (like alignment issues) that are hard to track down
 * and fix.
 */
/* ==========  TYPOGRAPHY  ========== */
/* We're splitting fonts into "preferred" and "performance" in order to optimize
   page loading. For important text, such as the body, we want it to load
   immediately and not wait for the web font load, whereas for other sections,
   such as headers and titles, we're OK with things taking a bit longer to load.
   We do have some optional classes and parameters in the mixins, in case you
   definitely want to make sure you're using the preferred font and don't mind
   the performance hit.
   We should be able to improve on this once CSS Font Loading L3 becomes more
   widely available.
*/
/* ==========  COLORS  ========== */
/**
*
* Material design color palettes.
* @see http://www.google.com/design/spec/style/color.html
*
**/
/**
 * Copyright 2015 Google Inc. All Rights Reserved.
 *
 * Licensed under the Apache License, Version 2.0 (the "License");
 * you may not use this file except in compliance with the License.
 * You may obtain a copy of the License at
 *
 *      http://www.apache.org/licenses/LICENSE-2.0
 *
 * Unless required by applicable law or agreed to in writing, software
 * distributed under the License is distributed on an "AS IS" BASIS,
 * WITHOUT WARRANTIES OR CONDITIONS OF ANY KIND, either express or implied.
 * See the License for the specific language governing permissions and
 * limitations under the License.
 */
/* ==========  Color Palettes  ========== */
/* colors.scss */
/**
 * Copyright 2015 Google Inc. All Rights Reserved.
 *
 * Licensed under the Apache License, Version 2.0 (the "License");
 * you may not use this file except in compliance with the License.
 * You may obtain a copy of the License at
 *
 *      http://www.apache.org/licenses/LICENSE-2.0
 *
 * Unless required by applicable law or agreed to in writing, software
 * distributed under the License is distributed on an "AS IS" BASIS,
 * WITHOUT WARRANTIES OR CONDITIONS OF ANY KIND, either express or implied.
 * See the License for the specific language governing permissions and
 * limitations under the License.
 */
/* ==========  IMAGES  ========== */
/* ==========  Color & Themes  ========== */
/* ==========  Typography  ========== */
/* ==========  Components  ========== */
/* ==========  Standard Buttons  ========== */
/* ==========  Icon Toggles  ========== */
/* ==========  Radio Buttons  ========== */
/* ==========  Ripple effect  ========== */
/* ==========  Layout  ========== */
/* ==========  Content Tabs  ========== */
/* ==========  Checkboxes  ========== */
/* ==========  Switches  ========== */
/* ==========  Spinner  ========== */
/* ==========  Text fields  ========== */
/* ==========  Card  ========== */
/* ==========  Sliders ========== */
/* ========== Progress ========== */
/* ==========  List ========== */
/* ==========  Item ========== */
/* ==========  Dropdown menu ========== */
/* ==========  Tooltips  ========== */
/* ==========  Footer  ========== */
/* TEXTFIELD */
/* SWITCH */
/* SPINNER */
/* RADIO */
/* MENU */
/* LIST */
/* LAYOUT */
/* ICON TOGGLE */
/* FOOTER */
/*mega-footer*/
/*mini-footer*/
/* CHECKBOX */
/* CARD */
/* Card dimensions */
/* Cover image */
/* BUTTON */
/**
 *
 * Dimensions
 *
 */
/* ANIMATION */
/* PROGRESS */
/* BADGE */
/* SHADOWS */
/* GRID */
/* DATA TABLE */
/* DIALOG */
/* SNACKBAR */
/* TOOLTIP */
/* CHIP */
/**
 * Copyright 2015 Google Inc. All Rights Reserved.
 *
 * Licensed under the Apache License, Version 2.0 (the "License");
 * you may not use this file except in compliance with the License.
 * You may obtain a copy of the License at
 *
 *      http://www.apache.org/licenses/LICENSE-2.0
 *
 * Unless required by applicable law or agreed to in writing, software
 * distributed under the License is distributed on an "AS IS" BASIS,
 * WITHOUT WARRANTIES OR CONDITIONS OF ANY KIND, either express or implied.
 * See the License for the specific language governing permissions and
 * limitations under the License.
 */
/* Typography */
/* Shadows */
/* Animations */
/* Dialog */
/**
 * Copyright 2015 Google Inc. All Rights Reserved.
 *
 * Licensed under the Apache License, Version 2.0 (the "License");
 * you may not use this file except in compliance with the License.
 * You may obtain a copy of the License at
 *
 *      http://www.apache.org/licenses/LICENSE-2.0
 *
 * Unless required by applicable law or agreed to in writing, software
 * distributed under the License is distributed on an "AS IS" BASIS,
 * WITHOUT WARRANTIES OR CONDITIONS OF ANY KIND, either express or implied.
 * See the License for the specific language governing permissions and
 * limitations under the License.
 */
/* Material Design Lite */
/**
 * Copyright 2015 Google Inc. All Rights Reserved.
 *
 * Licensed under the Apache License, Version 2.0 (the "License");
 * you may not use this file except in compliance with the License.
 * You may obtain a copy of the License at
 *
 *      http://www.apache.org/licenses/LICENSE-2.0
 *
 * Unless required by applicable law or agreed to in writing, software
 * distributed under the License is distributed on an "AS IS" BASIS,
 * WITHOUT WARRANTIES OR CONDITIONS OF ANY KIND, either express or implied.
 * See the License for the specific language governing permissions and
 * limitations under the License.
 */
/*------------------------------------*    $CONTENTS
\*------------------------------------*/
/**
 * STYLE GUIDE VARIABLES------------------Declarations of Sass variables
 * -----Typography
 * -----Colors
 * -----Textfield
 * -----Switch
 * -----Spinner
 * -----Radio
 * -----Menu
 * -----List
 * -----Layout
 * -----Icon toggles
 * -----Footer
 * -----Column
 * -----Checkbox
 * -----Card
 * -----Button
 * -----Animation
 * -----Progress
 * -----Badge
 * -----Shadows
 * -----Grid
 * -----Data table
 * -----Dialog
 * -----Snackbar
 * -----Tooltip
 * -----Chip
 *
 * Even though all variables have the `!default` directive, most of them
 * should not be changed as they are dependent one another. This can cause
 * visual distortions (like alignment issues) that are hard to track down
 * and fix.
 */
/* ==========  TYPOGRAPHY  ========== */
/* We're splitting fonts into "preferred" and "performance" in order to optimize
   page loading. For important text, such as the body, we want it to load
   immediately and not wait for the web font load, whereas for other sections,
   such as headers and titles, we're OK with things taking a bit longer to load.
   We do have some optional classes and parameters in the mixins, in case you
   definitely want to make sure you're using the preferred font and don't mind
   the performance hit.
   We should be able to improve on this once CSS Font Loading L3 becomes more
   widely available.
*/
/* ==========  COLORS  ========== */
/**
*
* Material design color palettes.
* @see http://www.google.com/design/spec/style/color.html
*
**/
/**
 * Copyright 2015 Google Inc. All Rights Reserved.
 *
 * Licensed under the Apache License, Version 2.0 (the "License");
 * you may not use this file except in compliance with the License.
 * You may obtain a copy of the License at
 *
 *      http://www.apache.org/licenses/LICENSE-2.0
 *
 * Unless required by applicable law or agreed to in writing, software
 * distributed under the License is distributed on an "AS IS" BASIS,
 * WITHOUT WARRANTIES OR CONDITIONS OF ANY KIND, either express or implied.
 * See the License for the specific language governing permissions and
 * limitations under the License.
 */
/* ==========  Color Palettes  ========== */
/* colors.scss */
/**
 * Copyright 2015 Google Inc. All Rights Reserved.
 *
 * Licensed under the Apache License, Version 2.0 (the "License");
 * you may not use this file except in compliance with the License.
 * You may obtain a copy of the License at
 *
 *      http://www.apache.org/licenses/LICENSE-2.0
 *
 * Unless required by applicable law or agreed to in writing, software
 * distributed under the License is distributed on an "AS IS" BASIS,
 * WITHOUT WARRANTIES OR CONDITIONS OF ANY KIND, either express or implied.
 * See the License for the specific language governing permissions and
 * limitations under the License.
 */
/* ==========  IMAGES  ========== */
/* ==========  Color & Themes  ========== */
/* ==========  Typography  ========== */
/* ==========  Components  ========== */
/* ==========  Standard Buttons  ========== */
/* ==========  Icon Toggles  ========== */
/* ==========  Radio Buttons  ========== */
/* ==========  Ripple effect  ========== */
/* ==========  Layout  ========== */
/* ==========  Content Tabs  ========== */
/* ==========  Checkboxes  ========== */
/* ==========  Switches  ========== */
/* ==========  Spinner  ========== */
/* ==========  Text fields  ========== */
/* ==========  Card  ========== */
/* ==========  Sliders ========== */
/* ========== Progress ========== */
/* ==========  List ========== */
/* ==========  Item ========== */
/* ==========  Dropdown menu ========== */
/* ==========  Tooltips  ========== */
/* ==========  Footer  ========== */
/* TEXTFIELD */
/* SWITCH */
/* SPINNER */
/* RADIO */
/* MENU */
/* LIST */
/* LAYOUT */
/* ICON TOGGLE */
/* FOOTER */
/*mega-footer*/
/*mini-footer*/
/* CHECKBOX */
/* CARD */
/* Card dimensions */
/* Cover image */
/* BUTTON */
/**
 *
 * Dimensions
 *
 */
/* ANIMATION */
/* PROGRESS */
/* BADGE */
/* SHADOWS */
/* GRID */
/* DATA TABLE */
/* DIALOG */
/* SNACKBAR */
/* TOOLTIP */
/* CHIP */
/**
 * Copyright 2015 Google Inc. All Rights Reserved.
 *
 * Licensed under the Apache License, Version 2.0 (the "License");
 * you may not use this file except in compliance with the License.
 * You may obtain a copy of the License at
 *
 *      http://www.apache.org/licenses/LICENSE-2.0
 *
 * Unless required by applicable law or agreed to in writing, software
 * distributed under the License is distributed on an "AS IS" BASIS,
 * WITHOUT WARRANTIES OR CONDITIONS OF ANY KIND, either express or implied.
 * See the License for the specific language governing permissions and
 * limitations under the License.
 */
/* Typography */
/* Shadows */
/* Animations */
/* Dialog */
/**
 * Copyright 2015 Google Inc. All Rights Reserved.
 *
 * Licensed under the Apache License, Version 2.0 (the "License");
 * you may not use this file except in compliance with the License.
 * You may obtain a copy of the License at
 *
 *      http://www.apache.org/licenses/LICENSE-2.0
 *
 * Unless required by applicable law or agreed to in writing, software
 * distributed under the License is distributed on an "AS IS" BASIS,
 * WITHOUT WARRANTIES OR CONDITIONS OF ANY KIND, either express or implied.
 * See the License for the specific language governing permissions and
 * limitations under the License.
 */
/**
 * Copyright 2015 Google Inc. All Rights Reserved.
 *
 * Licensed under the Apache License, Version 2.0 (the "License");
 * you may not use this file except in compliance with the License.
 * You may obtain a copy of the License at
 *
 *      http://www.apache.org/licenses/LICENSE-2.0
 *
 * Unless required by applicable law or agreed to in writing, software
 * distributed under the License is distributed on an "AS IS" BASIS,
 * WITHOUT WARRANTIES OR CONDITIONS OF ANY KIND, either express or implied.
 * See the License for the specific language governing permissions and
 * limitations under the License.
 */
/**
 * Copyright 2015 Google Inc. All Rights Reserved.
 *
 * Licensed under the Apache License, Version 2.0 (the "License");
 * you may not use this file except in compliance with the License.
 * You may obtain a copy of the License at
 *
 *      http://www.apache.org/licenses/LICENSE-2.0
 *
 * Unless required by applicable law or agreed to in writing, software
 * distributed under the License is distributed on an "AS IS" BASIS,
 * WITHOUT WARRANTIES OR CONDITIONS OF ANY KIND, either express or implied.
 * See the License for the specific language governing permissions and
 * limitations under the License.
 */
/*------------------------------------*    $CONTENTS
\*------------------------------------*/
/**
 * STYLE GUIDE VARIABLES------------------Declarations of Sass variables
 * -----Typography
 * -----Colors
 * -----Textfield
 * -----Switch
 * -----Spinner
 * -----Radio
 * -----Menu
 * -----List
 * -----Layout
 * -----Icon toggles
 * -----Footer
 * -----Column
 * -----Checkbox
 * -----Card
 * -----Button
 * -----Animation
 * -----Progress
 * -----Badge
 * -----Shadows
 * -----Grid
 * -----Data table
 * -----Dialog
 * -----Snackbar
 * -----Tooltip
 * -----Chip
 *
 * Even though all variables have the `!default` directive, most of them
 * should not be changed as they are dependent one another. This can cause
 * visual distortions (like alignment issues) that are hard to track down
 * and fix.
 */
/* ==========  TYPOGRAPHY  ========== */
/* We're splitting fonts into "preferred" and "performance" in order to optimize
   page loading. For important text, such as the body, we want it to load
   immediately and not wait for the web font load, whereas for other sections,
   such as headers and titles, we're OK with things taking a bit longer to load.
   We do have some optional classes and parameters in the mixins, in case you
   definitely want to make sure you're using the preferred font and don't mind
   the performance hit.
   We should be able to improve on this once CSS Font Loading L3 becomes more
   widely available.
*/
/* ==========  COLORS  ========== */
/**
*
* Material design color palettes.
* @see http://www.google.com/design/spec/style/color.html
*
**/
/**
 * Copyright 2015 Google Inc. All Rights Reserved.
 *
 * Licensed under the Apache License, Version 2.0 (the "License");
 * you may not use this file except in compliance with the License.
 * You may obtain a copy of the License at
 *
 *      http://www.apache.org/licenses/LICENSE-2.0
 *
 * Unless required by applicable law or agreed to in writing, software
 * distributed under the License is distributed on an "AS IS" BASIS,
 * WITHOUT WARRANTIES OR CONDITIONS OF ANY KIND, either express or implied.
 * See the License for the specific language governing permissions and
 * limitations under the License.
 */
/* ==========  Color Palettes  ========== */
/* colors.scss */
/**
 * Copyright 2015 Google Inc. All Rights Reserved.
 *
 * Licensed under the Apache License, Version 2.0 (the "License");
 * you may not use this file except in compliance with the License.
 * You may obtain a copy of the License at
 *
 *      http://www.apache.org/licenses/LICENSE-2.0
 *
 * Unless required by applicable law or agreed to in writing, software
 * distributed under the License is distributed on an "AS IS" BASIS,
 * WITHOUT WARRANTIES OR CONDITIONS OF ANY KIND, either express or implied.
 * See the License for the specific language governing permissions and
 * limitations under the License.
 */
/* ==========  IMAGES  ========== */
/* ==========  Color & Themes  ========== */
/* ==========  Typography  ========== */
/* ==========  Components  ========== */
/* ==========  Standard Buttons  ========== */
/* ==========  Icon Toggles  ========== */
/* ==========  Radio Buttons  ========== */
/* ==========  Ripple effect  ========== */
/* ==========  Layout  ========== */
/* ==========  Content Tabs  ========== */
/* ==========  Checkboxes  ========== */
/* ==========  Switches  ========== */
/* ==========  Spinner  ========== */
/* ==========  Text fields  ========== */
/* ==========  Card  ========== */
/* ==========  Sliders ========== */
/* ========== Progress ========== */
/* ==========  List ========== */
/* ==========  Item ========== */
/* ==========  Dropdown menu ========== */
/* ==========  Tooltips  ========== */
/* ==========  Footer  ========== */
/* TEXTFIELD */
/* SWITCH */
/* SPINNER */
/* RADIO */
/* MENU */
/* LIST */
/* LAYOUT */
/* ICON TOGGLE */
/* FOOTER */
/*mega-footer*/
/*mini-footer*/
/* CHECKBOX */
/* CARD */
/* Card dimensions */
/* Cover image */
/* BUTTON */
/**
 *
 * Dimensions
 *
 */
/* ANIMATION */
/* PROGRESS */
/* BADGE */
/* SHADOWS */
/* GRID */
/* DATA TABLE */
/* DIALOG */
/* SNACKBAR */
/* TOOLTIP */
/* CHIP */
/*
 * What follows is the result of much research on cross-browser styling.
 * Credit left inline and big thanks to Nicolas Gallagher, Jonathan Neal,
 * Kroc Camen, and the H5BP dev community and team.
 */
/* ==========================================================================
   Base styles: opinionated defaults
   ========================================================================== */

html {
  color: rgba(0, 0, 0, 0.87);
  font-size: 1em;
  line-height: 1.4; }

/*
 * Remove text-shadow in selection highlight:
 * https://twitter.com/miketaylr/status/12228805301
 *
 * These selection rule sets have to be separate.
 * Customize the background color to match your design.
 */
::selection {
  background: #b3d4fc;
  text-shadow: none; }

/*
 * A better looking default horizontal rule
 */
hr {
  display: block;
  height: 1px;
  border: 0;
  border-top: 1px solid #ccc;
  margin: 1em 0;
  padding: 0; }

/*
 * Remove the gap between audio, canvas, iframes,
 * images, videos and the bottom of their containers:
 * https://github.com/h5bp/html5-boilerplate/issues/440
 */
audio,
canvas,
iframe,
img,
svg,
video {
  vertical-align: middle; }

/*
 * Remove default fieldset styles.
 */
fieldset {
  border: 0;
  margin: 0;
  padding: 0; }

/*
 * Allow only vertical resizing of textareas.
 */
textarea {
  resize: vertical; }

/* ==========================================================================
   Browser Upgrade Prompt
   ========================================================================== */
.browserupgrade {
  margin: 0.2em 0;
  background: #ccc;
  color: #000;
  padding: 0.2em 0; }

/* ==========================================================================
   Author's custom styles
   ========================================================================== */
/* ==========================================================================
   Helper classes
   ========================================================================== */
/*
 * Hide visually and from screen readers:
 */
.hidden {
  display: none !important; }

/*
 * Hide only visually, but have it available for screen readers:
 * http://snook.ca/archives/html_and_css/hiding-content-for-accessibility
 */
.visuallyhidden {
  border: 0;
  clip: rect(0 0 0 0);
  height: 1px;
  margin: -1px;
  overflow: hidden;
  padding: 0;
  position: absolute;
  width: 1px; }

/*
 * Extends the .visuallyhidden class to allow the element
 * to be focusable when navigated to via the keyboard:
 * https://www.drupal.org/node/897638
 */
.visuallyhidden.focusable:active,
.visuallyhidden.focusable:focus {
  clip: auto;
  height: auto;
  margin: 0;
  overflow: visible;
  position: static;
  width: auto; }

/*
 * Hide visually and from screen readers, but maintain layout
 */
.invisible {
  visibility: hidden; }

/*
 * Clearfix: contain floats
 *
 * For modern browsers
 * 1. The space content is one way to avoid an Opera bug when the
 *    `contenteditable` attribute is included anywhere else in the document.
 *    Otherwise it causes space to appear at the top and bottom of elements
 *    that receive the `clearfix` class.
 * 2. The use of `table` rather than `block` is only necessary if using
 *    `:before` to contain the top-margins of child elements.
 */
.clearfix:before,
.clearfix:after {
  content: " ";
  /* 1 */
  display: table;
  /* 2 */ }

.clearfix:after {
  clear: both; }

/* ==========================================================================
   EXAMPLE Media Queries for Responsive Design.
   These examples override the primary ('mobile first') styles.
   Modify as content requires.
   ========================================================================== */
@media only screen and (min-width: 35em) {
  /* Style adjustments for viewports that meet the condition */ }

@media print, (min-resolution: 1.25dppx), (min-resolution: 120dpi) {
  /* Style adjustments for high resolution devices */ }

/* ==========================================================================
   Print styles.
   Inlined to avoid the additional HTTP request:
   http://www.phpied.com/delay-loading-your-print-css/
   ========================================================================== */
@media print {
  *,
  *:before,
  *:after,
  *:first-letter {
    background: transparent !important;
    color: #000 !important;
    /* Black prints faster: http://www.sanbeiji.com/archives/953 */
    box-shadow: none !important; }
  a,
  a:visited {
    text-decoration: underline; }
  a[href]:after {
    content: " (" attr(href) ")"; }
  abbr[title]:after {
    content: " (" attr(title) ")"; }
  /*
     * Don't show links that are fragment identifiers,
     * or use the `javascript:` pseudo protocol
     */
  a[href^="#"]:after,
  a[href^="javascript:"]:after {
    content: ""; }
  pre,
  blockquote {
    border: 1px solid #999;
    page-break-inside: avoid; }
  /*
     * Printing Tables:
     * http://css-discuss.incutio.com/wiki/Printing_Tables
     */
  thead {
    display: table-header-group; }
  tr,
  img {
    page-break-inside: avoid; }
  img {
    max-width: 100% !important; }
  p,
  h2,
  h3 {
    orphans: 3;
    widows: 3; }
  h2,
  h3 {
    page-break-after: avoid; } }

/**
 * Copyright 2015 Google Inc. All Rights Reserved.
 *
 * Licensed under the Apache License, Version 2.0 (the "License");
 * you may not use this file except in compliance with the License.
 * You may obtain a copy of the License at
 *
 *      http://www.apache.org/licenses/LICENSE-2.0
 *
 * Unless required by applicable law or agreed to in writing, software
 * distributed under the License is distributed on an "AS IS" BASIS,
 * WITHOUT WARRANTIES OR CONDITIONS OF ANY KIND, either express or implied.
 * See the License for the specific language governing permissions and
 * limitations under the License.
 */
/* Remove the unwanted box around FAB buttons */
/* More info: http://goo.gl/IPwKi */
a, .mdl-accordion, .mdl-button, .mdl-card, .mdl-checkbox, .mdl-dropdown-menu,
.mdl-icon-toggle, .mdl-item, .mdl-radio, .mdl-slider, .mdl-switch, .mdl-tabs__tab {
  -webkit-tap-highlight-color: transparent;
  -webkit-tap-highlight-color: rgba(255, 255, 255, 0); }

/*
 * Make html take up the entire screen
 * Then set touch-action to avoid touch delay on mobile IE
 */
html {
  width: 100%;
  height: 100%;
  touch-action: manipulation; }

/*
* Make body take up the entire screen
* Remove body margin so layout containers don't cause extra overflow.
*/
body {
  width: 100%;
  min-height: 100%;
  margin: 0; }

/*
 * Main display reset for IE support.
 * Source: http://weblog.west-wind.com/posts/2015/Jan/12/main-HTML5-Tag-not-working-in-Internet-Explorer-91011
 */
main {
  display: block; }

/*
* Apply no display to elements with the hidden attribute.
* IE 9 and 10 support.
*/
*[hidden] {
  display: none !important; }

/**
 * Copyright 2015 Google Inc. All Rights Reserved.
 *
 * Licensed under the Apache License, Version 2.0 (the "License");
 * you may not use this file except in compliance with the License.
 * You may obtain a copy of the License at
 *
 *      http://www.apache.org/licenses/LICENSE-2.0
 *
 * Unless required by applicable law or agreed to in writing, software
 * distributed under the License is distributed on an "AS IS" BASIS,
 * WITHOUT WARRANTIES OR CONDITIONS OF ANY KIND, either express or implied.
 * See the License for the specific language governing permissions and
 * limitations under the License.
 */
/**
 * Copyright 2015 Google Inc. All Rights Reserved.
 *
 * Licensed under the Apache License, Version 2.0 (the "License");
 * you may not use this file except in compliance with the License.
 * You may obtain a copy of the License at
 *
 *      http://www.apache.org/licenses/LICENSE-2.0
 *
 * Unless required by applicable law or agreed to in writing, software
 * distributed under the License is distributed on an "AS IS" BASIS,
 * WITHOUT WARRANTIES OR CONDITIONS OF ANY KIND, either express or implied.
 * See the License for the specific language governing permissions and
 * limitations under the License.
 */
/*------------------------------------*    $CONTENTS
\*------------------------------------*/
/**
 * STYLE GUIDE VARIABLES------------------Declarations of Sass variables
 * -----Typography
 * -----Colors
 * -----Textfield
 * -----Switch
 * -----Spinner
 * -----Radio
 * -----Menu
 * -----List
 * -----Layout
 * -----Icon toggles
 * -----Footer
 * -----Column
 * -----Checkbox
 * -----Card
 * -----Button
 * -----Animation
 * -----Progress
 * -----Badge
 * -----Shadows
 * -----Grid
 * -----Data table
 * -----Dialog
 * -----Snackbar
 * -----Tooltip
 * -----Chip
 *
 * Even though all variables have the `!default` directive, most of them
 * should not be changed as they are dependent one another. This can cause
 * visual distortions (like alignment issues) that are hard to track down
 * and fix.
 */
/* ==========  TYPOGRAPHY  ========== */
/* We're splitting fonts into "preferred" and "performance" in order to optimize
   page loading. For important text, such as the body, we want it to load
   immediately and not wait for the web font load, whereas for other sections,
   such as headers and titles, we're OK with things taking a bit longer to load.
   We do have some optional classes and parameters in the mixins, in case you
   definitely want to make sure you're using the preferred font and don't mind
   the performance hit.
   We should be able to improve on this once CSS Font Loading L3 becomes more
   widely available.
*/
/* ==========  COLORS  ========== */
/**
*
* Material design color palettes.
* @see http://www.google.com/design/spec/style/color.html
*
**/
/**
 * Copyright 2015 Google Inc. All Rights Reserved.
 *
 * Licensed under the Apache License, Version 2.0 (the "License");
 * you may not use this file except in compliance with the License.
 * You may obtain a copy of the License at
 *
 *      http://www.apache.org/licenses/LICENSE-2.0
 *
 * Unless required by applicable law or agreed to in writing, software
 * distributed under the License is distributed on an "AS IS" BASIS,
 * WITHOUT WARRANTIES OR CONDITIONS OF ANY KIND, either express or implied.
 * See the License for the specific language governing permissions and
 * limitations under the License.
 */
/* ==========  Color Palettes  ========== */
/* colors.scss */
/**
 * Copyright 2015 Google Inc. All Rights Reserved.
 *
 * Licensed under the Apache License, Version 2.0 (the "License");
 * you may not use this file except in compliance with the License.
 * You may obtain a copy of the License at
 *
 *      http://www.apache.org/licenses/LICENSE-2.0
 *
 * Unless required by applicable law or agreed to in writing, software
 * distributed under the License is distributed on an "AS IS" BASIS,
 * WITHOUT WARRANTIES OR CONDITIONS OF ANY KIND, either express or implied.
 * See the License for the specific language governing permissions and
 * limitations under the License.
 */
/* ==========  IMAGES  ========== */
/* ==========  Color & Themes  ========== */
/* ==========  Typography  ========== */
/* ==========  Components  ========== */
/* ==========  Standard Buttons  ========== */
/* ==========  Icon Toggles  ========== */
/* ==========  Radio Buttons  ========== */
/* ==========  Ripple effect  ========== */
/* ==========  Layout  ========== */
/* ==========  Content Tabs  ========== */
/* ==========  Checkboxes  ========== */
/* ==========  Switches  ========== */
/* ==========  Spinner  ========== */
/* ==========  Text fields  ========== */
/* ==========  Card  ========== */
/* ==========  Sliders ========== */
/* ========== Progress ========== */
/* ==========  List ========== */
/* ==========  Item ========== */
/* ==========  Dropdown menu ========== */
/* ==========  Tooltips  ========== */
/* ==========  Footer  ========== */
/* TEXTFIELD */
/* SWITCH */
/* SPINNER */
/* RADIO */
/* MENU */
/* LIST */
/* LAYOUT */
/* ICON TOGGLE */
/* FOOTER */
/*mega-footer*/
/*mini-footer*/
/* CHECKBOX */
/* CARD */
/* Card dimensions */
/* Cover image */
/* BUTTON */
/**
 *
 * Dimensions
 *
 */
/* ANIMATION */
/* PROGRESS */
/* BADGE */
/* SHADOWS */
/* GRID */
/* DATA TABLE */
/* DIALOG */
/* SNACKBAR */
/* TOOLTIP */
/* CHIP */
/**
 * Copyright 2015 Google Inc. All Rights Reserved.
 *
 * Licensed under the Apache License, Version 2.0 (the "License");
 * you may not use this file except in compliance with the License.
 * You may obtain a copy of the License at
 *
 *      http://www.apache.org/licenses/LICENSE-2.0
 *
 * Unless required by applicable law or agreed to in writing, software
 * distributed under the License is distributed on an "AS IS" BASIS,
 * WITHOUT WARRANTIES OR CONDITIONS OF ANY KIND, either express or implied.
 * See the License for the specific language governing permissions and
 * limitations under the License.
 */
/* Typography */
/* Shadows */
/* Animations */
/* Dialog */
html, body {
  font-family: "Helvetica", "Arial", sans-serif;
  font-size: 14px;
  font-weight: 400;
  line-height: 20px; }

h1, h2, h3, h4, h5, h6, p {
  margin: 0;
  padding: 0; }

/**
  * Styles for HTML elements
  */
h1 small, h2 small, h3 small, h4 small, h5 small, h6 small {
  font-family: "Roboto", "Helvetica", "Arial", sans-serif;
  font-size: 56px;
  font-weight: 400;
  line-height: 1.35;
  letter-spacing: -0.02em;
  opacity: 0.54;
  font-size: 0.6em; }

h1 {
  font-family: "Roboto", "Helvetica", "Arial", sans-serif;
  font-size: 56px;
  font-weight: 400;
  line-height: 1.35;
  letter-spacing: -0.02em;
  margin-top: 24px;
  margin-bottom: 24px; }

h2 {
  font-family: "Roboto", "Helvetica", "Arial", sans-serif;
  font-size: 45px;
  font-weight: 400;
  line-height: 48px;
  margin-top: 24px;
  margin-bottom: 24px; }

h3 {
  font-family: "Roboto", "Helvetica", "Arial", sans-serif;
  font-size: 34px;
  font-weight: 400;
  line-height: 40px;
  margin-top: 24px;
  margin-bottom: 24px; }

h4 {
  font-family: "Roboto", "Helvetica", "Arial", sans-serif;
  font-size: 24px;
  font-weight: 400;
  line-height: 32px;
  -moz-osx-font-smoothing: grayscale;
  margin-top: 24px;
  margin-bottom: 16px; }

h5 {
  font-family: "Roboto", "Helvetica", "Arial", sans-serif;
  font-size: 20px;
  font-weight: 500;
  line-height: 1;
  letter-spacing: 0.02em;
  margin-top: 24px;
  margin-bottom: 16px; }

h6 {
  font-family: "Roboto", "Helvetica", "Arial", sans-serif;
  font-size: 16px;
  font-weight: 400;
  line-height: 24px;
  letter-spacing: 0.04em;
  margin-top: 24px;
  margin-bottom: 16px; }

p {
  font-size: 14px;
  font-weight: 400;
  line-height: 24px;
  letter-spacing: 0;
  margin-bottom: 16px; }

a {
  color: #0a67a3;
  font-weight: 500; }

blockquote {
  font-family: "Roboto", "Helvetica", "Arial", sans-serif;
  position: relative;
  font-size: 24px;
  font-weight: 300;
  font-style: italic;
  line-height: 1.35;
  letter-spacing: 0.08em; }
  blockquote:before {
    position: absolute;
    left: -0.5em;
    content: '“'; }
  blockquote:after {
    content: '”';
    margin-left: -0.05em; }

mark {
  background-color: #f4ff81; }

dt {
  font-weight: 700; }

address {
  font-size: 12px;
  font-weight: 400;
  line-height: 1;
  letter-spacing: 0;
  font-style: normal; }

ul, ol {
  font-size: 14px;
  font-weight: 400;
  line-height: 24px;
  letter-spacing: 0; }

/**
 * Class Name Styles
 */
.mdl-typography--display-4 {
  font-family: "Roboto", "Helvetica", "Arial", sans-serif;
  font-size: 112px;
  font-weight: 300;
  line-height: 1;
  letter-spacing: -0.04em; }

.mdl-typography--display-4-color-contrast {
  font-family: "Roboto", "Helvetica", "Arial", sans-serif;
  font-size: 112px;
  font-weight: 300;
  line-height: 1;
  letter-spacing: -0.04em;
  opacity: 0.54; }

.mdl-typography--display-3 {
  font-family: "Roboto", "Helvetica", "Arial", sans-serif;
  font-size: 56px;
  font-weight: 400;
  line-height: 1.35;
  letter-spacing: -0.02em; }

.mdl-typography--display-3-color-contrast {
  font-family: "Roboto", "Helvetica", "Arial", sans-serif;
  font-size: 56px;
  font-weight: 400;
  line-height: 1.35;
  letter-spacing: -0.02em;
  opacity: 0.54; }

.mdl-typography--display-2 {
  font-family: "Roboto", "Helvetica", "Arial", sans-serif;
  font-size: 45px;
  font-weight: 400;
  line-height: 48px; }

.mdl-typography--display-2-color-contrast {
  font-family: "Roboto", "Helvetica", "Arial", sans-serif;
  font-size: 45px;
  font-weight: 400;
  line-height: 48px;
  opacity: 0.54; }

.mdl-typography--display-1 {
  font-family: "Roboto", "Helvetica", "Arial", sans-serif;
  font-size: 34px;
  font-weight: 400;
  line-height: 40px; }

.mdl-typography--display-1-color-contrast {
  font-family: "Roboto", "Helvetica", "Arial", sans-serif;
  font-size: 34px;
  font-weight: 400;
  line-height: 40px;
  opacity: 0.54; }

.mdl-typography--headline {
  font-family: "Roboto", "Helvetica", "Arial", sans-serif;
  font-size: 24px;
  font-weight: 400;
  line-height: 32px;
  -moz-osx-font-smoothing: grayscale; }

.mdl-typography--headline-color-contrast {
  font-family: "Roboto", "Helvetica", "Arial", sans-serif;
  font-size: 24px;
  font-weight: 400;
  line-height: 32px;
  -moz-osx-font-smoothing: grayscale;
  opacity: 0.87; }

.mdl-typography--title {
  font-family: "Roboto", "Helvetica", "Arial", sans-serif;
  font-size: 20px;
  font-weight: 500;
  line-height: 1;
  letter-spacing: 0.02em; }

.mdl-typography--title-color-contrast {
  font-family: "Roboto", "Helvetica", "Arial", sans-serif;
  font-size: 20px;
  font-weight: 500;
  line-height: 1;
  letter-spacing: 0.02em;
  opacity: 0.87; }

.mdl-typography--subhead {
  font-family: "Roboto", "Helvetica", "Arial", sans-serif;
  font-size: 16px;
  font-weight: 400;
  line-height: 24px;
  letter-spacing: 0.04em; }

.mdl-typography--subhead-color-contrast {
  font-family: "Roboto", "Helvetica", "Arial", sans-serif;
  font-size: 16px;
  font-weight: 400;
  line-height: 24px;
  letter-spacing: 0.04em;
  opacity: 0.87; }

.mdl-typography--body-2 {
  font-size: 14px;
  font-weight: bold;
  line-height: 24px;
  letter-spacing: 0; }

.mdl-typography--body-2-color-contrast {
  font-size: 14px;
  font-weight: bold;
  line-height: 24px;
  letter-spacing: 0;
  opacity: 0.87; }

.mdl-typography--body-1 {
  font-size: 14px;
  font-weight: 400;
  line-height: 24px;
  letter-spacing: 0; }

.mdl-typography--body-1-color-contrast {
  font-size: 14px;
  font-weight: 400;
  line-height: 24px;
  letter-spacing: 0;
  opacity: 0.87; }

.mdl-typography--body-2-force-preferred-font {
  font-family: "Roboto", "Helvetica", "Arial", sans-serif;
  font-size: 14px;
  font-weight: 500;
  line-height: 24px;
  letter-spacing: 0; }

.mdl-typography--body-2-force-preferred-font-color-contrast {
  font-family: "Roboto", "Helvetica", "Arial", sans-serif;
  font-size: 14px;
  font-weight: 500;
  line-height: 24px;
  letter-spacing: 0;
  opacity: 0.87; }

.mdl-typography--body-1-force-preferred-font {
  font-family: "Roboto", "Helvetica", "Arial", sans-serif;
  font-size: 14px;
  font-weight: 400;
  line-height: 24px;
  letter-spacing: 0; }

.mdl-typography--body-1-force-preferred-font-color-contrast {
  font-family: "Roboto", "Helvetica", "Arial", sans-serif;
  font-size: 14px;
  font-weight: 400;
  line-height: 24px;
  letter-spacing: 0;
  opacity: 0.87; }

.mdl-typography--caption {
  font-size: 12px;
  font-weight: 400;
  line-height: 1;
  letter-spacing: 0; }

.mdl-typography--caption-force-preferred-font {
  font-family: "Roboto", "Helvetica", "Arial", sans-serif;
  font-size: 12px;
  font-weight: 400;
  line-height: 1;
  letter-spacing: 0; }

.mdl-typography--caption-color-contrast {
  font-size: 12px;
  font-weight: 400;
  line-height: 1;
  letter-spacing: 0;
  opacity: 0.54; }

.mdl-typography--caption-force-preferred-font-color-contrast {
  font-family: "Roboto", "Helvetica", "Arial", sans-serif;
  font-size: 12px;
  font-weight: 400;
  line-height: 1;
  letter-spacing: 0;
  opacity: 0.54; }

.mdl-typography--menu {
  font-family: "Roboto", "Helvetica", "Arial", sans-serif;
  font-size: 14px;
  font-weight: 500;
  line-height: 1;
  letter-spacing: 0; }

.mdl-typography--menu-color-contrast {
  font-family: "Roboto", "Helvetica", "Arial", sans-serif;
  font-size: 14px;
  font-weight: 500;
  line-height: 1;
  letter-spacing: 0;
  opacity: 0.87; }

.mdl-typography--button {
  font-family: "Roboto", "Helvetica", "Arial", sans-serif;
  font-size: 14px;
  font-weight: 500;
  text-transform: uppercase;
  line-height: 1;
  letter-spacing: 0; }

.mdl-typography--button-color-contrast {
  font-family: "Roboto", "Helvetica", "Arial", sans-serif;
  font-size: 14px;
  font-weight: 500;
  text-transform: uppercase;
  line-height: 1;
  letter-spacing: 0;
  opacity: 0.87; }

.mdl-typography--text-left {
  text-align: left; }

.mdl-typography--text-right {
  text-align: right; }

.mdl-typography--text-center {
  text-align: center; }

.mdl-typography--text-justify {
  text-align: justify; }

.mdl-typography--text-nowrap {
  white-space: nowrap; }

.mdl-typography--text-lowercase {
  text-transform: lowercase; }

.mdl-typography--text-uppercase {
  text-transform: uppercase; }

.mdl-typography--text-capitalize {
  text-transform: capitalize; }

.mdl-typography--font-thin {
  font-weight: 200 !important; }

.mdl-typography--font-light {
  font-weight: 300 !important; }

.mdl-typography--font-regular {
  font-weight: 400 !important; }

.mdl-typography--font-medium {
  font-weight: 500 !important; }

.mdl-typography--font-bold {
  font-weight: 700 !important; }

.mdl-typography--font-black {
  font-weight: 900 !important; }

.material-icons {
  font-family: 'Material Icons';
  font-weight: normal;
  font-style: normal;
  font-size: 24px;
  line-height: 1;
  letter-spacing: normal;
  text-transform: none;
  display: inline-block;
  word-wrap: normal;
  font-feature-settings: 'liga';
  -webkit-font-feature-settings: 'liga';
  -webkit-font-smoothing: antialiased; }

/**
 * Copyright 2015 Google Inc. All Rights Reserved.
 *
 * Licensed under the Apache License, Version 2.0 (the "License");
 * you may not use this file except in compliance with the License.
 * You may obtain a copy of the License at
 *
 *      http://www.apache.org/licenses/LICENSE-2.0
 *
 * Unless required by applicable law or agreed to in writing, software
 * distributed under the License is distributed on an "AS IS" BASIS,
 * WITHOUT WARRANTIES OR CONDITIONS OF ANY KIND, either express or implied.
 * See the License for the specific language governing permissions and
 * limitations under the License.
 */
/**
 * Copyright 2015 Google Inc. All Rights Reserved.
 *
 * Licensed under the Apache License, Version 2.0 (the "License");
 * you may not use this file except in compliance with the License.
 * You may obtain a copy of the License at
 *
 *      http://www.apache.org/licenses/LICENSE-2.0
 *
 * Unless required by applicable law or agreed to in writing, software
 * distributed under the License is distributed on an "AS IS" BASIS,
 * WITHOUT WARRANTIES OR CONDITIONS OF ANY KIND, either express or implied.
 * See the License for the specific language governing permissions and
 * limitations under the License.
 */
/*------------------------------------*    $CONTENTS
\*------------------------------------*/
/**
 * STYLE GUIDE VARIABLES------------------Declarations of Sass variables
 * -----Typography
 * -----Colors
 * -----Textfield
 * -----Switch
 * -----Spinner
 * -----Radio
 * -----Menu
 * -----List
 * -----Layout
 * -----Icon toggles
 * -----Footer
 * -----Column
 * -----Checkbox
 * -----Card
 * -----Button
 * -----Animation
 * -----Progress
 * -----Badge
 * -----Shadows
 * -----Grid
 * -----Data table
 * -----Dialog
 * -----Snackbar
 * -----Tooltip
 * -----Chip
 *
 * Even though all variables have the `!default` directive, most of them
 * should not be changed as they are dependent one another. This can cause
 * visual distortions (like alignment issues) that are hard to track down
 * and fix.
 */
/* ==========  TYPOGRAPHY  ========== */
/* We're splitting fonts into "preferred" and "performance" in order to optimize
   page loading. For important text, such as the body, we want it to load
   immediately and not wait for the web font load, whereas for other sections,
   such as headers and titles, we're OK with things taking a bit longer to load.
   We do have some optional classes and parameters in the mixins, in case you
   definitely want to make sure you're using the preferred font and don't mind
   the performance hit.
   We should be able to improve on this once CSS Font Loading L3 becomes more
   widely available.
*/
/* ==========  COLORS  ========== */
/**
*
* Material design color palettes.
* @see http://www.google.com/design/spec/style/color.html
*
**/
/**
 * Copyright 2015 Google Inc. All Rights Reserved.
 *
 * Licensed under the Apache License, Version 2.0 (the "License");
 * you may not use this file except in compliance with the License.
 * You may obtain a copy of the License at
 *
 *      http://www.apache.org/licenses/LICENSE-2.0
 *
 * Unless required by applicable law or agreed to in writing, software
 * distributed under the License is distributed on an "AS IS" BASIS,
 * WITHOUT WARRANTIES OR CONDITIONS OF ANY KIND, either express or implied.
 * See the License for the specific language governing permissions and
 * limitations under the License.
 */
/* ==========  Color Palettes  ========== */
/* colors.scss */
/**
 * Copyright 2015 Google Inc. All Rights Reserved.
 *
 * Licensed under the Apache License, Version 2.0 (the "License");
 * you may not use this file except in compliance with the License.
 * You may obtain a copy of the License at
 *
 *      http://www.apache.org/licenses/LICENSE-2.0
 *
 * Unless required by applicable law or agreed to in writing, software
 * distributed under the License is distributed on an "AS IS" BASIS,
 * WITHOUT WARRANTIES OR CONDITIONS OF ANY KIND, either express or implied.
 * See the License for the specific language governing permissions and
 * limitations under the License.
 */
/* ==========  IMAGES  ========== */
/* ==========  Color & Themes  ========== */
/* ==========  Typography  ========== */
/* ==========  Components  ========== */
/* ==========  Standard Buttons  ========== */
/* ==========  Icon Toggles  ========== */
/* ==========  Radio Buttons  ========== */
/* ==========  Ripple effect  ========== */
/* ==========  Layout  ========== */
/* ==========  Content Tabs  ========== */
/* ==========  Checkboxes  ========== */
/* ==========  Switches  ========== */
/* ==========  Spinner  ========== */
/* ==========  Text fields  ========== */
/* ==========  Card  ========== */
/* ==========  Sliders ========== */
/* ========== Progress ========== */
/* ==========  List ========== */
/* ==========  Item ========== */
/* ==========  Dropdown menu ========== */
/* ==========  Tooltips  ========== */
/* ==========  Footer  ========== */
/* TEXTFIELD */
/* SWITCH */
/* SPINNER */
/* RADIO */
/* MENU */
/* LIST */
/* LAYOUT */
/* ICON TOGGLE */
/* FOOTER */
/*mega-footer*/
/*mini-footer*/
/* CHECKBOX */
/* CARD */
/* Card dimensions */
/* Cover image */
/* BUTTON */
/**
 *
 * Dimensions
 *
 */
/* ANIMATION */
/* PROGRESS */
/* BADGE */
/* SHADOWS */
/* GRID */
/* DATA TABLE */
/* DIALOG */
/* SNACKBAR */
/* TOOLTIP */
/* CHIP */
.mdl-color-text--red {
  color: #f44336 !important; }

.mdl-color--red {
  background-color: #f44336 !important; }

.mdl-color-text--red-50 {
  color: #ffebee !important; }

.mdl-color--red-50 {
  background-color: #ffebee !important; }

.mdl-color-text--red-100 {
  color: #ffcdd2 !important; }

.mdl-color--red-100 {
  background-color: #ffcdd2 !important; }

.mdl-color-text--red-200 {
  color: #ef9a9a !important; }

.mdl-color--red-200 {
  background-color: #ef9a9a !important; }

.mdl-color-text--red-300 {
  color: #e57373 !important; }

.mdl-color--red-300 {
  background-color: #e57373 !important; }

.mdl-color-text--red-400 {
  color: #ef5350 !important; }

.mdl-color--red-400 {
  background-color: #ef5350 !important; }

.mdl-color-text--red-500 {
  color: #f44336 !important; }

.mdl-color--red-500 {
  background-color: #f44336 !important; }

.mdl-color-text--red-600 {
  color: #e53935 !important; }

.mdl-color--red-600 {
  background-color: #e53935 !important; }

.mdl-color-text--red-700 {
  color: #d32f2f !important; }

.mdl-color--red-700 {
  background-color: #d32f2f !important; }

.mdl-color-text--red-800 {
  color: #c62828 !important; }

.mdl-color--red-800 {
  background-color: #c62828 !important; }

.mdl-color-text--red-900 {
  color: #b71c1c !important; }

.mdl-color--red-900 {
  background-color: #b71c1c !important; }

.mdl-color-text--red-A100 {
  color: #ff8a80 !important; }

.mdl-color--red-A100 {
  background-color: #ff8a80 !important; }

.mdl-color-text--red-A200 {
  color: #ff5252 !important; }

.mdl-color--red-A200 {
  background-color: #ff5252 !important; }

.mdl-color-text--red-A400 {
  color: #ff1744 !important; }

.mdl-color--red-A400 {
  background-color: #ff1744 !important; }

.mdl-color-text--red-A700 {
  color: #d50000 !important; }

.mdl-color--red-A700 {
  background-color: #d50000 !important; }

.mdl-color-text--pink {
  color: #e91e63 !important; }

.mdl-color--pink {
  background-color: #e91e63 !important; }

.mdl-color-text--pink-50 {
  color: #fce4ec !important; }

.mdl-color--pink-50 {
  background-color: #fce4ec !important; }

.mdl-color-text--pink-100 {
  color: #f8bbd0 !important; }

.mdl-color--pink-100 {
  background-color: #f8bbd0 !important; }

.mdl-color-text--pink-200 {
  color: #f48fb1 !important; }

.mdl-color--pink-200 {
  background-color: #f48fb1 !important; }

.mdl-color-text--pink-300 {
  color: #f06292 !important; }

.mdl-color--pink-300 {
  background-color: #f06292 !important; }

.mdl-color-text--pink-400 {
  color: #ec407a !important; }

.mdl-color--pink-400 {
  background-color: #ec407a !important; }

.mdl-color-text--pink-500 {
  color: #e91e63 !important; }

.mdl-color--pink-500 {
  background-color: #e91e63 !important; }

.mdl-color-text--pink-600 {
  color: #d81b60 !important; }

.mdl-color--pink-600 {
  background-color: #d81b60 !important; }

.mdl-color-text--pink-700 {
  color: #c2185b !important; }

.mdl-color--pink-700 {
  background-color: #c2185b !important; }

.mdl-color-text--pink-800 {
  color: #ad1457 !important; }

.mdl-color--pink-800 {
  background-color: #ad1457 !important; }

.mdl-color-text--pink-900 {
  color: #880e4f !important; }

.mdl-color--pink-900 {
  background-color: #880e4f !important; }

.mdl-color-text--pink-A100 {
  color: #ff80ab !important; }

.mdl-color--pink-A100 {
  background-color: #ff80ab !important; }

.mdl-color-text--pink-A200 {
  color: #ff4081 !important; }

.mdl-color--pink-A200 {
  background-color: #ff4081 !important; }

.mdl-color-text--pink-A400 {
  color: #f50057 !important; }

.mdl-color--pink-A400 {
  background-color: #f50057 !important; }

.mdl-color-text--pink-A700 {
  color: #c51162 !important; }

.mdl-color--pink-A700 {
  background-color: #c51162 !important; }

.mdl-color-text--purple {
  color: #9c27b0 !important; }

.mdl-color--purple {
  background-color: #9c27b0 !important; }

.mdl-color-text--purple-50 {
  color: #f3e5f5 !important; }

.mdl-color--purple-50 {
  background-color: #f3e5f5 !important; }

.mdl-color-text--purple-100 {
  color: #e1bee7 !important; }

.mdl-color--purple-100 {
  background-color: #e1bee7 !important; }

.mdl-color-text--purple-200 {
  color: #ce93d8 !important; }

.mdl-color--purple-200 {
  background-color: #ce93d8 !important; }

.mdl-color-text--purple-300 {
  color: #ba68c8 !important; }

.mdl-color--purple-300 {
  background-color: #ba68c8 !important; }

.mdl-color-text--purple-400 {
  color: #ab47bc !important; }

.mdl-color--purple-400 {
  background-color: #ab47bc !important; }

.mdl-color-text--purple-500 {
  color: #9c27b0 !important; }

.mdl-color--purple-500 {
  background-color: #9c27b0 !important; }

.mdl-color-text--purple-600 {
  color: #8e24aa !important; }

.mdl-color--purple-600 {
  background-color: #8e24aa !important; }

.mdl-color-text--purple-700 {
  color: #7b1fa2 !important; }

.mdl-color--purple-700 {
  background-color: #7b1fa2 !important; }

.mdl-color-text--purple-800 {
  color: #6a1b9a !important; }

.mdl-color--purple-800 {
  background-color: #6a1b9a !important; }

.mdl-color-text--purple-900 {
  color: #4a148c !important; }

.mdl-color--purple-900 {
  background-color: #4a148c !important; }

.mdl-color-text--purple-A100 {
  color: #ea80fc !important; }

.mdl-color--purple-A100 {
  background-color: #ea80fc !important; }

.mdl-color-text--purple-A200 {
  color: #e040fb !important; }

.mdl-color--purple-A200 {
  background-color: #e040fb !important; }

.mdl-color-text--purple-A400 {
  color: #d500f9 !important; }

.mdl-color--purple-A400 {
  background-color: #d500f9 !important; }

.mdl-color-text--purple-A700 {
  color: #aa00ff !important; }

.mdl-color--purple-A700 {
  background-color: #aa00ff !important; }

.mdl-color-text--deep-purple {
  color: #673ab7 !important; }

.mdl-color--deep-purple {
  background-color: #673ab7 !important; }

.mdl-color-text--deep-purple-50 {
  color: #ede7f6 !important; }

.mdl-color--deep-purple-50 {
  background-color: #ede7f6 !important; }

.mdl-color-text--deep-purple-100 {
  color: #d1c4e9 !important; }

.mdl-color--deep-purple-100 {
  background-color: #d1c4e9 !important; }

.mdl-color-text--deep-purple-200 {
  color: #b39ddb !important; }

.mdl-color--deep-purple-200 {
  background-color: #b39ddb !important; }

.mdl-color-text--deep-purple-300 {
  color: #9575cd !important; }

.mdl-color--deep-purple-300 {
  background-color: #9575cd !important; }

.mdl-color-text--deep-purple-400 {
  color: #7e57c2 !important; }

.mdl-color--deep-purple-400 {
  background-color: #7e57c2 !important; }

.mdl-color-text--deep-purple-500 {
  color: #673ab7 !important; }

.mdl-color--deep-purple-500 {
  background-color: #673ab7 !important; }

.mdl-color-text--deep-purple-600 {
  color: #5e35b1 !important; }

.mdl-color--deep-purple-600 {
  background-color: #5e35b1 !important; }

.mdl-color-text--deep-purple-700 {
  color: #512da8 !important; }

.mdl-color--deep-purple-700 {
  background-color: #512da8 !important; }

.mdl-color-text--deep-purple-800 {
  color: #4527a0 !important; }

.mdl-color--deep-purple-800 {
  background-color: #4527a0 !important; }

.mdl-color-text--deep-purple-900 {
  color: #311b92 !important; }

.mdl-color--deep-purple-900 {
  background-color: #311b92 !important; }

.mdl-color-text--deep-purple-A100 {
  color: #b388ff !important; }

.mdl-color--deep-purple-A100 {
  background-color: #b388ff !important; }

.mdl-color-text--deep-purple-A200 {
  color: #7c4dff !important; }

.mdl-color--deep-purple-A200 {
  background-color: #7c4dff !important; }

.mdl-color-text--deep-purple-A400 {
  color: #651fff !important; }

.mdl-color--deep-purple-A400 {
  background-color: #651fff !important; }

.mdl-color-text--deep-purple-A700 {
  color: #6200ea !important; }

.mdl-color--deep-purple-A700 {
  background-color: #6200ea !important; }

.mdl-color-text--indigo {
  color: #3f51b5 !important; }

.mdl-color--indigo {
  background-color: #3f51b5 !important; }

.mdl-color-text--indigo-50 {
  color: #e8eaf6 !important; }

.mdl-color--indigo-50 {
  background-color: #e8eaf6 !important; }

.mdl-color-text--indigo-100 {
  color: #c5cae9 !important; }

.mdl-color--indigo-100 {
  background-color: #c5cae9 !important; }

.mdl-color-text--indigo-200 {
  color: #9fa8da !important; }

.mdl-color--indigo-200 {
  background-color: #9fa8da !important; }

.mdl-color-text--indigo-300 {
  color: #7986cb !important; }

.mdl-color--indigo-300 {
  background-color: #7986cb !important; }

.mdl-color-text--indigo-400 {
  color: #5c6bc0 !important; }

.mdl-color--indigo-400 {
  background-color: #5c6bc0 !important; }

.mdl-color-text--indigo-500 {
  color: #3f51b5 !important; }

.mdl-color--indigo-500 {
  background-color: #3f51b5 !important; }

.mdl-color-text--indigo-600 {
  color: #3949ab !important; }

.mdl-color--indigo-600 {
  background-color: #3949ab !important; }

.mdl-color-text--indigo-700 {
  color: #303f9f !important; }

.mdl-color--indigo-700 {
  background-color: #303f9f !important; }

.mdl-color-text--indigo-800 {
  color: #283593 !important; }

.mdl-color--indigo-800 {
  background-color: #283593 !important; }

.mdl-color-text--indigo-900 {
  color: #1a237e !important; }

.mdl-color--indigo-900 {
  background-color: #1a237e !important; }

.mdl-color-text--indigo-A100 {
  color: #8c9eff !important; }

.mdl-color--indigo-A100 {
  background-color: #8c9eff !important; }

.mdl-color-text--indigo-A200 {
  color: #536dfe !important; }

.mdl-color--indigo-A200 {
  background-color: #536dfe !important; }

.mdl-color-text--indigo-A400 {
  color: #3d5afe !important; }

.mdl-color--indigo-A400 {
  background-color: #3d5afe !important; }

.mdl-color-text--indigo-A700 {
  color: #304ffe !important; }

.mdl-color--indigo-A700 {
  background-color: #304ffe !important; }

.mdl-color-text--blue {
  color: #2196f3 !important; }

.mdl-color--blue {
  background-color: #2196f3 !important; }

.mdl-color-text--blue-50 {
  color: #e3f2fd !important; }

.mdl-color--blue-50 {
  background-color: #e3f2fd !important; }

.mdl-color-text--blue-100 {
  color: #bbdefb !important; }

.mdl-color--blue-100 {
  background-color: #bbdefb !important; }

.mdl-color-text--blue-200 {
  color: #90caf9 !important; }

.mdl-color--blue-200 {
  background-color: #90caf9 !important; }

.mdl-color-text--blue-300 {
  color: #64b5f6 !important; }

.mdl-color--blue-300 {
  background-color: #64b5f6 !important; }

.mdl-color-text--blue-400 {
  color: #42a5f5 !important; }

.mdl-color--blue-400 {
  background-color: #42a5f5 !important; }

.mdl-color-text--blue-500 {
  color: #2196f3 !important; }

.mdl-color--blue-500 {
  background-color: #2196f3 !important; }

.mdl-color-text--blue-600 {
  color: #1e88e5 !important; }

.mdl-color--blue-600 {
  background-color: #1e88e5 !important; }

.mdl-color-text--blue-700 {
  color: #1976d2 !important; }

.mdl-color--blue-700 {
  background-color: #1976d2 !important; }

.mdl-color-text--blue-800 {
  color: #1565c0 !important; }

.mdl-color--blue-800 {
  background-color: #1565c0 !important; }

.mdl-color-text--blue-900 {
  color: #0d47a1 !important; }

.mdl-color--blue-900 {
  background-color: #0d47a1 !important; }

.mdl-color-text--blue-A100 {
  color: #82b1ff !important; }

.mdl-color--blue-A100 {
  background-color: #82b1ff !important; }

.mdl-color-text--blue-A200 {
  color: #448aff !important; }

.mdl-color--blue-A200 {
  background-color: #448aff !important; }

.mdl-color-text--blue-A400 {
  color: #2979ff !important; }

.mdl-color--blue-A400 {
  background-color: #2979ff !important; }

.mdl-color-text--blue-A700 {
  color: #2962ff !important; }

.mdl-color--blue-A700 {
  background-color: #2962ff !important; }

.mdl-color-text--light-blue {
  color: #03a9f4 !important; }

.mdl-color--light-blue {
  background-color: #03a9f4 !important; }

.mdl-color-text--light-blue-50 {
  color: #e1f5fe !important; }

.mdl-color--light-blue-50 {
  background-color: #e1f5fe !important; }

.mdl-color-text--light-blue-100 {
  color: #b3e5fc !important; }

.mdl-color--light-blue-100 {
  background-color: #b3e5fc !important; }

.mdl-color-text--light-blue-200 {
  color: #81d4fa !important; }

.mdl-color--light-blue-200 {
  background-color: #81d4fa !important; }

.mdl-color-text--light-blue-300 {
  color: #4fc3f7 !important; }

.mdl-color--light-blue-300 {
  background-color: #4fc3f7 !important; }

.mdl-color-text--light-blue-400 {
  color: #29b6f6 !important; }

.mdl-color--light-blue-400 {
  background-color: #29b6f6 !important; }

.mdl-color-text--light-blue-500 {
  color: #03a9f4 !important; }

.mdl-color--light-blue-500 {
  background-color: #03a9f4 !important; }

.mdl-color-text--light-blue-600 {
  color: #039be5 !important; }

.mdl-color--light-blue-600 {
  background-color: #039be5 !important; }

.mdl-color-text--light-blue-700 {
  color: #0288d1 !important; }

.mdl-color--light-blue-700 {
  background-color: #0288d1 !important; }

.mdl-color-text--light-blue-800 {
  color: #0277bd !important; }

.mdl-color--light-blue-800 {
  background-color: #0277bd !important; }

.mdl-color-text--light-blue-900 {
  color: #01579b !important; }

.mdl-color--light-blue-900 {
  background-color: #01579b !important; }

.mdl-color-text--light-blue-A100 {
  color: #80d8ff !important; }

.mdl-color--light-blue-A100 {
  background-color: #80d8ff !important; }

.mdl-color-text--light-blue-A200 {
  color: #40c4ff !important; }

.mdl-color--light-blue-A200 {
  background-color: #40c4ff !important; }

.mdl-color-text--light-blue-A400 {
  color: #00b0ff !important; }

.mdl-color--light-blue-A400 {
  background-color: #00b0ff !important; }

.mdl-color-text--light-blue-A700 {
  color: #0091ea !important; }

.mdl-color--light-blue-A700 {
  background-color: #0091ea !important; }

.mdl-color-text--cyan {
  color: #00bcd4 !important; }

.mdl-color--cyan {
  background-color: #00bcd4 !important; }

.mdl-color-text--cyan-50 {
  color: #e0f7fa !important; }

.mdl-color--cyan-50 {
  background-color: #e0f7fa !important; }

.mdl-color-text--cyan-100 {
  color: #b2ebf2 !important; }

.mdl-color--cyan-100 {
  background-color: #b2ebf2 !important; }

.mdl-color-text--cyan-200 {
  color: #80deea !important; }

.mdl-color--cyan-200 {
  background-color: #80deea !important; }

.mdl-color-text--cyan-300 {
  color: #4dd0e1 !important; }

.mdl-color--cyan-300 {
  background-color: #4dd0e1 !important; }

.mdl-color-text--cyan-400 {
  color: #26c6da !important; }

.mdl-color--cyan-400 {
  background-color: #26c6da !important; }

.mdl-color-text--cyan-500 {
  color: #00bcd4 !important; }

.mdl-color--cyan-500 {
  background-color: #00bcd4 !important; }

.mdl-color-text--cyan-600 {
  color: #00acc1 !important; }

.mdl-color--cyan-600 {
  background-color: #00acc1 !important; }

.mdl-color-text--cyan-700 {
  color: #0097a7 !important; }

.mdl-color--cyan-700 {
  background-color: #0097a7 !important; }

.mdl-color-text--cyan-800 {
  color: #00838f !important; }

.mdl-color--cyan-800 {
  background-color: #00838f !important; }

.mdl-color-text--cyan-900 {
  color: #006064 !important; }

.mdl-color--cyan-900 {
  background-color: #006064 !important; }

.mdl-color-text--cyan-A100 {
  color: #84ffff !important; }

.mdl-color--cyan-A100 {
  background-color: #84ffff !important; }

.mdl-color-text--cyan-A200 {
  color: #18ffff !important; }

.mdl-color--cyan-A200 {
  background-color: #18ffff !important; }

.mdl-color-text--cyan-A400 {
  color: #00e5ff !important; }

.mdl-color--cyan-A400 {
  background-color: #00e5ff !important; }

.mdl-color-text--cyan-A700 {
  color: #00b8d4 !important; }

.mdl-color--cyan-A700 {
  background-color: #00b8d4 !important; }

.mdl-color-text--teal {
  color: #009688 !important; }

.mdl-color--teal {
  background-color: #009688 !important; }

.mdl-color-text--teal-50 {
  color: #e0f2f1 !important; }

.mdl-color--teal-50 {
  background-color: #e0f2f1 !important; }

.mdl-color-text--teal-100 {
  color: #b2dfdb !important; }

.mdl-color--teal-100 {
  background-color: #b2dfdb !important; }

.mdl-color-text--teal-200 {
  color: #80cbc4 !important; }

.mdl-color--teal-200 {
  background-color: #80cbc4 !important; }

.mdl-color-text--teal-300 {
  color: #4db6ac !important; }

.mdl-color--teal-300 {
  background-color: #4db6ac !important; }

.mdl-color-text--teal-400 {
  color: #26a69a !important; }

.mdl-color--teal-400 {
  background-color: #26a69a !important; }

.mdl-color-text--teal-500 {
  color: #009688 !important; }

.mdl-color--teal-500 {
  background-color: #009688 !important; }

.mdl-color-text--teal-600 {
  color: #00897b !important; }

.mdl-color--teal-600 {
  background-color: #00897b !important; }

.mdl-color-text--teal-700 {
  color: #00796b !important; }

.mdl-color--teal-700 {
  background-color: #00796b !important; }

.mdl-color-text--teal-800 {
  color: #00695c !important; }

.mdl-color--teal-800 {
  background-color: #00695c !important; }

.mdl-color-text--teal-900 {
  color: #004d40 !important; }

.mdl-color--teal-900 {
  background-color: #004d40 !important; }

.mdl-color-text--teal-A100 {
  color: #a7ffeb !important; }

.mdl-color--teal-A100 {
  background-color: #a7ffeb !important; }

.mdl-color-text--teal-A200 {
  color: #64ffda !important; }

.mdl-color--teal-A200 {
  background-color: #64ffda !important; }

.mdl-color-text--teal-A400 {
  color: #1de9b6 !important; }

.mdl-color--teal-A400 {
  background-color: #1de9b6 !important; }

.mdl-color-text--teal-A700 {
  color: #00bfa5 !important; }

.mdl-color--teal-A700 {
  background-color: #00bfa5 !important; }

.mdl-color-text--green {
  color: #4caf50 !important; }

.mdl-color--green {
  background-color: #4caf50 !important; }

.mdl-color-text--green-50 {
  color: #e8f5e9 !important; }

.mdl-color--green-50 {
  background-color: #e8f5e9 !important; }

.mdl-color-text--green-100 {
  color: #c8e6c9 !important; }

.mdl-color--green-100 {
  background-color: #c8e6c9 !important; }

.mdl-color-text--green-200 {
  color: #a5d6a7 !important; }

.mdl-color--green-200 {
  background-color: #a5d6a7 !important; }

.mdl-color-text--green-300 {
  color: #81c784 !important; }

.mdl-color--green-300 {
  background-color: #81c784 !important; }

.mdl-color-text--green-400 {
  color: #66bb6a !important; }

.mdl-color--green-400 {
  background-color: #66bb6a !important; }

.mdl-color-text--green-500 {
  color: #4caf50 !important; }

.mdl-color--green-500 {
  background-color: #4caf50 !important; }

.mdl-color-text--green-600 {
  color: #43a047 !important; }

.mdl-color--green-600 {
  background-color: #43a047 !important; }

.mdl-color-text--green-700 {
  color: #388e3c !important; }

.mdl-color--green-700 {
  background-color: #388e3c !important; }

.mdl-color-text--green-800 {
  color: #2e7d32 !important; }

.mdl-color--green-800 {
  background-color: #2e7d32 !important; }

.mdl-color-text--green-900 {
  color: #1b5e20 !important; }

.mdl-color--green-900 {
  background-color: #1b5e20 !important; }

.mdl-color-text--green-A100 {
  color: #b9f6ca !important; }

.mdl-color--green-A100 {
  background-color: #b9f6ca !important; }

.mdl-color-text--green-A200 {
  color: #69f0ae !important; }

.mdl-color--green-A200 {
  background-color: #69f0ae !important; }

.mdl-color-text--green-A400 {
  color: #00e676 !important; }

.mdl-color--green-A400 {
  background-color: #00e676 !important; }

.mdl-color-text--green-A700 {
  color: #00c853 !important; }

.mdl-color--green-A700 {
  background-color: #00c853 !important; }

.mdl-color-text--light-green {
  color: #8bc34a !important; }

.mdl-color--light-green {
  background-color: #8bc34a !important; }

.mdl-color-text--light-green-50 {
  color: #f1f8e9 !important; }

.mdl-color--light-green-50 {
  background-color: #f1f8e9 !important; }

.mdl-color-text--light-green-100 {
  color: #dcedc8 !important; }

.mdl-color--light-green-100 {
  background-color: #dcedc8 !important; }

.mdl-color-text--light-green-200 {
  color: #c5e1a5 !important; }

.mdl-color--light-green-200 {
  background-color: #c5e1a5 !important; }

.mdl-color-text--light-green-300 {
  color: #aed581 !important; }

.mdl-color--light-green-300 {
  background-color: #aed581 !important; }

.mdl-color-text--light-green-400 {
  color: #9ccc65 !important; }

.mdl-color--light-green-400 {
  background-color: #9ccc65 !important; }

.mdl-color-text--light-green-500 {
  color: #8bc34a !important; }

.mdl-color--light-green-500 {
  background-color: #8bc34a !important; }

.mdl-color-text--light-green-600 {
  color: #7cb342 !important; }

.mdl-color--light-green-600 {
  background-color: #7cb342 !important; }

.mdl-color-text--light-green-700 {
  color: #689f38 !important; }

.mdl-color--light-green-700 {
  background-color: #689f38 !important; }

.mdl-color-text--light-green-800 {
  color: #558b2f !important; }

.mdl-color--light-green-800 {
  background-color: #558b2f !important; }

.mdl-color-text--light-green-900 {
  color: #33691e !important; }

.mdl-color--light-green-900 {
  background-color: #33691e !important; }

.mdl-color-text--light-green-A100 {
  color: #ccff90 !important; }

.mdl-color--light-green-A100 {
  background-color: #ccff90 !important; }

.mdl-color-text--light-green-A200 {
  color: #b2ff59 !important; }

.mdl-color--light-green-A200 {
  background-color: #b2ff59 !important; }

.mdl-color-text--light-green-A400 {
  color: #76ff03 !important; }

.mdl-color--light-green-A400 {
  background-color: #76ff03 !important; }

.mdl-color-text--light-green-A700 {
  color: #64dd17 !important; }

.mdl-color--light-green-A700 {
  background-color: #64dd17 !important; }

.mdl-color-text--lime {
  color: #cddc39 !important; }

.mdl-color--lime {
  background-color: #cddc39 !important; }

.mdl-color-text--lime-50 {
  color: #f9fbe7 !important; }

.mdl-color--lime-50 {
  background-color: #f9fbe7 !important; }

.mdl-color-text--lime-100 {
  color: #f0f4c3 !important; }

.mdl-color--lime-100 {
  background-color: #f0f4c3 !important; }

.mdl-color-text--lime-200 {
  color: #e6ee9c !important; }

.mdl-color--lime-200 {
  background-color: #e6ee9c !important; }

.mdl-color-text--lime-300 {
  color: #dce775 !important; }

.mdl-color--lime-300 {
  background-color: #dce775 !important; }

.mdl-color-text--lime-400 {
  color: #d4e157 !important; }

.mdl-color--lime-400 {
  background-color: #d4e157 !important; }

.mdl-color-text--lime-500 {
  color: #cddc39 !important; }

.mdl-color--lime-500 {
  background-color: #cddc39 !important; }

.mdl-color-text--lime-600 {
  color: #c0ca33 !important; }

.mdl-color--lime-600 {
  background-color: #c0ca33 !important; }

.mdl-color-text--lime-700 {
  color: #afb42b !important; }

.mdl-color--lime-700 {
  background-color: #afb42b !important; }

.mdl-color-text--lime-800 {
  color: #9e9d24 !important; }

.mdl-color--lime-800 {
  background-color: #9e9d24 !important; }

.mdl-color-text--lime-900 {
  color: #827717 !important; }

.mdl-color--lime-900 {
  background-color: #827717 !important; }

.mdl-color-text--lime-A100 {
  color: #f4ff81 !important; }

.mdl-color--lime-A100 {
  background-color: #f4ff81 !important; }

.mdl-color-text--lime-A200 {
  color: #eeff41 !important; }

.mdl-color--lime-A200 {
  background-color: #eeff41 !important; }

.mdl-color-text--lime-A400 {
  color: #c6ff00 !important; }

.mdl-color--lime-A400 {
  background-color: #c6ff00 !important; }

.mdl-color-text--lime-A700 {
  color: #aeea00 !important; }

.mdl-color--lime-A700 {
  background-color: #aeea00 !important; }

.mdl-color-text--yellow {
  color: #ffeb3b !important; }

.mdl-color--yellow {
  background-color: #ffeb3b !important; }

.mdl-color-text--yellow-50 {
  color: #fffde7 !important; }

.mdl-color--yellow-50 {
  background-color: #fffde7 !important; }

.mdl-color-text--yellow-100 {
  color: #fff9c4 !important; }

.mdl-color--yellow-100 {
  background-color: #fff9c4 !important; }

.mdl-color-text--yellow-200 {
  color: #fff59d !important; }

.mdl-color--yellow-200 {
  background-color: #fff59d !important; }

.mdl-color-text--yellow-300 {
  color: #fff176 !important; }

.mdl-color--yellow-300 {
  background-color: #fff176 !important; }

.mdl-color-text--yellow-400 {
  color: #ffee58 !important; }

.mdl-color--yellow-400 {
  background-color: #ffee58 !important; }

.mdl-color-text--yellow-500 {
  color: #ffeb3b !important; }

.mdl-color--yellow-500 {
  background-color: #ffeb3b !important; }

.mdl-color-text--yellow-600 {
  color: #fdd835 !important; }

.mdl-color--yellow-600 {
  background-color: #fdd835 !important; }

.mdl-color-text--yellow-700 {
  color: #fbc02d !important; }

.mdl-color--yellow-700 {
  background-color: #fbc02d !important; }

.mdl-color-text--yellow-800 {
  color: #f9a825 !important; }

.mdl-color--yellow-800 {
  background-color: #f9a825 !important; }

.mdl-color-text--yellow-900 {
  color: #f57f17 !important; }

.mdl-color--yellow-900 {
  background-color: #f57f17 !important; }

.mdl-color-text--yellow-A100 {
  color: #ffff8d !important; }

.mdl-color--yellow-A100 {
  background-color: #ffff8d !important; }

.mdl-color-text--yellow-A200 {
  color: yellow !important; }

.mdl-color--yellow-A200 {
  background-color: yellow !important; }

.mdl-color-text--yellow-A400 {
  color: #ffea00 !important; }

.mdl-color--yellow-A400 {
  background-color: #ffea00 !important; }

.mdl-color-text--yellow-A700 {
  color: #ffd600 !important; }

.mdl-color--yellow-A700 {
  background-color: #ffd600 !important; }

.mdl-color-text--amber {
  color: #ffc107 !important; }

.mdl-color--amber {
  background-color: #ffc107 !important; }

.mdl-color-text--amber-50 {
  color: #fff8e1 !important; }

.mdl-color--amber-50 {
  background-color: #fff8e1 !important; }

.mdl-color-text--amber-100 {
  color: #ffecb3 !important; }

.mdl-color--amber-100 {
  background-color: #ffecb3 !important; }

.mdl-color-text--amber-200 {
  color: #ffe082 !important; }

.mdl-color--amber-200 {
  background-color: #ffe082 !important; }

.mdl-color-text--amber-300 {
  color: #ffd54f !important; }

.mdl-color--amber-300 {
  background-color: #ffd54f !important; }

.mdl-color-text--amber-400 {
  color: #ffca28 !important; }

.mdl-color--amber-400 {
  background-color: #ffca28 !important; }

.mdl-color-text--amber-500 {
  color: #ffc107 !important; }

.mdl-color--amber-500 {
  background-color: #ffc107 !important; }

.mdl-color-text--amber-600 {
  color: #ffb300 !important; }

.mdl-color--amber-600 {
  background-color: #ffb300 !important; }

.mdl-color-text--amber-700 {
  color: #ffa000 !important; }

.mdl-color--amber-700 {
  background-color: #ffa000 !important; }

.mdl-color-text--amber-800 {
  color: #ff8f00 !important; }

.mdl-color--amber-800 {
  background-color: #ff8f00 !important; }

.mdl-color-text--amber-900 {
  color: #ff6f00 !important; }

.mdl-color--amber-900 {
  background-color: #ff6f00 !important; }

.mdl-color-text--amber-A100 {
  color: #ffe57f !important; }

.mdl-color--amber-A100 {
  background-color: #ffe57f !important; }

.mdl-color-text--amber-A200 {
  color: #ffd740 !important; }

.mdl-color--amber-A200 {
  background-color: #ffd740 !important; }

.mdl-color-text--amber-A400 {
  color: #ffc400 !important; }

.mdl-color--amber-A400 {
  background-color: #ffc400 !important; }

.mdl-color-text--amber-A700 {
  color: #ffab00 !important; }

.mdl-color--amber-A700 {
  background-color: #ffab00 !important; }

.mdl-color-text--orange {
  color: #ff9800 !important; }

.mdl-color--orange {
  background-color: #ff9800 !important; }

.mdl-color-text--orange-50 {
  color: #fff3e0 !important; }

.mdl-color--orange-50 {
  background-color: #fff3e0 !important; }

.mdl-color-text--orange-100 {
  color: #ffe0b2 !important; }

.mdl-color--orange-100 {
  background-color: #ffe0b2 !important; }

.mdl-color-text--orange-200 {
  color: #ffcc80 !important; }

.mdl-color--orange-200 {
  background-color: #ffcc80 !important; }

.mdl-color-text--orange-300 {
  color: #ffb74d !important; }

.mdl-color--orange-300 {
  background-color: #ffb74d !important; }

.mdl-color-text--orange-400 {
  color: #ffa726 !important; }

.mdl-color--orange-400 {
  background-color: #ffa726 !important; }

.mdl-color-text--orange-500 {
  color: #ff9800 !important; }

.mdl-color--orange-500 {
  background-color: #ff9800 !important; }

.mdl-color-text--orange-600 {
  color: #fb8c00 !important; }

.mdl-color--orange-600 {
  background-color: #fb8c00 !important; }

.mdl-color-text--orange-700 {
  color: #f57c00 !important; }

.mdl-color--orange-700 {
  background-color: #f57c00 !important; }

.mdl-color-text--orange-800 {
  color: #ef6c00 !important; }

.mdl-color--orange-800 {
  background-color: #ef6c00 !important; }

.mdl-color-text--orange-900 {
  color: #e65100 !important; }

.mdl-color--orange-900 {
  background-color: #e65100 !important; }

.mdl-color-text--orange-A100 {
  color: #ffd180 !important; }

.mdl-color--orange-A100 {
  background-color: #ffd180 !important; }

.mdl-color-text--orange-A200 {
  color: #ffab40 !important; }

.mdl-color--orange-A200 {
  background-color: #ffab40 !important; }

.mdl-color-text--orange-A400 {
  color: #ff9100 !important; }

.mdl-color--orange-A400 {
  background-color: #ff9100 !important; }

.mdl-color-text--orange-A700 {
  color: #ff6d00 !important; }

.mdl-color--orange-A700 {
  background-color: #ff6d00 !important; }

.mdl-color-text--deep-orange {
  color: #ff5722 !important; }

.mdl-color--deep-orange {
  background-color: #ff5722 !important; }

.mdl-color-text--deep-orange-50 {
  color: #fbe9e7 !important; }

.mdl-color--deep-orange-50 {
  background-color: #fbe9e7 !important; }

.mdl-color-text--deep-orange-100 {
  color: #ffccbc !important; }

.mdl-color--deep-orange-100 {
  background-color: #ffccbc !important; }

.mdl-color-text--deep-orange-200 {
  color: #ffab91 !important; }

.mdl-color--deep-orange-200 {
  background-color: #ffab91 !important; }

.mdl-color-text--deep-orange-300 {
  color: #ff8a65 !important; }

.mdl-color--deep-orange-300 {
  background-color: #ff8a65 !important; }

.mdl-color-text--deep-orange-400 {
  color: #ff7043 !important; }

.mdl-color--deep-orange-400 {
  background-color: #ff7043 !important; }

.mdl-color-text--deep-orange-500 {
  color: #ff5722 !important; }

.mdl-color--deep-orange-500 {
  background-color: #ff5722 !important; }

.mdl-color-text--deep-orange-600 {
  color: #f4511e !important; }

.mdl-color--deep-orange-600 {
  background-color: #f4511e !important; }

.mdl-color-text--deep-orange-700 {
  color: #e64a19 !important; }

.mdl-color--deep-orange-700 {
  background-color: #e64a19 !important; }

.mdl-color-text--deep-orange-800 {
  color: #d84315 !important; }

.mdl-color--deep-orange-800 {
  background-color: #d84315 !important; }

.mdl-color-text--deep-orange-900 {
  color: #bf360c !important; }

.mdl-color--deep-orange-900 {
  background-color: #bf360c !important; }

.mdl-color-text--deep-orange-A100 {
  color: #ff9e80 !important; }

.mdl-color--deep-orange-A100 {
  background-color: #ff9e80 !important; }

.mdl-color-text--deep-orange-A200 {
  color: #ff6e40 !important; }

.mdl-color--deep-orange-A200 {
  background-color: #ff6e40 !important; }

.mdl-color-text--deep-orange-A400 {
  color: #ff3d00 !important; }

.mdl-color--deep-orange-A400 {
  background-color: #ff3d00 !important; }

.mdl-color-text--deep-orange-A700 {
  color: #dd2c00 !important; }

.mdl-color--deep-orange-A700 {
  background-color: #dd2c00 !important; }

.mdl-color-text--brown {
  color: #795548 !important; }

.mdl-color--brown {
  background-color: #795548 !important; }

.mdl-color-text--brown-50 {
  color: #efebe9 !important; }

.mdl-color--brown-50 {
  background-color: #efebe9 !important; }

.mdl-color-text--brown-100 {
  color: #d7ccc8 !important; }

.mdl-color--brown-100 {
  background-color: #d7ccc8 !important; }

.mdl-color-text--brown-200 {
  color: #bcaaa4 !important; }

.mdl-color--brown-200 {
  background-color: #bcaaa4 !important; }

.mdl-color-text--brown-300 {
  color: #a1887f !important; }

.mdl-color--brown-300 {
  background-color: #a1887f !important; }

.mdl-color-text--brown-400 {
  color: #8d6e63 !important; }

.mdl-color--brown-400 {
  background-color: #8d6e63 !important; }

.mdl-color-text--brown-500 {
  color: #795548 !important; }

.mdl-color--brown-500 {
  background-color: #795548 !important; }

.mdl-color-text--brown-600 {
  color: #6d4c41 !important; }

.mdl-color--brown-600 {
  background-color: #6d4c41 !important; }

.mdl-color-text--brown-700 {
  color: #5d4037 !important; }

.mdl-color--brown-700 {
  background-color: #5d4037 !important; }

.mdl-color-text--brown-800 {
  color: #4e342e !important; }

.mdl-color--brown-800 {
  background-color: #4e342e !important; }

.mdl-color-text--brown-900 {
  color: #3e2723 !important; }

.mdl-color--brown-900 {
  background-color: #3e2723 !important; }

.mdl-color-text--grey {
  color: #9e9e9e !important; }

.mdl-color--grey {
  background-color: #9e9e9e !important; }

.mdl-color-text--grey-50 {
  color: #fafafa !important; }

.mdl-color--grey-50 {
  background-color: #fafafa !important; }

.mdl-color-text--grey-100 {
  color: whitesmoke !important; }

.mdl-color--grey-100 {
  background-color: whitesmoke !important; }

.mdl-color-text--grey-200 {
  color: #eeeeee !important; }

.mdl-color--grey-200 {
  background-color: #eeeeee !important; }

.mdl-color-text--grey-300 {
  color: #e0e0e0 !important; }

.mdl-color--grey-300 {
  background-color: #e0e0e0 !important; }

.mdl-color-text--grey-400 {
  color: #bdbdbd !important; }

.mdl-color--grey-400 {
  background-color: #bdbdbd !important; }

.mdl-color-text--grey-500 {
  color: #9e9e9e !important; }

.mdl-color--grey-500 {
  background-color: #9e9e9e !important; }

.mdl-color-text--grey-600 {
  color: #757575 !important; }

.mdl-color--grey-600 {
  background-color: #757575 !important; }

.mdl-color-text--grey-700 {
  color: #616161 !important; }

.mdl-color--grey-700 {
  background-color: #616161 !important; }

.mdl-color-text--grey-800 {
  color: #424242 !important; }

.mdl-color--grey-800 {
  background-color: #424242 !important; }

.mdl-color-text--grey-900 {
  color: #212121 !important; }

.mdl-color--grey-900 {
  background-color: #212121 !important; }

.mdl-color-text--blue-grey {
  color: #607d8b !important; }

.mdl-color--blue-grey {
  background-color: #607d8b !important; }

.mdl-color-text--blue-grey-50 {
  color: #eceff1 !important; }

.mdl-color--blue-grey-50 {
  background-color: #eceff1 !important; }

.mdl-color-text--blue-grey-100 {
  color: #cfd8dc !important; }

.mdl-color--blue-grey-100 {
  background-color: #cfd8dc !important; }

.mdl-color-text--blue-grey-200 {
  color: #b0bec5 !important; }

.mdl-color--blue-grey-200 {
  background-color: #b0bec5 !important; }

.mdl-color-text--blue-grey-300 {
  color: #90a4ae !important; }

.mdl-color--blue-grey-300 {
  background-color: #90a4ae !important; }

.mdl-color-text--blue-grey-400 {
  color: #78909c !important; }

.mdl-color--blue-grey-400 {
  background-color: #78909c !important; }

.mdl-color-text--blue-grey-500 {
  color: #607d8b !important; }

.mdl-color--blue-grey-500 {
  background-color: #607d8b !important; }

.mdl-color-text--blue-grey-600 {
  color: #546e7a !important; }

.mdl-color--blue-grey-600 {
  background-color: #546e7a !important; }

.mdl-color-text--blue-grey-700 {
  color: #455a64 !important; }

.mdl-color--blue-grey-700 {
  background-color: #455a64 !important; }

.mdl-color-text--blue-grey-800 {
  color: #37474f !important; }

.mdl-color--blue-grey-800 {
  background-color: #37474f !important; }

.mdl-color-text--blue-grey-900 {
  color: #263238 !important; }

.mdl-color--blue-grey-900 {
  background-color: #263238 !important; }

.mdl-color--black {
  background-color: black !important; }

.mdl-color-text--black {
  color: black !important; }

.mdl-color--white {
  background-color: white !important; }

.mdl-color-text--white {
  color: white !important; }

.mdl-color--primary {
  background-color: #fe8f01 !important; }

.mdl-color--primary-contrast {
  background-color: white !important; }

.mdl-color--primary-dark {
  background-color: #fe6a01 !important; }

.mdl-color--accent {
  background-color: #0a67a3 !important; }

.mdl-color--accent-contrast {
  background-color: white !important; }

.mdl-color-text--primary {
  color: #fe8f01 !important; }

.mdl-color-text--primary-contrast {
  color: white !important; }

.mdl-color-text--primary-dark {
  color: #fe6a01 !important; }

.mdl-color-text--accent {
  color: #0a67a3 !important; }

.mdl-color-text--accent-contrast {
  color: white !important; }

/**
 * Copyright 2015 Google Inc. All Rights Reserved.
 *
 * Licensed under the Apache License, Version 2.0 (the "License");
 * you may not use this file except in compliance with the License.
 * You may obtain a copy of the License at
 *
 *      http://www.apache.org/licenses/LICENSE-2.0
 *
 * Unless required by applicable law or agreed to in writing, software
 * distributed under the License is distributed on an "AS IS" BASIS,
 * WITHOUT WARRANTIES OR CONDITIONS OF ANY KIND, either express or implied.
 * See the License for the specific language governing permissions and
 * limitations under the License.
 */
/**
 * Copyright 2015 Google Inc. All Rights Reserved.
 *
 * Licensed under the Apache License, Version 2.0 (the "License");
 * you may not use this file except in compliance with the License.
 * You may obtain a copy of the License at
 *
 *      http://www.apache.org/licenses/LICENSE-2.0
 *
 * Unless required by applicable law or agreed to in writing, software
 * distributed under the License is distributed on an "AS IS" BASIS,
 * WITHOUT WARRANTIES OR CONDITIONS OF ANY KIND, either express or implied.
 * See the License for the specific language governing permissions and
 * limitations under the License.
 */
/*------------------------------------*    $CONTENTS
\*------------------------------------*/
/**
 * STYLE GUIDE VARIABLES------------------Declarations of Sass variables
 * -----Typography
 * -----Colors
 * -----Textfield
 * -----Switch
 * -----Spinner
 * -----Radio
 * -----Menu
 * -----List
 * -----Layout
 * -----Icon toggles
 * -----Footer
 * -----Column
 * -----Checkbox
 * -----Card
 * -----Button
 * -----Animation
 * -----Progress
 * -----Badge
 * -----Shadows
 * -----Grid
 * -----Data table
 * -----Dialog
 * -----Snackbar
 * -----Tooltip
 * -----Chip
 *
 * Even though all variables have the `!default` directive, most of them
 * should not be changed as they are dependent one another. This can cause
 * visual distortions (like alignment issues) that are hard to track down
 * and fix.
 */
/* ==========  TYPOGRAPHY  ========== */
/* We're splitting fonts into "preferred" and "performance" in order to optimize
   page loading. For important text, such as the body, we want it to load
   immediately and not wait for the web font load, whereas for other sections,
   such as headers and titles, we're OK with things taking a bit longer to load.
   We do have some optional classes and parameters in the mixins, in case you
   definitely want to make sure you're using the preferred font and don't mind
   the performance hit.
   We should be able to improve on this once CSS Font Loading L3 becomes more
   widely available.
*/
/* ==========  COLORS  ========== */
/**
*
* Material design color palettes.
* @see http://www.google.com/design/spec/style/color.html
*
**/
/**
 * Copyright 2015 Google Inc. All Rights Reserved.
 *
 * Licensed under the Apache License, Version 2.0 (the "License");
 * you may not use this file except in compliance with the License.
 * You may obtain a copy of the License at
 *
 *      http://www.apache.org/licenses/LICENSE-2.0
 *
 * Unless required by applicable law or agreed to in writing, software
 * distributed under the License is distributed on an "AS IS" BASIS,
 * WITHOUT WARRANTIES OR CONDITIONS OF ANY KIND, either express or implied.
 * See the License for the specific language governing permissions and
 * limitations under the License.
 */
/* ==========  Color Palettes  ========== */
/* colors.scss */
/**
 * Copyright 2015 Google Inc. All Rights Reserved.
 *
 * Licensed under the Apache License, Version 2.0 (the "License");
 * you may not use this file except in compliance with the License.
 * You may obtain a copy of the License at
 *
 *      http://www.apache.org/licenses/LICENSE-2.0
 *
 * Unless required by applicable law or agreed to in writing, software
 * distributed under the License is distributed on an "AS IS" BASIS,
 * WITHOUT WARRANTIES OR CONDITIONS OF ANY KIND, either express or implied.
 * See the License for the specific language governing permissions and
 * limitations under the License.
 */
/* ==========  IMAGES  ========== */
/* ==========  Color & Themes  ========== */
/* ==========  Typography  ========== */
/* ==========  Components  ========== */
/* ==========  Standard Buttons  ========== */
/* ==========  Icon Toggles  ========== */
/* ==========  Radio Buttons  ========== */
/* ==========  Ripple effect  ========== */
/* ==========  Layout  ========== */
/* ==========  Content Tabs  ========== */
/* ==========  Checkboxes  ========== */
/* ==========  Switches  ========== */
/* ==========  Spinner  ========== */
/* ==========  Text fields  ========== */
/* ==========  Card  ========== */
/* ==========  Sliders ========== */
/* ========== Progress ========== */
/* ==========  List ========== */
/* ==========  Item ========== */
/* ==========  Dropdown menu ========== */
/* ==========  Tooltips  ========== */
/* ==========  Footer  ========== */
/* TEXTFIELD */
/* SWITCH */
/* SPINNER */
/* RADIO */
/* MENU */
/* LIST */
/* LAYOUT */
/* ICON TOGGLE */
/* FOOTER */
/*mega-footer*/
/*mini-footer*/
/* CHECKBOX */
/* CARD */
/* Card dimensions */
/* Cover image */
/* BUTTON */
/**
 *
 * Dimensions
 *
 */
/* ANIMATION */
/* PROGRESS */
/* BADGE */
/* SHADOWS */
/* GRID */
/* DATA TABLE */
/* DIALOG */
/* SNACKBAR */
/* TOOLTIP */
/* CHIP */
.mdl-ripple {
  background: black;
  border-radius: 50%;
  height: 50px;
  left: 0;
  opacity: 0;
  pointer-events: none;
  position: absolute;
  top: 0;
  transform: translate(-50%, -50%);
  width: 50px;
  overflow: hidden; }
  .mdl-ripple.is-animating {
    transition: transform 0.3s cubic-bezier(0, 0, 0.2, 1), width 0.3s cubic-bezier(0, 0, 0.2, 1), height 0.3s cubic-bezier(0, 0, 0.2, 1), opacity 0.6s cubic-bezier(0, 0, 0.2, 1); }
  .mdl-ripple.is-visible {
    opacity: 0.3; }

/**
 * Copyright 2015 Google Inc. All Rights Reserved.
 *
 * Licensed under the Apache License, Version 2.0 (the "License");
 * you may not use this file except in compliance with the License.
 * You may obtain a copy of the License at
 *
 *      http://www.apache.org/licenses/LICENSE-2.0
 *
 * Unless required by applicable law or agreed to in writing, software
 * distributed under the License is distributed on an "AS IS" BASIS,
 * WITHOUT WARRANTIES OR CONDITIONS OF ANY KIND, either express or implied.
 * See the License for the specific language governing permissions and
 * limitations under the License.
 */
/**
 * Copyright 2015 Google Inc. All Rights Reserved.
 *
 * Licensed under the Apache License, Version 2.0 (the "License");
 * you may not use this file except in compliance with the License.
 * You may obtain a copy of the License at
 *
 *      http://www.apache.org/licenses/LICENSE-2.0
 *
 * Unless required by applicable law or agreed to in writing, software
 * distributed under the License is distributed on an "AS IS" BASIS,
 * WITHOUT WARRANTIES OR CONDITIONS OF ANY KIND, either express or implied.
 * See the License for the specific language governing permissions and
 * limitations under the License.
 */
/*------------------------------------*    $CONTENTS
\*------------------------------------*/
/**
 * STYLE GUIDE VARIABLES------------------Declarations of Sass variables
 * -----Typography
 * -----Colors
 * -----Textfield
 * -----Switch
 * -----Spinner
 * -----Radio
 * -----Menu
 * -----List
 * -----Layout
 * -----Icon toggles
 * -----Footer
 * -----Column
 * -----Checkbox
 * -----Card
 * -----Button
 * -----Animation
 * -----Progress
 * -----Badge
 * -----Shadows
 * -----Grid
 * -----Data table
 * -----Dialog
 * -----Snackbar
 * -----Tooltip
 * -----Chip
 *
 * Even though all variables have the `!default` directive, most of them
 * should not be changed as they are dependent one another. This can cause
 * visual distortions (like alignment issues) that are hard to track down
 * and fix.
 */
/* ==========  TYPOGRAPHY  ========== */
/* We're splitting fonts into "preferred" and "performance" in order to optimize
   page loading. For important text, such as the body, we want it to load
   immediately and not wait for the web font load, whereas for other sections,
   such as headers and titles, we're OK with things taking a bit longer to load.
   We do have some optional classes and parameters in the mixins, in case you
   definitely want to make sure you're using the preferred font and don't mind
   the performance hit.
   We should be able to improve on this once CSS Font Loading L3 becomes more
   widely available.
*/
/* ==========  COLORS  ========== */
/**
*
* Material design color palettes.
* @see http://www.google.com/design/spec/style/color.html
*
**/
/**
 * Copyright 2015 Google Inc. All Rights Reserved.
 *
 * Licensed under the Apache License, Version 2.0 (the "License");
 * you may not use this file except in compliance with the License.
 * You may obtain a copy of the License at
 *
 *      http://www.apache.org/licenses/LICENSE-2.0
 *
 * Unless required by applicable law or agreed to in writing, software
 * distributed under the License is distributed on an "AS IS" BASIS,
 * WITHOUT WARRANTIES OR CONDITIONS OF ANY KIND, either express or implied.
 * See the License for the specific language governing permissions and
 * limitations under the License.
 */
/* ==========  Color Palettes  ========== */
/* colors.scss */
/**
 * Copyright 2015 Google Inc. All Rights Reserved.
 *
 * Licensed under the Apache License, Version 2.0 (the "License");
 * you may not use this file except in compliance with the License.
 * You may obtain a copy of the License at
 *
 *      http://www.apache.org/licenses/LICENSE-2.0
 *
 * Unless required by applicable law or agreed to in writing, software
 * distributed under the License is distributed on an "AS IS" BASIS,
 * WITHOUT WARRANTIES OR CONDITIONS OF ANY KIND, either express or implied.
 * See the License for the specific language governing permissions and
 * limitations under the License.
 */
/* ==========  IMAGES  ========== */
/* ==========  Color & Themes  ========== */
/* ==========  Typography  ========== */
/* ==========  Components  ========== */
/* ==========  Standard Buttons  ========== */
/* ==========  Icon Toggles  ========== */
/* ==========  Radio Buttons  ========== */
/* ==========  Ripple effect  ========== */
/* ==========  Layout  ========== */
/* ==========  Content Tabs  ========== */
/* ==========  Checkboxes  ========== */
/* ==========  Switches  ========== */
/* ==========  Spinner  ========== */
/* ==========  Text fields  ========== */
/* ==========  Card  ========== */
/* ==========  Sliders ========== */
/* ========== Progress ========== */
/* ==========  List ========== */
/* ==========  Item ========== */
/* ==========  Dropdown menu ========== */
/* ==========  Tooltips  ========== */
/* ==========  Footer  ========== */
/* TEXTFIELD */
/* SWITCH */
/* SPINNER */
/* RADIO */
/* MENU */
/* LIST */
/* LAYOUT */
/* ICON TOGGLE */
/* FOOTER */
/*mega-footer*/
/*mini-footer*/
/* CHECKBOX */
/* CARD */
/* Card dimensions */
/* Cover image */
/* BUTTON */
/**
 *
 * Dimensions
 *
 */
/* ANIMATION */
/* PROGRESS */
/* BADGE */
/* SHADOWS */
/* GRID */
/* DATA TABLE */
/* DIALOG */
/* SNACKBAR */
/* TOOLTIP */
/* CHIP */
.mdl-animation--default {
  transition-timing-function: cubic-bezier(0.4, 0, 0.2, 1); }

.mdl-animation--fast-out-slow-in {
  transition-timing-function: cubic-bezier(0.4, 0, 0.2, 1); }

.mdl-animation--linear-out-slow-in {
  transition-timing-function: cubic-bezier(0, 0, 0.2, 1); }

.mdl-animation--fast-out-linear-in {
  transition-timing-function: cubic-bezier(0.4, 0, 1, 1); }

/**
 * Copyright 2015 Google Inc. All Rights Reserved.
 *
 * Licensed under the Apache License, Version 2.0 (the "License");
 * you may not use this file except in compliance with the License.
 * You may obtain a copy of the License at
 *
 *      http://www.apache.org/licenses/LICENSE-2.0
 *
 * Unless required by applicable law or agreed to in writing, software
 * distributed under the License is distributed on an "AS IS" BASIS,
 * WITHOUT WARRANTIES OR CONDITIONS OF ANY KIND, either express or implied.
 * See the License for the specific language governing permissions and
 * limitations under the License.
 */
/**
 * Copyright 2015 Google Inc. All Rights Reserved.
 *
 * Licensed under the Apache License, Version 2.0 (the "License");
 * you may not use this file except in compliance with the License.
 * You may obtain a copy of the License at
 *
 *      http://www.apache.org/licenses/LICENSE-2.0
 *
 * Unless required by applicable law or agreed to in writing, software
 * distributed under the License is distributed on an "AS IS" BASIS,
 * WITHOUT WARRANTIES OR CONDITIONS OF ANY KIND, either express or implied.
 * See the License for the specific language governing permissions and
 * limitations under the License.
 */
/*------------------------------------*    $CONTENTS
\*------------------------------------*/
/**
 * STYLE GUIDE VARIABLES------------------Declarations of Sass variables
 * -----Typography
 * -----Colors
 * -----Textfield
 * -----Switch
 * -----Spinner
 * -----Radio
 * -----Menu
 * -----List
 * -----Layout
 * -----Icon toggles
 * -----Footer
 * -----Column
 * -----Checkbox
 * -----Card
 * -----Button
 * -----Animation
 * -----Progress
 * -----Badge
 * -----Shadows
 * -----Grid
 * -----Data table
 * -----Dialog
 * -----Snackbar
 * -----Tooltip
 * -----Chip
 *
 * Even though all variables have the `!default` directive, most of them
 * should not be changed as they are dependent one another. This can cause
 * visual distortions (like alignment issues) that are hard to track down
 * and fix.
 */
/* ==========  TYPOGRAPHY  ========== */
/* We're splitting fonts into "preferred" and "performance" in order to optimize
   page loading. For important text, such as the body, we want it to load
   immediately and not wait for the web font load, whereas for other sections,
   such as headers and titles, we're OK with things taking a bit longer to load.
   We do have some optional classes and parameters in the mixins, in case you
   definitely want to make sure you're using the preferred font and don't mind
   the performance hit.
   We should be able to improve on this once CSS Font Loading L3 becomes more
   widely available.
*/
/* ==========  COLORS  ========== */
/**
*
* Material design color palettes.
* @see http://www.google.com/design/spec/style/color.html
*
**/
/**
 * Copyright 2015 Google Inc. All Rights Reserved.
 *
 * Licensed under the Apache License, Version 2.0 (the "License");
 * you may not use this file except in compliance with the License.
 * You may obtain a copy of the License at
 *
 *      http://www.apache.org/licenses/LICENSE-2.0
 *
 * Unless required by applicable law or agreed to in writing, software
 * distributed under the License is distributed on an "AS IS" BASIS,
 * WITHOUT WARRANTIES OR CONDITIONS OF ANY KIND, either express or implied.
 * See the License for the specific language governing permissions and
 * limitations under the License.
 */
/* ==========  Color Palettes  ========== */
/* colors.scss */
/**
 * Copyright 2015 Google Inc. All Rights Reserved.
 *
 * Licensed under the Apache License, Version 2.0 (the "License");
 * you may not use this file except in compliance with the License.
 * You may obtain a copy of the License at
 *
 *      http://www.apache.org/licenses/LICENSE-2.0
 *
 * Unless required by applicable law or agreed to in writing, software
 * distributed under the License is distributed on an "AS IS" BASIS,
 * WITHOUT WARRANTIES OR CONDITIONS OF ANY KIND, either express or implied.
 * See the License for the specific language governing permissions and
 * limitations under the License.
 */
/* ==========  IMAGES  ========== */
/* ==========  Color & Themes  ========== */
/* ==========  Typography  ========== */
/* ==========  Components  ========== */
/* ==========  Standard Buttons  ========== */
/* ==========  Icon Toggles  ========== */
/* ==========  Radio Buttons  ========== */
/* ==========  Ripple effect  ========== */
/* ==========  Layout  ========== */
/* ==========  Content Tabs  ========== */
/* ==========  Checkboxes  ========== */
/* ==========  Switches  ========== */
/* ==========  Spinner  ========== */
/* ==========  Text fields  ========== */
/* ==========  Card  ========== */
/* ==========  Sliders ========== */
/* ========== Progress ========== */
/* ==========  List ========== */
/* ==========  Item ========== */
/* ==========  Dropdown menu ========== */
/* ==========  Tooltips  ========== */
/* ==========  Footer  ========== */
/* TEXTFIELD */
/* SWITCH */
/* SPINNER */
/* RADIO */
/* MENU */
/* LIST */
/* LAYOUT */
/* ICON TOGGLE */
/* FOOTER */
/*mega-footer*/
/*mini-footer*/
/* CHECKBOX */
/* CARD */
/* Card dimensions */
/* Cover image */
/* BUTTON */
/**
 *
 * Dimensions
 *
 */
/* ANIMATION */
/* PROGRESS */
/* BADGE */
/* SHADOWS */
/* GRID */
/* DATA TABLE */
/* DIALOG */
/* SNACKBAR */
/* TOOLTIP */
/* CHIP */
.mdl-badge {
  position: relative;
  white-space: nowrap;
  margin-right: 24px; }
  .mdl-badge:not([data-badge]) {
    margin-right: auto; }
  .mdl-badge[data-badge]:after {
    content: attr(data-badge);
    display: flex;
    flex-direction: row;
    flex-wrap: wrap;
    justify-content: center;
    align-content: center;
    align-items: center;
    position: absolute;
    top: -11px;
    right: -24px;
    font-family: "Roboto", "Helvetica", "Arial", sans-serif;
    font-weight: 600;
    font-size: 12px;
    width: 22px;
    height: 22px;
    border-radius: 50%;
    background: #0a67a3;
    color: white; }
    .mdl-button .mdl-badge[data-badge]:after {
      top: -10px;
      right: -5px; }
  .mdl-badge.mdl-badge--no-background[data-badge]:after {
    color: #0a67a3;
    background: rgba(255, 255, 255, 0.2);
    box-shadow: 0 0 1px gray; }
  .mdl-badge.mdl-badge--overlap {
    margin-right: 10px; }
    .mdl-badge.mdl-badge--overlap:after {
      right: -10px; }

/**
 * Copyright 2015 Google Inc. All Rights Reserved.
 *
 * Licensed under the Apache License, Version 2.0 (the "License");
 * you may not use this file except in compliance with the License.
 * You may obtain a copy of the License at
 *
 *      http://www.apache.org/licenses/LICENSE-2.0
 *
 * Unless required by applicable law or agreed to in writing, software
 * distributed under the License is distributed on an "AS IS" BASIS,
 * WITHOUT WARRANTIES OR CONDITIONS OF ANY KIND, either express or implied.
 * See the License for the specific language governing permissions and
 * limitations under the License.
 */
/**
 * Copyright 2015 Google Inc. All Rights Reserved.
 *
 * Licensed under the Apache License, Version 2.0 (the "License");
 * you may not use this file except in compliance with the License.
 * You may obtain a copy of the License at
 *
 *      http://www.apache.org/licenses/LICENSE-2.0
 *
 * Unless required by applicable law or agreed to in writing, software
 * distributed under the License is distributed on an "AS IS" BASIS,
 * WITHOUT WARRANTIES OR CONDITIONS OF ANY KIND, either express or implied.
 * See the License for the specific language governing permissions and
 * limitations under the License.
 */
/*------------------------------------*    $CONTENTS
\*------------------------------------*/
/**
 * STYLE GUIDE VARIABLES------------------Declarations of Sass variables
 * -----Typography
 * -----Colors
 * -----Textfield
 * -----Switch
 * -----Spinner
 * -----Radio
 * -----Menu
 * -----List
 * -----Layout
 * -----Icon toggles
 * -----Footer
 * -----Column
 * -----Checkbox
 * -----Card
 * -----Button
 * -----Animation
 * -----Progress
 * -----Badge
 * -----Shadows
 * -----Grid
 * -----Data table
 * -----Dialog
 * -----Snackbar
 * -----Tooltip
 * -----Chip
 *
 * Even though all variables have the `!default` directive, most of them
 * should not be changed as they are dependent one another. This can cause
 * visual distortions (like alignment issues) that are hard to track down
 * and fix.
 */
/* ==========  TYPOGRAPHY  ========== */
/* We're splitting fonts into "preferred" and "performance" in order to optimize
   page loading. For important text, such as the body, we want it to load
   immediately and not wait for the web font load, whereas for other sections,
   such as headers and titles, we're OK with things taking a bit longer to load.
   We do have some optional classes and parameters in the mixins, in case you
   definitely want to make sure you're using the preferred font and don't mind
   the performance hit.
   We should be able to improve on this once CSS Font Loading L3 becomes more
   widely available.
*/
/* ==========  COLORS  ========== */
/**
*
* Material design color palettes.
* @see http://www.google.com/design/spec/style/color.html
*
**/
/**
 * Copyright 2015 Google Inc. All Rights Reserved.
 *
 * Licensed under the Apache License, Version 2.0 (the "License");
 * you may not use this file except in compliance with the License.
 * You may obtain a copy of the License at
 *
 *      http://www.apache.org/licenses/LICENSE-2.0
 *
 * Unless required by applicable law or agreed to in writing, software
 * distributed under the License is distributed on an "AS IS" BASIS,
 * WITHOUT WARRANTIES OR CONDITIONS OF ANY KIND, either express or implied.
 * See the License for the specific language governing permissions and
 * limitations under the License.
 */
/* ==========  Color Palettes  ========== */
/* colors.scss */
/**
 * Copyright 2015 Google Inc. All Rights Reserved.
 *
 * Licensed under the Apache License, Version 2.0 (the "License");
 * you may not use this file except in compliance with the License.
 * You may obtain a copy of the License at
 *
 *      http://www.apache.org/licenses/LICENSE-2.0
 *
 * Unless required by applicable law or agreed to in writing, software
 * distributed under the License is distributed on an "AS IS" BASIS,
 * WITHOUT WARRANTIES OR CONDITIONS OF ANY KIND, either express or implied.
 * See the License for the specific language governing permissions and
 * limitations under the License.
 */
/* ==========  IMAGES  ========== */
/* ==========  Color & Themes  ========== */
/* ==========  Typography  ========== */
/* ==========  Components  ========== */
/* ==========  Standard Buttons  ========== */
/* ==========  Icon Toggles  ========== */
/* ==========  Radio Buttons  ========== */
/* ==========  Ripple effect  ========== */
/* ==========  Layout  ========== */
/* ==========  Content Tabs  ========== */
/* ==========  Checkboxes  ========== */
/* ==========  Switches  ========== */
/* ==========  Spinner  ========== */
/* ==========  Text fields  ========== */
/* ==========  Card  ========== */
/* ==========  Sliders ========== */
/* ========== Progress ========== */
/* ==========  List ========== */
/* ==========  Item ========== */
/* ==========  Dropdown menu ========== */
/* ==========  Tooltips  ========== */
/* ==========  Footer  ========== */
/* TEXTFIELD */
/* SWITCH */
/* SPINNER */
/* RADIO */
/* MENU */
/* LIST */
/* LAYOUT */
/* ICON TOGGLE */
/* FOOTER */
/*mega-footer*/
/*mini-footer*/
/* CHECKBOX */
/* CARD */
/* Card dimensions */
/* Cover image */
/* BUTTON */
/**
 *
 * Dimensions
 *
 */
/* ANIMATION */
/* PROGRESS */
/* BADGE */
/* SHADOWS */
/* GRID */
/* DATA TABLE */
/* DIALOG */
/* SNACKBAR */
/* TOOLTIP */
/* CHIP */
/**
 * Copyright 2015 Google Inc. All Rights Reserved.
 *
 * Licensed under the Apache License, Version 2.0 (the "License");
 * you may not use this file except in compliance with the License.
 * You may obtain a copy of the License at
 *
 *      http://www.apache.org/licenses/LICENSE-2.0
 *
 * Unless required by applicable law or agreed to in writing, software
 * distributed under the License is distributed on an "AS IS" BASIS,
 * WITHOUT WARRANTIES OR CONDITIONS OF ANY KIND, either express or implied.
 * See the License for the specific language governing permissions and
 * limitations under the License.
 */
/* Typography */
/* Shadows */
/* Animations */
/* Dialog */
.mdl-button {
  background: transparent;
  border: none;
  border-radius: 2px;
  color: black;
  position: relative;
  height: 36px;
  margin: 0;
  min-width: 64px;
  padding: 0 16px;
  display: inline-block;
  font-family: "Roboto", "Helvetica", "Arial", sans-serif;
  font-size: 14px;
  font-weight: 500;
  text-transform: uppercase;
  line-height: 1;
  letter-spacing: 0;
  overflow: hidden;
  will-change: box-shadow;
  transition: box-shadow 0.2s cubic-bezier(0.4, 0, 1, 1), background-color 0.2s cubic-bezier(0.4, 0, 0.2, 1), color 0.2s cubic-bezier(0.4, 0, 0.2, 1);
  outline: none;
  cursor: pointer;
  text-decoration: none;
  text-align: center;
  line-height: 36px;
  vertical-align: middle; }
  .mdl-button::-moz-focus-inner {
    border: 0; }
  .mdl-button:hover {
    background-color: rgba(158, 158, 158, 0.2); }
  .mdl-button:focus:not(:active) {
    background-color: rgba(0, 0, 0, 0.12); }
  .mdl-button:active {
    background-color: rgba(158, 158, 158, 0.4); }
  .mdl-button.mdl-button--colored {
    color: #fe8f01; }
    .mdl-button.mdl-button--colored:focus:not(:active) {
      background-color: rgba(0, 0, 0, 0.12); }

input.mdl-button[type="submit"] {
  -webkit-appearance: none; }

.mdl-button--raised {
  background: rgba(158, 158, 158, 0.2);
  box-shadow: 0 2px 2px 0 rgba(0, 0, 0, 0.14), 0 3px 1px -2px rgba(0, 0, 0, 0.2), 0 1px 5px 0 rgba(0, 0, 0, 0.12); }
  .mdl-button--raised:active {
    box-shadow: 0 4px 5px 0 rgba(0, 0, 0, 0.14), 0 1px 10px 0 rgba(0, 0, 0, 0.12), 0 2px 4px -1px rgba(0, 0, 0, 0.2);
    background-color: rgba(158, 158, 158, 0.4); }
  .mdl-button--raised:focus:not(:active) {
    box-shadow: 0 0 8px rgba(0, 0, 0, 0.18), 0 8px 16px rgba(0, 0, 0, 0.36);
    background-color: rgba(158, 158, 158, 0.4); }
  .mdl-button--raised.mdl-button--colored {
    background: #fe8f01;
    color: white; }
    .mdl-button--raised.mdl-button--colored:hover {
      background-color: #fe8f01; }
    .mdl-button--raised.mdl-button--colored:active {
      background-color: #fe8f01; }
    .mdl-button--raised.mdl-button--colored:focus:not(:active) {
      background-color: #fe8f01; }
    .mdl-button--raised.mdl-button--colored .mdl-ripple {
      background: white; }

.mdl-button--fab {
  border-radius: 50%;
  font-size: 24px;
  height: 56px;
  margin: auto;
  min-width: 56px;
  width: 56px;
  padding: 0;
  overflow: hidden;
  background: rgba(158, 158, 158, 0.2);
  box-shadow: 0 1px 1.5px 0 rgba(0, 0, 0, 0.12), 0 1px 1px 0 rgba(0, 0, 0, 0.24);
  position: relative;
  line-height: normal; }
  .mdl-button--fab .material-icons {
    position: absolute;
    top: 50%;
    left: 50%;
    transform: translate(-12px, -12px);
    line-height: 24px;
    width: 24px; }
  .mdl-button--fab.mdl-button--mini-fab {
    height: 40px;
    min-width: 40px;
    width: 40px; }
  .mdl-button--fab .mdl-button__ripple-container {
    border-radius: 50%;
    -webkit-mask-image: -webkit-radial-gradient(circle, white, black); }
  .mdl-button--fab:active {
    box-shadow: 0 4px 5px 0 rgba(0, 0, 0, 0.14), 0 1px 10px 0 rgba(0, 0, 0, 0.12), 0 2px 4px -1px rgba(0, 0, 0, 0.2);
    background-color: rgba(158, 158, 158, 0.4); }
  .mdl-button--fab:focus:not(:active) {
    box-shadow: 0 0 8px rgba(0, 0, 0, 0.18), 0 8px 16px rgba(0, 0, 0, 0.36);
    background-color: rgba(158, 158, 158, 0.4); }
  .mdl-button--fab.mdl-button--colored {
    background: #0a67a3;
    color: white; }
    .mdl-button--fab.mdl-button--colored:hover {
      background-color: #0a67a3; }
    .mdl-button--fab.mdl-button--colored:focus:not(:active) {
      background-color: #0a67a3; }
    .mdl-button--fab.mdl-button--colored:active {
      background-color: #0a67a3; }
    .mdl-button--fab.mdl-button--colored .mdl-ripple {
      background: white; }

.mdl-button--icon {
  border-radius: 50%;
  font-size: 24px;
  height: 32px;
  margin-left: 0;
  margin-right: 0;
  min-width: 32px;
  width: 32px;
  padding: 0;
  overflow: hidden;
  color: inherit;
  line-height: normal; }
  .mdl-button--icon .material-icons {
    position: absolute;
    top: 50%;
    left: 50%;
    transform: translate(-12px, -12px);
    line-height: 24px;
    width: 24px; }
  .mdl-button--icon.mdl-button--mini-icon {
    height: 24px;
    min-width: 24px;
    width: 24px; }
    .mdl-button--icon.mdl-button--mini-icon .material-icons {
      top: 0px;
      left: 0px; }
  .mdl-button--icon .mdl-button__ripple-container {
    border-radius: 50%;
    -webkit-mask-image: -webkit-radial-gradient(circle, white, black); }

.mdl-button__ripple-container {
  display: block;
  height: 100%;
  left: 0px;
  position: absolute;
  top: 0px;
  width: 100%;
  z-index: 0;
  overflow: hidden; }
  .mdl-button[disabled] .mdl-button__ripple-container .mdl-ripple,
  .mdl-button.mdl-button--disabled .mdl-button__ripple-container .mdl-ripple {
    background-color: transparent; }

.mdl-button--primary.mdl-button--primary {
  color: #fe8f01; }
  .mdl-button--primary.mdl-button--primary .mdl-ripple {
    background: white; }
  .mdl-button--primary.mdl-button--primary.mdl-button--raised, .mdl-button--primary.mdl-button--primary.mdl-button--fab {
    color: white;
    background-color: #fe8f01; }

.mdl-button--accent.mdl-button--accent {
  color: #0a67a3; }
  .mdl-button--accent.mdl-button--accent .mdl-ripple {
    background: white; }
  .mdl-button--accent.mdl-button--accent.mdl-button--raised, .mdl-button--accent.mdl-button--accent.mdl-button--fab {
    color: white;
    background-color: #0a67a3; }

.mdl-button[disabled][disabled], .mdl-button.mdl-button--disabled.mdl-button--disabled {
  color: rgba(0, 0, 0, 0.26);
  cursor: default;
  background-color: transparent; }

.mdl-button--fab[disabled][disabled], .mdl-button--fab.mdl-button--disabled.mdl-button--disabled {
  background-color: rgba(0, 0, 0, 0.12);
  color: rgba(0, 0, 0, 0.26); }

.mdl-button--raised[disabled][disabled], .mdl-button--raised.mdl-button--disabled.mdl-button--disabled {
  background-color: rgba(0, 0, 0, 0.12);
  color: rgba(0, 0, 0, 0.26);
  box-shadow: none; }

.mdl-button--colored[disabled][disabled], .mdl-button--colored.mdl-button--disabled.mdl-button--disabled {
  color: rgba(0, 0, 0, 0.26); }

.mdl-button .material-icons {
  vertical-align: middle; }

/**
 * Copyright 2015 Google Inc. All Rights Reserved.
 *
 * Licensed under the Apache License, Version 2.0 (the "License");
 * you may not use this file except in compliance with the License.
 * You may obtain a copy of the License at
 *
 *      http://www.apache.org/licenses/LICENSE-2.0
 *
 * Unless required by applicable law or agreed to in writing, software
 * distributed under the License is distributed on an "AS IS" BASIS,
 * WITHOUT WARRANTIES OR CONDITIONS OF ANY KIND, either express or implied.
 * See the License for the specific language governing permissions and
 * limitations under the License.
 */
/**
 * Copyright 2015 Google Inc. All Rights Reserved.
 *
 * Licensed under the Apache License, Version 2.0 (the "License");
 * you may not use this file except in compliance with the License.
 * You may obtain a copy of the License at
 *
 *      http://www.apache.org/licenses/LICENSE-2.0
 *
 * Unless required by applicable law or agreed to in writing, software
 * distributed under the License is distributed on an "AS IS" BASIS,
 * WITHOUT WARRANTIES OR CONDITIONS OF ANY KIND, either express or implied.
 * See the License for the specific language governing permissions and
 * limitations under the License.
 */
/*------------------------------------*    $CONTENTS
\*------------------------------------*/
/**
 * STYLE GUIDE VARIABLES------------------Declarations of Sass variables
 * -----Typography
 * -----Colors
 * -----Textfield
 * -----Switch
 * -----Spinner
 * -----Radio
 * -----Menu
 * -----List
 * -----Layout
 * -----Icon toggles
 * -----Footer
 * -----Column
 * -----Checkbox
 * -----Card
 * -----Button
 * -----Animation
 * -----Progress
 * -----Badge
 * -----Shadows
 * -----Grid
 * -----Data table
 * -----Dialog
 * -----Snackbar
 * -----Tooltip
 * -----Chip
 *
 * Even though all variables have the `!default` directive, most of them
 * should not be changed as they are dependent one another. This can cause
 * visual distortions (like alignment issues) that are hard to track down
 * and fix.
 */
/* ==========  TYPOGRAPHY  ========== */
/* We're splitting fonts into "preferred" and "performance" in order to optimize
   page loading. For important text, such as the body, we want it to load
   immediately and not wait for the web font load, whereas for other sections,
   such as headers and titles, we're OK with things taking a bit longer to load.
   We do have some optional classes and parameters in the mixins, in case you
   definitely want to make sure you're using the preferred font and don't mind
   the performance hit.
   We should be able to improve on this once CSS Font Loading L3 becomes more
   widely available.
*/
/* ==========  COLORS  ========== */
/**
*
* Material design color palettes.
* @see http://www.google.com/design/spec/style/color.html
*
**/
/**
 * Copyright 2015 Google Inc. All Rights Reserved.
 *
 * Licensed under the Apache License, Version 2.0 (the "License");
 * you may not use this file except in compliance with the License.
 * You may obtain a copy of the License at
 *
 *      http://www.apache.org/licenses/LICENSE-2.0
 *
 * Unless required by applicable law or agreed to in writing, software
 * distributed under the License is distributed on an "AS IS" BASIS,
 * WITHOUT WARRANTIES OR CONDITIONS OF ANY KIND, either express or implied.
 * See the License for the specific language governing permissions and
 * limitations under the License.
 */
/* ==========  Color Palettes  ========== */
/* colors.scss */
/**
 * Copyright 2015 Google Inc. All Rights Reserved.
 *
 * Licensed under the Apache License, Version 2.0 (the "License");
 * you may not use this file except in compliance with the License.
 * You may obtain a copy of the License at
 *
 *      http://www.apache.org/licenses/LICENSE-2.0
 *
 * Unless required by applicable law or agreed to in writing, software
 * distributed under the License is distributed on an "AS IS" BASIS,
 * WITHOUT WARRANTIES OR CONDITIONS OF ANY KIND, either express or implied.
 * See the License for the specific language governing permissions and
 * limitations under the License.
 */
/* ==========  IMAGES  ========== */
/* ==========  Color & Themes  ========== */
/* ==========  Typography  ========== */
/* ==========  Components  ========== */
/* ==========  Standard Buttons  ========== */
/* ==========  Icon Toggles  ========== */
/* ==========  Radio Buttons  ========== */
/* ==========  Ripple effect  ========== */
/* ==========  Layout  ========== */
/* ==========  Content Tabs  ========== */
/* ==========  Checkboxes  ========== */
/* ==========  Switches  ========== */
/* ==========  Spinner  ========== */
/* ==========  Text fields  ========== */
/* ==========  Card  ========== */
/* ==========  Sliders ========== */
/* ========== Progress ========== */
/* ==========  List ========== */
/* ==========  Item ========== */
/* ==========  Dropdown menu ========== */
/* ==========  Tooltips  ========== */
/* ==========  Footer  ========== */
/* TEXTFIELD */
/* SWITCH */
/* SPINNER */
/* RADIO */
/* MENU */
/* LIST */
/* LAYOUT */
/* ICON TOGGLE */
/* FOOTER */
/*mega-footer*/
/*mini-footer*/
/* CHECKBOX */
/* CARD */
/* Card dimensions */
/* Cover image */
/* BUTTON */
/**
 *
 * Dimensions
 *
 */
/* ANIMATION */
/* PROGRESS */
/* BADGE */
/* SHADOWS */
/* GRID */
/* DATA TABLE */
/* DIALOG */
/* SNACKBAR */
/* TOOLTIP */
/* CHIP */
.mdl-card {
  display: flex;
  flex-direction: column;
  font-size: 16px;
  font-weight: 400;
  min-height: 200px;
  overflow: hidden;
  width: 330px;
  z-index: 1;
  position: relative;
  background: white;
  border-radius: 2px;
  box-sizing: border-box; }

.mdl-card__media {
  background-color: #0a67a3;
  background-repeat: repeat;
  background-position: 50% 50%;
  background-size: cover;
  background-origin: padding-box;
  background-attachment: scroll;
  box-sizing: border-box; }

.mdl-card__title {
  align-items: center;
  color: black;
  display: block;
  display: flex;
  justify-content: stretch;
  line-height: normal;
  padding: 16px 16px;
  perspective-origin: 165px 56px;
  transform-origin: 165px 56px;
  box-sizing: border-box; }
  .mdl-card__title.mdl-card--border {
    border-bottom: 1px solid rgba(0, 0, 0, 0.1); }

.mdl-card__title-text {
  align-self: flex-end;
  color: inherit;
  display: block;
  display: flex;
  font-size: 21px;
  font-weight: 300;
  line-height: normal;
  overflow: hidden;
  transform-origin: 149px 48px;
  margin: 0; }

.mdl-card__subtitle-text {
  font-size: 14px;
  color: rgba(0, 0, 0, 0.54);
  margin: 0; }

.mdl-card__supporting-text {
  color: rgba(0, 0, 0, 0.54);
  font-size: 1rem;
  line-height: 18px;
  overflow: hidden;
  padding: 16px 16px;
  width: 90%; }
  .mdl-card__supporting-text.mdl-card--border {
    border-bottom: 1px solid rgba(0, 0, 0, 0.1); }

.mdl-card__actions {
  font-size: 16px;
  line-height: normal;
  width: 100%;
  background-color: transparent;
  padding: 8px;
  box-sizing: border-box; }
  .mdl-card__actions.mdl-card--border {
    border-top: 1px solid rgba(0, 0, 0, 0.1); }

.mdl-card--expand {
  flex-grow: 1; }

.mdl-card__menu {
  position: absolute;
  right: 16px;
  top: 16px; }

/**
 * Copyright 2015 Google Inc. All Rights Reserved.
 *
 * Licensed under the Apache License, Version 2.0 (the "License");
 * you may not use this file except in compliance with the License.
 * You may obtain a copy of the License at
 *
 *      http://www.apache.org/licenses/LICENSE-2.0
 *
 * Unless required by applicable law or agreed to in writing, software
 * distributed under the License is distributed on an "AS IS" BASIS,
 * WITHOUT WARRANTIES OR CONDITIONS OF ANY KIND, either express or implied.
 * See the License for the specific language governing permissions and
 * limitations under the License.
 */
/**
 * Copyright 2015 Google Inc. All Rights Reserved.
 *
 * Licensed under the Apache License, Version 2.0 (the "License");
 * you may not use this file except in compliance with the License.
 * You may obtain a copy of the License at
 *
 *      http://www.apache.org/licenses/LICENSE-2.0
 *
 * Unless required by applicable law or agreed to in writing, software
 * distributed under the License is distributed on an "AS IS" BASIS,
 * WITHOUT WARRANTIES OR CONDITIONS OF ANY KIND, either express or implied.
 * See the License for the specific language governing permissions and
 * limitations under the License.
 */
/*------------------------------------*    $CONTENTS
\*------------------------------------*/
/**
 * STYLE GUIDE VARIABLES------------------Declarations of Sass variables
 * -----Typography
 * -----Colors
 * -----Textfield
 * -----Switch
 * -----Spinner
 * -----Radio
 * -----Menu
 * -----List
 * -----Layout
 * -----Icon toggles
 * -----Footer
 * -----Column
 * -----Checkbox
 * -----Card
 * -----Button
 * -----Animation
 * -----Progress
 * -----Badge
 * -----Shadows
 * -----Grid
 * -----Data table
 * -----Dialog
 * -----Snackbar
 * -----Tooltip
 * -----Chip
 *
 * Even though all variables have the `!default` directive, most of them
 * should not be changed as they are dependent one another. This can cause
 * visual distortions (like alignment issues) that are hard to track down
 * and fix.
 */
/* ==========  TYPOGRAPHY  ========== */
/* We're splitting fonts into "preferred" and "performance" in order to optimize
   page loading. For important text, such as the body, we want it to load
   immediately and not wait for the web font load, whereas for other sections,
   such as headers and titles, we're OK with things taking a bit longer to load.
   We do have some optional classes and parameters in the mixins, in case you
   definitely want to make sure you're using the preferred font and don't mind
   the performance hit.
   We should be able to improve on this once CSS Font Loading L3 becomes more
   widely available.
*/
/* ==========  COLORS  ========== */
/**
*
* Material design color palettes.
* @see http://www.google.com/design/spec/style/color.html
*
**/
/**
 * Copyright 2015 Google Inc. All Rights Reserved.
 *
 * Licensed under the Apache License, Version 2.0 (the "License");
 * you may not use this file except in compliance with the License.
 * You may obtain a copy of the License at
 *
 *      http://www.apache.org/licenses/LICENSE-2.0
 *
 * Unless required by applicable law or agreed to in writing, software
 * distributed under the License is distributed on an "AS IS" BASIS,
 * WITHOUT WARRANTIES OR CONDITIONS OF ANY KIND, either express or implied.
 * See the License for the specific language governing permissions and
 * limitations under the License.
 */
/* ==========  Color Palettes  ========== */
/* colors.scss */
/**
 * Copyright 2015 Google Inc. All Rights Reserved.
 *
 * Licensed under the Apache License, Version 2.0 (the "License");
 * you may not use this file except in compliance with the License.
 * You may obtain a copy of the License at
 *
 *      http://www.apache.org/licenses/LICENSE-2.0
 *
 * Unless required by applicable law or agreed to in writing, software
 * distributed under the License is distributed on an "AS IS" BASIS,
 * WITHOUT WARRANTIES OR CONDITIONS OF ANY KIND, either express or implied.
 * See the License for the specific language governing permissions and
 * limitations under the License.
 */
/* ==========  IMAGES  ========== */
/* ==========  Color & Themes  ========== */
/* ==========  Typography  ========== */
/* ==========  Components  ========== */
/* ==========  Standard Buttons  ========== */
/* ==========  Icon Toggles  ========== */
/* ==========  Radio Buttons  ========== */
/* ==========  Ripple effect  ========== */
/* ==========  Layout  ========== */
/* ==========  Content Tabs  ========== */
/* ==========  Checkboxes  ========== */
/* ==========  Switches  ========== */
/* ==========  Spinner  ========== */
/* ==========  Text fields  ========== */
/* ==========  Card  ========== */
/* ==========  Sliders ========== */
/* ========== Progress ========== */
/* ==========  List ========== */
/* ==========  Item ========== */
/* ==========  Dropdown menu ========== */
/* ==========  Tooltips  ========== */
/* ==========  Footer  ========== */
/* TEXTFIELD */
/* SWITCH */
/* SPINNER */
/* RADIO */
/* MENU */
/* LIST */
/* LAYOUT */
/* ICON TOGGLE */
/* FOOTER */
/*mega-footer*/
/*mini-footer*/
/* CHECKBOX */
/* CARD */
/* Card dimensions */
/* Cover image */
/* BUTTON */
/**
 *
 * Dimensions
 *
 */
/* ANIMATION */
/* PROGRESS */
/* BADGE */
/* SHADOWS */
/* GRID */
/* DATA TABLE */
/* DIALOG */
/* SNACKBAR */
/* TOOLTIP */
/* CHIP */
/**
 * Copyright 2015 Google Inc. All Rights Reserved.
 *
 * Licensed under the Apache License, Version 2.0 (the "License");
 * you may not use this file except in compliance with the License.
 * You may obtain a copy of the License at
 *
 *      http://www.apache.org/licenses/LICENSE-2.0
 *
 * Unless required by applicable law or agreed to in writing, software
 * distributed under the License is distributed on an "AS IS" BASIS,
 * WITHOUT WARRANTIES OR CONDITIONS OF ANY KIND, either express or implied.
 * See the License for the specific language governing permissions and
 * limitations under the License.
 */
/* Typography */
/* Shadows */
/* Animations */
/* Dialog */
.mdl-checkbox {
  position: relative;
  z-index: 1;
  vertical-align: middle;
  display: inline-block;
  box-sizing: border-box;
  width: 100%;
  height: 24px;
  margin: 0;
  padding: 0; }
  .mdl-checkbox.is-upgraded {
    padding-left: 24px; }

.mdl-checkbox__input {
  line-height: 24px; }
  .mdl-checkbox.is-upgraded .mdl-checkbox__input {
    position: absolute;
    width: 0;
    height: 0;
    margin: 0;
    padding: 0;
    opacity: 0;
    -ms-appearance: none;
    appearance: none;
    border: none; }

.mdl-checkbox__box-outline {
  position: absolute;
  top: 3px;
  left: 0;
  display: inline-block;
  box-sizing: border-box;
  width: 16px;
  height: 16px;
  margin: 0;
  cursor: pointer;
  overflow: hidden;
  border: 2px solid rgba(0, 0, 0, 0.54);
  border-radius: 2px;
  z-index: 2; }
  .mdl-checkbox.is-checked .mdl-checkbox__box-outline {
    border: 2px solid #fe8f01; }
  fieldset[disabled] .mdl-checkbox .mdl-checkbox__box-outline,
  .mdl-checkbox.is-disabled .mdl-checkbox__box-outline {
    border: 2px solid rgba(0, 0, 0, 0.26);
    cursor: auto; }

.mdl-checkbox__focus-helper {
  position: absolute;
  top: 3px;
  left: 0;
  display: inline-block;
  box-sizing: border-box;
  width: 16px;
  height: 16px;
  border-radius: 50%;
  background-color: transparent; }
  .mdl-checkbox.is-focused .mdl-checkbox__focus-helper {
    box-shadow: 0 0 0px 8px rgba(0, 0, 0, 0.1);
    background-color: rgba(0, 0, 0, 0.1); }
  .mdl-checkbox.is-focused.is-checked .mdl-checkbox__focus-helper {
    box-shadow: 0 0 0px 8px rgba(254, 143, 1, 0.26);
    background-color: rgba(254, 143, 1, 0.26); }

.mdl-checkbox__tick-outline {
  position: absolute;
  top: 0;
  left: 0;
  height: 100%;
  width: 100%;
  mask: url(data:image/svg+xml;base64,PD94bWwgdmVyc2lvbj0iMS4wIiBlbmNvZGluZz0iVVRGLTgiIHN0YW5kYWxvbmU9Im5vIj8+CjxzdmcKICAgeG1sbnM6ZGM9Imh0dHA6Ly9wdXJsLm9yZy9kYy9lbGVtZW50cy8xLjEvIgogICB4bWxuczpjYz0iaHR0cDovL2NyZWF0aXZlY29tbW9ucy5vcmcvbnMjIgogICB4bWxuczpyZGY9Imh0dHA6Ly93d3cudzMub3JnLzE5OTkvMDIvMjItcmRmLXN5bnRheC1ucyMiCiAgIHhtbG5zOnN2Zz0iaHR0cDovL3d3dy53My5vcmcvMjAwMC9zdmciCiAgIHhtbG5zPSJodHRwOi8vd3d3LnczLm9yZy8yMDAwL3N2ZyIKICAgdmVyc2lvbj0iMS4xIgogICB2aWV3Qm94PSIwIDAgMSAxIgogICBwcmVzZXJ2ZUFzcGVjdFJhdGlvPSJ4TWluWU1pbiBtZWV0Ij4KICA8ZGVmcz4KICAgIDxjbGlwUGF0aCBpZD0iY2xpcCI+CiAgICAgIDxwYXRoCiAgICAgICAgIGQ9Ik0gMCwwIDAsMSAxLDEgMSwwIDAsMCB6IE0gMC44NTM0Mzc1LDAuMTY3MTg3NSAwLjk1OTY4NzUsMC4yNzMxMjUgMC40MjkzNzUsMC44MDM0Mzc1IDAuMzIzMTI1LDAuOTA5Njg3NSAwLjIxNzE4NzUsMC44MDM0Mzc1IDAuMDQwMzEyNSwwLjYyNjg3NSAwLjE0NjU2MjUsMC41MjA2MjUgMC4zMjMxMjUsMC42OTc1IDAuODUzNDM3NSwwLjE2NzE4NzUgeiIKICAgICAgICAgc3R5bGU9ImZpbGw6I2ZmZmZmZjtmaWxsLW9wYWNpdHk6MTtzdHJva2U6bm9uZSIgLz4KICAgIDwvY2xpcFBhdGg+CiAgICA8bWFzayBpZD0ibWFzayIgbWFza1VuaXRzPSJvYmplY3RCb3VuZGluZ0JveCIgbWFza0NvbnRlbnRVbml0cz0ib2JqZWN0Qm91bmRpbmdCb3giPgogICAgICA8cGF0aAogICAgICAgICBkPSJNIDAsMCAwLDEgMSwxIDEsMCAwLDAgeiBNIDAuODUzNDM3NSwwLjE2NzE4NzUgMC45NTk2ODc1LDAuMjczMTI1IDAuNDI5Mzc1LDAuODAzNDM3NSAwLjMyMzEyNSwwLjkwOTY4NzUgMC4yMTcxODc1LDAuODAzNDM3NSAwLjA0MDMxMjUsMC42MjY4NzUgMC4xNDY1NjI1LDAuNTIwNjI1IDAuMzIzMTI1LDAuNjk3NSAwLjg1MzQzNzUsMC4xNjcxODc1IHoiCiAgICAgICAgIHN0eWxlPSJmaWxsOiNmZmZmZmY7ZmlsbC1vcGFjaXR5OjE7c3Ryb2tlOm5vbmUiIC8+CiAgICA8L21hc2s+CiAgPC9kZWZzPgogIDxyZWN0CiAgICAgd2lkdGg9IjEiCiAgICAgaGVpZ2h0PSIxIgogICAgIHg9IjAiCiAgICAgeT0iMCIKICAgICBjbGlwLXBhdGg9InVybCgjY2xpcCkiCiAgICAgc3R5bGU9ImZpbGw6IzAwMDAwMDtmaWxsLW9wYWNpdHk6MTtzdHJva2U6bm9uZSIgLz4KPC9zdmc+Cg==);
  background: transparent;
  transition-duration: 0.28s;
  transition-timing-function: cubic-bezier(0.4, 0, 0.2, 1);
  transition-property: background; }
  .mdl-checkbox.is-checked .mdl-checkbox__tick-outline {
    background: #fe8f01 url(data:image/svg+xml;base64,PD94bWwgdmVyc2lvbj0iMS4wIiBlbmNvZGluZz0iVVRGLTgiIHN0YW5kYWxvbmU9Im5vIj8+CjxzdmcKICAgeG1sbnM6ZGM9Imh0dHA6Ly9wdXJsLm9yZy9kYy9lbGVtZW50cy8xLjEvIgogICB4bWxuczpjYz0iaHR0cDovL2NyZWF0aXZlY29tbW9ucy5vcmcvbnMjIgogICB4bWxuczpyZGY9Imh0dHA6Ly93d3cudzMub3JnLzE5OTkvMDIvMjItcmRmLXN5bnRheC1ucyMiCiAgIHhtbG5zOnN2Zz0iaHR0cDovL3d3dy53My5vcmcvMjAwMC9zdmciCiAgIHhtbG5zPSJodHRwOi8vd3d3LnczLm9yZy8yMDAwL3N2ZyIKICAgdmVyc2lvbj0iMS4xIgogICB2aWV3Qm94PSIwIDAgMSAxIgogICBwcmVzZXJ2ZUFzcGVjdFJhdGlvPSJ4TWluWU1pbiBtZWV0Ij4KICA8cGF0aAogICAgIGQ9Ik0gMC4wNDAzODA1OSwwLjYyNjc3NjcgMC4xNDY0NDY2MSwwLjUyMDcxMDY4IDAuNDI5Mjg5MzIsMC44MDM1NTMzOSAwLjMyMzIyMzMsMC45MDk2MTk0MSB6IE0gMC4yMTcxNTcyOSwwLjgwMzU1MzM5IDAuODUzNTUzMzksMC4xNjcxNTcyOSAwLjk1OTYxOTQxLDAuMjczMjIzMyAwLjMyMzIyMzMsMC45MDk2MTk0MSB6IgogICAgIGlkPSJyZWN0Mzc4MCIKICAgICBzdHlsZT0iZmlsbDojZmZmZmZmO2ZpbGwtb3BhY2l0eToxO3N0cm9rZTpub25lIiAvPgo8L3N2Zz4K); }
  fieldset[disabled] .mdl-checkbox.is-checked .mdl-checkbox__tick-outline,
  .mdl-checkbox.is-checked.is-disabled .mdl-checkbox__tick-outline {
    background: rgba(0, 0, 0, 0.26) url(data:image/svg+xml;base64,PD94bWwgdmVyc2lvbj0iMS4wIiBlbmNvZGluZz0iVVRGLTgiIHN0YW5kYWxvbmU9Im5vIj8+CjxzdmcKICAgeG1sbnM6ZGM9Imh0dHA6Ly9wdXJsLm9yZy9kYy9lbGVtZW50cy8xLjEvIgogICB4bWxuczpjYz0iaHR0cDovL2NyZWF0aXZlY29tbW9ucy5vcmcvbnMjIgogICB4bWxuczpyZGY9Imh0dHA6Ly93d3cudzMub3JnLzE5OTkvMDIvMjItcmRmLXN5bnRheC1ucyMiCiAgIHhtbG5zOnN2Zz0iaHR0cDovL3d3dy53My5vcmcvMjAwMC9zdmciCiAgIHhtbG5zPSJodHRwOi8vd3d3LnczLm9yZy8yMDAwL3N2ZyIKICAgdmVyc2lvbj0iMS4xIgogICB2aWV3Qm94PSIwIDAgMSAxIgogICBwcmVzZXJ2ZUFzcGVjdFJhdGlvPSJ4TWluWU1pbiBtZWV0Ij4KICA8cGF0aAogICAgIGQ9Ik0gMC4wNDAzODA1OSwwLjYyNjc3NjcgMC4xNDY0NDY2MSwwLjUyMDcxMDY4IDAuNDI5Mjg5MzIsMC44MDM1NTMzOSAwLjMyMzIyMzMsMC45MDk2MTk0MSB6IE0gMC4yMTcxNTcyOSwwLjgwMzU1MzM5IDAuODUzNTUzMzksMC4xNjcxNTcyOSAwLjk1OTYxOTQxLDAuMjczMjIzMyAwLjMyMzIyMzMsMC45MDk2MTk0MSB6IgogICAgIGlkPSJyZWN0Mzc4MCIKICAgICBzdHlsZT0iZmlsbDojZmZmZmZmO2ZpbGwtb3BhY2l0eToxO3N0cm9rZTpub25lIiAvPgo8L3N2Zz4K); }

.mdl-checkbox__label {
  position: relative;
  cursor: pointer;
  font-size: 16px;
  line-height: 24px;
  margin: 0; }
  fieldset[disabled] .mdl-checkbox .mdl-checkbox__label,
  .mdl-checkbox.is-disabled .mdl-checkbox__label {
    color: rgba(0, 0, 0, 0.26);
    cursor: auto; }

.mdl-checkbox__ripple-container {
  position: absolute;
  z-index: 2;
  top: -6px;
  left: -10px;
  box-sizing: border-box;
  width: 36px;
  height: 36px;
  border-radius: 50%;
  cursor: pointer;
  overflow: hidden;
  -webkit-mask-image: -webkit-radial-gradient(circle, white, black); }
  .mdl-checkbox__ripple-container .mdl-ripple {
    background: #fe8f01; }
  fieldset[disabled] .mdl-checkbox .mdl-checkbox__ripple-container,
  .mdl-checkbox.is-disabled .mdl-checkbox__ripple-container {
    cursor: auto; }
  fieldset[disabled] .mdl-checkbox .mdl-checkbox__ripple-container .mdl-ripple,
  .mdl-checkbox.is-disabled .mdl-checkbox__ripple-container .mdl-ripple {
    background: transparent; }

/**
 * Copyright 2015 Google Inc. All Rights Reserved.
 *
 * Licensed under the Apache License, Version 2.0 (the "License");
 * you may not use this file except in compliance with the License.
 * You may obtain a copy of the License at
 *
 *      http://www.apache.org/licenses/LICENSE-2.0
 *
 * Unless required by applicable law or agreed to in writing, software
 * distributed under the License is distributed on an "AS IS" BASIS,
 * WITHOUT WARRANTIES OR CONDITIONS OF ANY KIND, either express or implied.
 * See the License for the specific language governing permissions and
 * limitations under the License.
 */
/**
 * Copyright 2015 Google Inc. All Rights Reserved.
 *
 * Licensed under the Apache License, Version 2.0 (the "License");
 * you may not use this file except in compliance with the License.
 * You may obtain a copy of the License at
 *
 *      http://www.apache.org/licenses/LICENSE-2.0
 *
 * Unless required by applicable law or agreed to in writing, software
 * distributed under the License is distributed on an "AS IS" BASIS,
 * WITHOUT WARRANTIES OR CONDITIONS OF ANY KIND, either express or implied.
 * See the License for the specific language governing permissions and
 * limitations under the License.
 */
/*------------------------------------*    $CONTENTS
\*------------------------------------*/
/**
 * STYLE GUIDE VARIABLES------------------Declarations of Sass variables
 * -----Typography
 * -----Colors
 * -----Textfield
 * -----Switch
 * -----Spinner
 * -----Radio
 * -----Menu
 * -----List
 * -----Layout
 * -----Icon toggles
 * -----Footer
 * -----Column
 * -----Checkbox
 * -----Card
 * -----Button
 * -----Animation
 * -----Progress
 * -----Badge
 * -----Shadows
 * -----Grid
 * -----Data table
 * -----Dialog
 * -----Snackbar
 * -----Tooltip
 * -----Chip
 *
 * Even though all variables have the `!default` directive, most of them
 * should not be changed as they are dependent one another. This can cause
 * visual distortions (like alignment issues) that are hard to track down
 * and fix.
 */
/* ==========  TYPOGRAPHY  ========== */
/* We're splitting fonts into "preferred" and "performance" in order to optimize
   page loading. For important text, such as the body, we want it to load
   immediately and not wait for the web font load, whereas for other sections,
   such as headers and titles, we're OK with things taking a bit longer to load.
   We do have some optional classes and parameters in the mixins, in case you
   definitely want to make sure you're using the preferred font and don't mind
   the performance hit.
   We should be able to improve on this once CSS Font Loading L3 becomes more
   widely available.
*/
/* ==========  COLORS  ========== */
/**
*
* Material design color palettes.
* @see http://www.google.com/design/spec/style/color.html
*
**/
/**
 * Copyright 2015 Google Inc. All Rights Reserved.
 *
 * Licensed under the Apache License, Version 2.0 (the "License");
 * you may not use this file except in compliance with the License.
 * You may obtain a copy of the License at
 *
 *      http://www.apache.org/licenses/LICENSE-2.0
 *
 * Unless required by applicable law or agreed to in writing, software
 * distributed under the License is distributed on an "AS IS" BASIS,
 * WITHOUT WARRANTIES OR CONDITIONS OF ANY KIND, either express or implied.
 * See the License for the specific language governing permissions and
 * limitations under the License.
 */
/* ==========  Color Palettes  ========== */
/* colors.scss */
/**
 * Copyright 2015 Google Inc. All Rights Reserved.
 *
 * Licensed under the Apache License, Version 2.0 (the "License");
 * you may not use this file except in compliance with the License.
 * You may obtain a copy of the License at
 *
 *      http://www.apache.org/licenses/LICENSE-2.0
 *
 * Unless required by applicable law or agreed to in writing, software
 * distributed under the License is distributed on an "AS IS" BASIS,
 * WITHOUT WARRANTIES OR CONDITIONS OF ANY KIND, either express or implied.
 * See the License for the specific language governing permissions and
 * limitations under the License.
 */
/* ==========  IMAGES  ========== */
/* ==========  Color & Themes  ========== */
/* ==========  Typography  ========== */
/* ==========  Components  ========== */
/* ==========  Standard Buttons  ========== */
/* ==========  Icon Toggles  ========== */
/* ==========  Radio Buttons  ========== */
/* ==========  Ripple effect  ========== */
/* ==========  Layout  ========== */
/* ==========  Content Tabs  ========== */
/* ==========  Checkboxes  ========== */
/* ==========  Switches  ========== */
/* ==========  Spinner  ========== */
/* ==========  Text fields  ========== */
/* ==========  Card  ========== */
/* ==========  Sliders ========== */
/* ========== Progress ========== */
/* ==========  List ========== */
/* ==========  Item ========== */
/* ==========  Dropdown menu ========== */
/* ==========  Tooltips  ========== */
/* ==========  Footer  ========== */
/* TEXTFIELD */
/* SWITCH */
/* SPINNER */
/* RADIO */
/* MENU */
/* LIST */
/* LAYOUT */
/* ICON TOGGLE */
/* FOOTER */
/*mega-footer*/
/*mini-footer*/
/* CHECKBOX */
/* CARD */
/* Card dimensions */
/* Cover image */
/* BUTTON */
/**
 *
 * Dimensions
 *
 */
/* ANIMATION */
/* PROGRESS */
/* BADGE */
/* SHADOWS */
/* GRID */
/* DATA TABLE */
/* DIALOG */
/* SNACKBAR */
/* TOOLTIP */
/* CHIP */
/**
 * Copyright 2015 Google Inc. All Rights Reserved.
 *
 * Licensed under the Apache License, Version 2.0 (the "License");
 * you may not use this file except in compliance with the License.
 * You may obtain a copy of the License at
 *
 *      http://www.apache.org/licenses/LICENSE-2.0
 *
 * Unless required by applicable law or agreed to in writing, software
 * distributed under the License is distributed on an "AS IS" BASIS,
 * WITHOUT WARRANTIES OR CONDITIONS OF ANY KIND, either express or implied.
 * See the License for the specific language governing permissions and
 * limitations under the License.
 */
/* Typography */
/* Shadows */
/* Animations */
/* Dialog */
.mdl-chip {
  height: 32px;
  font-family: "Roboto", "Helvetica", "Arial", sans-serif;
  line-height: 32px;
  padding: 0 12px;
  border: 0;
  border-radius: 16px;
  background-color: #dedede;
  display: inline-block;
  color: rgba(0, 0, 0, 0.87);
  margin: 2px 0;
  font-size: 0;
  white-space: nowrap; }
  .mdl-chip__text {
    font-size: 13px;
    vertical-align: middle;
    display: inline-block; }
  .mdl-chip__action {
    height: 24px;
    width: 24px;
    background: transparent;
    opacity: 0.54;
    display: inline-block;
    cursor: pointer;
    text-align: center;
    vertical-align: middle;
    padding: 0;
    margin: 0 0 0 4px;
    font-size: 13px;
    text-decoration: none;
    color: rgba(0, 0, 0, 0.87);
    border: none;
    outline: none;
    overflow: hidden; }
  .mdl-chip__contact {
    height: 32px;
    width: 32px;
    border-radius: 16px;
    display: inline-block;
    vertical-align: middle;
    margin-right: 8px;
    overflow: hidden;
    text-align: center;
    font-size: 18px;
    line-height: 32px; }
  .mdl-chip:focus, a.mdl-chip:hover,
  button.mdl-chip:hover {
    outline: 0;
    box-shadow: 0 2px 2px 0 rgba(0, 0, 0, 0.14), 0 3px 1px -2px rgba(0, 0, 0, 0.2), 0 1px 5px 0 rgba(0, 0, 0, 0.12); }
  .mdl-chip:active {
    background-color: #d6d6d6; }
  .mdl-chip--deletable {
    padding-right: 4px; }
  .mdl-chip--contact {
    padding-left: 0; }

/**
 * Copyright 2015 Google Inc. All Rights Reserved.
 *
 * Licensed under the Apache License, Version 2.0 (the "License");
 * you may not use this file except in compliance with the License.
 * You may obtain a copy of the License at
 *
 *      http://www.apache.org/licenses/LICENSE-2.0
 *
 * Unless required by applicable law or agreed to in writing, software
 * distributed under the License is distributed on an "AS IS" BASIS,
 * WITHOUT WARRANTIES OR CONDITIONS OF ANY KIND, either express or implied.
 * See the License for the specific language governing permissions and
 * limitations under the License.
 */
/**
 * Copyright 2015 Google Inc. All Rights Reserved.
 *
 * Licensed under the Apache License, Version 2.0 (the "License");
 * you may not use this file except in compliance with the License.
 * You may obtain a copy of the License at
 *
 *      http://www.apache.org/licenses/LICENSE-2.0
 *
 * Unless required by applicable law or agreed to in writing, software
 * distributed under the License is distributed on an "AS IS" BASIS,
 * WITHOUT WARRANTIES OR CONDITIONS OF ANY KIND, either express or implied.
 * See the License for the specific language governing permissions and
 * limitations under the License.
 */
/*------------------------------------*    $CONTENTS
\*------------------------------------*/
/**
 * STYLE GUIDE VARIABLES------------------Declarations of Sass variables
 * -----Typography
 * -----Colors
 * -----Textfield
 * -----Switch
 * -----Spinner
 * -----Radio
 * -----Menu
 * -----List
 * -----Layout
 * -----Icon toggles
 * -----Footer
 * -----Column
 * -----Checkbox
 * -----Card
 * -----Button
 * -----Animation
 * -----Progress
 * -----Badge
 * -----Shadows
 * -----Grid
 * -----Data table
 * -----Dialog
 * -----Snackbar
 * -----Tooltip
 * -----Chip
 *
 * Even though all variables have the `!default` directive, most of them
 * should not be changed as they are dependent one another. This can cause
 * visual distortions (like alignment issues) that are hard to track down
 * and fix.
 */
/* ==========  TYPOGRAPHY  ========== */
/* We're splitting fonts into "preferred" and "performance" in order to optimize
   page loading. For important text, such as the body, we want it to load
   immediately and not wait for the web font load, whereas for other sections,
   such as headers and titles, we're OK with things taking a bit longer to load.
   We do have some optional classes and parameters in the mixins, in case you
   definitely want to make sure you're using the preferred font and don't mind
   the performance hit.
   We should be able to improve on this once CSS Font Loading L3 becomes more
   widely available.
*/
/* ==========  COLORS  ========== */
/**
*
* Material design color palettes.
* @see http://www.google.com/design/spec/style/color.html
*
**/
/**
 * Copyright 2015 Google Inc. All Rights Reserved.
 *
 * Licensed under the Apache License, Version 2.0 (the "License");
 * you may not use this file except in compliance with the License.
 * You may obtain a copy of the License at
 *
 *      http://www.apache.org/licenses/LICENSE-2.0
 *
 * Unless required by applicable law or agreed to in writing, software
 * distributed under the License is distributed on an "AS IS" BASIS,
 * WITHOUT WARRANTIES OR CONDITIONS OF ANY KIND, either express or implied.
 * See the License for the specific language governing permissions and
 * limitations under the License.
 */
/* ==========  Color Palettes  ========== */
/* colors.scss */
/**
 * Copyright 2015 Google Inc. All Rights Reserved.
 *
 * Licensed under the Apache License, Version 2.0 (the "License");
 * you may not use this file except in compliance with the License.
 * You may obtain a copy of the License at
 *
 *      http://www.apache.org/licenses/LICENSE-2.0
 *
 * Unless required by applicable law or agreed to in writing, software
 * distributed under the License is distributed on an "AS IS" BASIS,
 * WITHOUT WARRANTIES OR CONDITIONS OF ANY KIND, either express or implied.
 * See the License for the specific language governing permissions and
 * limitations under the License.
 */
/* ==========  IMAGES  ========== */
/* ==========  Color & Themes  ========== */
/* ==========  Typography  ========== */
/* ==========  Components  ========== */
/* ==========  Standard Buttons  ========== */
/* ==========  Icon Toggles  ========== */
/* ==========  Radio Buttons  ========== */
/* ==========  Ripple effect  ========== */
/* ==========  Layout  ========== */
/* ==========  Content Tabs  ========== */
/* ==========  Checkboxes  ========== */
/* ==========  Switches  ========== */
/* ==========  Spinner  ========== */
/* ==========  Text fields  ========== */
/* ==========  Card  ========== */
/* ==========  Sliders ========== */
/* ========== Progress ========== */
/* ==========  List ========== */
/* ==========  Item ========== */
/* ==========  Dropdown menu ========== */
/* ==========  Tooltips  ========== */
/* ==========  Footer  ========== */
/* TEXTFIELD */
/* SWITCH */
/* SPINNER */
/* RADIO */
/* MENU */
/* LIST */
/* LAYOUT */
/* ICON TOGGLE */
/* FOOTER */
/*mega-footer*/
/*mini-footer*/
/* CHECKBOX */
/* CARD */
/* Card dimensions */
/* Cover image */
/* BUTTON */
/**
 *
 * Dimensions
 *
 */
/* ANIMATION */
/* PROGRESS */
/* BADGE */
/* SHADOWS */
/* GRID */
/* DATA TABLE */
/* DIALOG */
/* SNACKBAR */
/* TOOLTIP */
/* CHIP */
/**
 * Copyright 2015 Google Inc. All Rights Reserved.
 *
 * Licensed under the Apache License, Version 2.0 (the "License");
 * you may not use this file except in compliance with the License.
 * You may obtain a copy of the License at
 *
 *      http://www.apache.org/licenses/LICENSE-2.0
 *
 * Unless required by applicable law or agreed to in writing, software
 * distributed under the License is distributed on an "AS IS" BASIS,
 * WITHOUT WARRANTIES OR CONDITIONS OF ANY KIND, either express or implied.
 * See the License for the specific language governing permissions and
 * limitations under the License.
 */
/* Typography */
/* Shadows */
/* Animations */
/* Dialog */
.mdl-data-table {
  position: relative;
  border: 1px solid rgba(0, 0, 0, 0.12);
  border-collapse: collapse;
  white-space: nowrap;
  font-size: 13px;
  background-color: white; }
  .mdl-data-table thead {
    padding-bottom: 3px; }
    .mdl-data-table thead .mdl-data-table__select {
      margin-top: 0; }
  .mdl-data-table tbody tr {
    position: relative;
    height: 48px;
    transition-duration: 0.28s;
    transition-timing-function: cubic-bezier(0.4, 0, 0.2, 1);
    transition-property: background-color; }
    .mdl-data-table tbody tr.is-selected {
      background-color: #e0e0e0; }
    .mdl-data-table tbody tr:hover {
      background-color: #eeeeee; }
  .mdl-data-table td, .mdl-data-table th {
    padding: 0 18px 12px 18px;
    text-align: right; }
    .mdl-data-table td:first-of-type, .mdl-data-table th:first-of-type {
      padding-left: 24px; }
    .mdl-data-table td:last-of-type, .mdl-data-table th:last-of-type {
      padding-right: 24px; }
  .mdl-data-table td {
    position: relative;
    vertical-align: middle;
    height: 48px;
    border-top: 1px solid rgba(0, 0, 0, 0.12);
    border-bottom: 1px solid rgba(0, 0, 0, 0.12);
    padding-top: 12px;
    box-sizing: border-box; }
    .mdl-data-table td .mdl-data-table__select {
      vertical-align: middle; }
  .mdl-data-table th {
    position: relative;
    vertical-align: bottom;
    text-overflow: ellipsis;
    font-size: 14px;
    font-weight: bold;
    line-height: 24px;
    letter-spacing: 0;
    height: 48px;
    font-size: 12px;
    color: rgba(0, 0, 0, 0.54);
    padding-bottom: 8px;
    box-sizing: border-box; }
    .mdl-data-table th.mdl-data-table__header--sorted-ascending, .mdl-data-table th.mdl-data-table__header--sorted-descending {
      color: rgba(0, 0, 0, 0.87); }
      .mdl-data-table th.mdl-data-table__header--sorted-ascending:before, .mdl-data-table th.mdl-data-table__header--sorted-descending:before {
        font-family: 'Material Icons';
        font-weight: normal;
        font-style: normal;
        font-size: 24px;
        line-height: 1;
        letter-spacing: normal;
        text-transform: none;
        display: inline-block;
        word-wrap: normal;
        font-feature-settings: 'liga';
        -webkit-font-feature-settings: 'liga';
        -webkit-font-smoothing: antialiased;
        font-size: 16px;
        content: "\e5d8";
        margin-right: 5px;
        vertical-align: sub; }
      .mdl-data-table th.mdl-data-table__header--sorted-ascending:hover, .mdl-data-table th.mdl-data-table__header--sorted-descending:hover {
        cursor: pointer; }
        .mdl-data-table th.mdl-data-table__header--sorted-ascending:hover:before, .mdl-data-table th.mdl-data-table__header--sorted-descending:hover:before {
          color: rgba(0, 0, 0, 0.26); }
    .mdl-data-table th.mdl-data-table__header--sorted-descending:before {
      content: "\e5db"; }

.mdl-data-table__select {
  width: 16px; }

.mdl-data-table__cell--non-numeric.mdl-data-table__cell--non-numeric {
  text-align: left; }

/**
 * Copyright 2015 Google Inc. All Rights Reserved.
 *
 * Licensed under the Apache License, Version 2.0 (the "License");
 * you may not use this file except in compliance with the License.
 * You may obtain a copy of the License at
 *
 *      http://www.apache.org/licenses/LICENSE-2.0
 *
 * Unless required by applicable law or agreed to in writing, software
 * distributed under the License is distributed on an "AS IS" BASIS,
 * WITHOUT WARRANTIES OR CONDITIONS OF ANY KIND, either express or implied.
 * See the License for the specific language governing permissions and
 * limitations under the License.
 */
/**
 * Copyright 2015 Google Inc. All Rights Reserved.
 *
 * Licensed under the Apache License, Version 2.0 (the "License");
 * you may not use this file except in compliance with the License.
 * You may obtain a copy of the License at
 *
 *      http://www.apache.org/licenses/LICENSE-2.0
 *
 * Unless required by applicable law or agreed to in writing, software
 * distributed under the License is distributed on an "AS IS" BASIS,
 * WITHOUT WARRANTIES OR CONDITIONS OF ANY KIND, either express or implied.
 * See the License for the specific language governing permissions and
 * limitations under the License.
 */
/*------------------------------------*    $CONTENTS
\*------------------------------------*/
/**
 * STYLE GUIDE VARIABLES------------------Declarations of Sass variables
 * -----Typography
 * -----Colors
 * -----Textfield
 * -----Switch
 * -----Spinner
 * -----Radio
 * -----Menu
 * -----List
 * -----Layout
 * -----Icon toggles
 * -----Footer
 * -----Column
 * -----Checkbox
 * -----Card
 * -----Button
 * -----Animation
 * -----Progress
 * -----Badge
 * -----Shadows
 * -----Grid
 * -----Data table
 * -----Dialog
 * -----Snackbar
 * -----Tooltip
 * -----Chip
 *
 * Even though all variables have the `!default` directive, most of them
 * should not be changed as they are dependent one another. This can cause
 * visual distortions (like alignment issues) that are hard to track down
 * and fix.
 */
/* ==========  TYPOGRAPHY  ========== */
/* We're splitting fonts into "preferred" and "performance" in order to optimize
   page loading. For important text, such as the body, we want it to load
   immediately and not wait for the web font load, whereas for other sections,
   such as headers and titles, we're OK with things taking a bit longer to load.
   We do have some optional classes and parameters in the mixins, in case you
   definitely want to make sure you're using the preferred font and don't mind
   the performance hit.
   We should be able to improve on this once CSS Font Loading L3 becomes more
   widely available.
*/
/* ==========  COLORS  ========== */
/**
*
* Material design color palettes.
* @see http://www.google.com/design/spec/style/color.html
*
**/
/**
 * Copyright 2015 Google Inc. All Rights Reserved.
 *
 * Licensed under the Apache License, Version 2.0 (the "License");
 * you may not use this file except in compliance with the License.
 * You may obtain a copy of the License at
 *
 *      http://www.apache.org/licenses/LICENSE-2.0
 *
 * Unless required by applicable law or agreed to in writing, software
 * distributed under the License is distributed on an "AS IS" BASIS,
 * WITHOUT WARRANTIES OR CONDITIONS OF ANY KIND, either express or implied.
 * See the License for the specific language governing permissions and
 * limitations under the License.
 */
/* ==========  Color Palettes  ========== */
/* colors.scss */
/**
 * Copyright 2015 Google Inc. All Rights Reserved.
 *
 * Licensed under the Apache License, Version 2.0 (the "License");
 * you may not use this file except in compliance with the License.
 * You may obtain a copy of the License at
 *
 *      http://www.apache.org/licenses/LICENSE-2.0
 *
 * Unless required by applicable law or agreed to in writing, software
 * distributed under the License is distributed on an "AS IS" BASIS,
 * WITHOUT WARRANTIES OR CONDITIONS OF ANY KIND, either express or implied.
 * See the License for the specific language governing permissions and
 * limitations under the License.
 */
/* ==========  IMAGES  ========== */
/* ==========  Color & Themes  ========== */
/* ==========  Typography  ========== */
/* ==========  Components  ========== */
/* ==========  Standard Buttons  ========== */
/* ==========  Icon Toggles  ========== */
/* ==========  Radio Buttons  ========== */
/* ==========  Ripple effect  ========== */
/* ==========  Layout  ========== */
/* ==========  Content Tabs  ========== */
/* ==========  Checkboxes  ========== */
/* ==========  Switches  ========== */
/* ==========  Spinner  ========== */
/* ==========  Text fields  ========== */
/* ==========  Card  ========== */
/* ==========  Sliders ========== */
/* ========== Progress ========== */
/* ==========  List ========== */
/* ==========  Item ========== */
/* ==========  Dropdown menu ========== */
/* ==========  Tooltips  ========== */
/* ==========  Footer  ========== */
/* TEXTFIELD */
/* SWITCH */
/* SPINNER */
/* RADIO */
/* MENU */
/* LIST */
/* LAYOUT */
/* ICON TOGGLE */
/* FOOTER */
/*mega-footer*/
/*mini-footer*/
/* CHECKBOX */
/* CARD */
/* Card dimensions */
/* Cover image */
/* BUTTON */
/**
 *
 * Dimensions
 *
 */
/* ANIMATION */
/* PROGRESS */
/* BADGE */
/* SHADOWS */
/* GRID */
/* DATA TABLE */
/* DIALOG */
/* SNACKBAR */
/* TOOLTIP */
/* CHIP */
/**
 * Copyright 2015 Google Inc. All Rights Reserved.
 *
 * Licensed under the Apache License, Version 2.0 (the "License");
 * you may not use this file except in compliance with the License.
 * You may obtain a copy of the License at
 *
 *      http://www.apache.org/licenses/LICENSE-2.0
 *
 * Unless required by applicable law or agreed to in writing, software
 * distributed under the License is distributed on an "AS IS" BASIS,
 * WITHOUT WARRANTIES OR CONDITIONS OF ANY KIND, either express or implied.
 * See the License for the specific language governing permissions and
 * limitations under the License.
 */
/* Typography */
/* Shadows */
/* Animations */
/* Dialog */
.mdl-dialog {
  border: none;
  box-shadow: 0 9px 46px 8px rgba(0, 0, 0, 0.14), 0 11px 15px -7px rgba(0, 0, 0, 0.12), 0 24px 38px 3px rgba(0, 0, 0, 0.2);
  width: 280px; }
  .mdl-dialog__title {
    padding: 24px 24px 0;
    margin: 0;
    font-size: 2.5rem; }
  .mdl-dialog__actions {
    padding: 8px 8px 8px 24px;
    display: flex;
    flex-direction: row-reverse;
    flex-wrap: wrap; }
    .mdl-dialog__actions > * {
      margin-right: 8px;
      height: 36px; }
      .mdl-dialog__actions > *:first-child {
        margin-right: 0; }
    .mdl-dialog__actions--full-width {
      padding: 0 0 8px 0; }
      .mdl-dialog__actions--full-width > * {
        height: 48px;
        flex: 0 0 100%;
        padding-right: 16px;
        margin-right: 0;
        text-align: right; }
  .mdl-dialog__content {
    padding: 20px 24px 24px 24px;
    color: rgba(0, 0, 0, 0.54); }

/**
 * Copyright 2015 Google Inc. All Rights Reserved.
 *
 * Licensed under the Apache License, Version 2.0 (the "License");
 * you may not use this file except in compliance with the License.
 * You may obtain a copy of the License at
 *
 *      http://www.apache.org/licenses/LICENSE-2.0
 *
 * Unless required by applicable law or agreed to in writing, software
 * distributed under the License is distributed on an "AS IS" BASIS,
 * WITHOUT WARRANTIES OR CONDITIONS OF ANY KIND, either express or implied.
 * See the License for the specific language governing permissions and
 * limitations under the License.
 */
/**
 * Copyright 2015 Google Inc. All Rights Reserved.
 *
 * Licensed under the Apache License, Version 2.0 (the "License");
 * you may not use this file except in compliance with the License.
 * You may obtain a copy of the License at
 *
 *      http://www.apache.org/licenses/LICENSE-2.0
 *
 * Unless required by applicable law or agreed to in writing, software
 * distributed under the License is distributed on an "AS IS" BASIS,
 * WITHOUT WARRANTIES OR CONDITIONS OF ANY KIND, either express or implied.
 * See the License for the specific language governing permissions and
 * limitations under the License.
 */
/*------------------------------------*    $CONTENTS
\*------------------------------------*/
/**
 * STYLE GUIDE VARIABLES------------------Declarations of Sass variables
 * -----Typography
 * -----Colors
 * -----Textfield
 * -----Switch
 * -----Spinner
 * -----Radio
 * -----Menu
 * -----List
 * -----Layout
 * -----Icon toggles
 * -----Footer
 * -----Column
 * -----Checkbox
 * -----Card
 * -----Button
 * -----Animation
 * -----Progress
 * -----Badge
 * -----Shadows
 * -----Grid
 * -----Data table
 * -----Dialog
 * -----Snackbar
 * -----Tooltip
 * -----Chip
 *
 * Even though all variables have the `!default` directive, most of them
 * should not be changed as they are dependent one another. This can cause
 * visual distortions (like alignment issues) that are hard to track down
 * and fix.
 */
/* ==========  TYPOGRAPHY  ========== */
/* We're splitting fonts into "preferred" and "performance" in order to optimize
   page loading. For important text, such as the body, we want it to load
   immediately and not wait for the web font load, whereas for other sections,
   such as headers and titles, we're OK with things taking a bit longer to load.
   We do have some optional classes and parameters in the mixins, in case you
   definitely want to make sure you're using the preferred font and don't mind
   the performance hit.
   We should be able to improve on this once CSS Font Loading L3 becomes more
   widely available.
*/
/* ==========  COLORS  ========== */
/**
*
* Material design color palettes.
* @see http://www.google.com/design/spec/style/color.html
*
**/
/**
 * Copyright 2015 Google Inc. All Rights Reserved.
 *
 * Licensed under the Apache License, Version 2.0 (the "License");
 * you may not use this file except in compliance with the License.
 * You may obtain a copy of the License at
 *
 *      http://www.apache.org/licenses/LICENSE-2.0
 *
 * Unless required by applicable law or agreed to in writing, software
 * distributed under the License is distributed on an "AS IS" BASIS,
 * WITHOUT WARRANTIES OR CONDITIONS OF ANY KIND, either express or implied.
 * See the License for the specific language governing permissions and
 * limitations under the License.
 */
/* ==========  Color Palettes  ========== */
/* colors.scss */
/**
 * Copyright 2015 Google Inc. All Rights Reserved.
 *
 * Licensed under the Apache License, Version 2.0 (the "License");
 * you may not use this file except in compliance with the License.
 * You may obtain a copy of the License at
 *
 *      http://www.apache.org/licenses/LICENSE-2.0
 *
 * Unless required by applicable law or agreed to in writing, software
 * distributed under the License is distributed on an "AS IS" BASIS,
 * WITHOUT WARRANTIES OR CONDITIONS OF ANY KIND, either express or implied.
 * See the License for the specific language governing permissions and
 * limitations under the License.
 */
/* ==========  IMAGES  ========== */
/* ==========  Color & Themes  ========== */
/* ==========  Typography  ========== */
/* ==========  Components  ========== */
/* ==========  Standard Buttons  ========== */
/* ==========  Icon Toggles  ========== */
/* ==========  Radio Buttons  ========== */
/* ==========  Ripple effect  ========== */
/* ==========  Layout  ========== */
/* ==========  Content Tabs  ========== */
/* ==========  Checkboxes  ========== */
/* ==========  Switches  ========== */
/* ==========  Spinner  ========== */
/* ==========  Text fields  ========== */
/* ==========  Card  ========== */
/* ==========  Sliders ========== */
/* ========== Progress ========== */
/* ==========  List ========== */
/* ==========  Item ========== */
/* ==========  Dropdown menu ========== */
/* ==========  Tooltips  ========== */
/* ==========  Footer  ========== */
/* TEXTFIELD */
/* SWITCH */
/* SPINNER */
/* RADIO */
/* MENU */
/* LIST */
/* LAYOUT */
/* ICON TOGGLE */
/* FOOTER */
/*mega-footer*/
/*mini-footer*/
/* CHECKBOX */
/* CARD */
/* Card dimensions */
/* Cover image */
/* BUTTON */
/**
 *
 * Dimensions
 *
 */
/* ANIMATION */
/* PROGRESS */
/* BADGE */
/* SHADOWS */
/* GRID */
/* DATA TABLE */
/* DIALOG */
/* SNACKBAR */
/* TOOLTIP */
/* CHIP */
/**
 * Copyright 2015 Google Inc. All Rights Reserved.
 *
 * Licensed under the Apache License, Version 2.0 (the "License");
 * you may not use this file except in compliance with the License.
 * You may obtain a copy of the License at
 *
 *      http://www.apache.org/licenses/LICENSE-2.0
 *
 * Unless required by applicable law or agreed to in writing, software
 * distributed under the License is distributed on an "AS IS" BASIS,
 * WITHOUT WARRANTIES OR CONDITIONS OF ANY KIND, either express or implied.
 * See the License for the specific language governing permissions and
 * limitations under the License.
 */
/* Typography */
/* Shadows */
/* Animations */
/* Dialog */
.mdl-mega-footer {
  padding: 16px 40px;
  color: #9e9e9e;
  background-color: #424242; }

.mdl-mega-footer--top-section:after,
.mdl-mega-footer--middle-section:after,
.mdl-mega-footer--bottom-section:after,
.mdl-mega-footer__top-section:after,
.mdl-mega-footer__middle-section:after,
.mdl-mega-footer__bottom-section:after {
  content: '';
  display: block;
  clear: both; }

.mdl-mega-footer--left-section,
.mdl-mega-footer__left-section {
  margin-bottom: 16px; }

.mdl-mega-footer--right-section,
.mdl-mega-footer__right-section {
  margin-bottom: 16px; }

.mdl-mega-footer--right-section a,
.mdl-mega-footer__right-section a {
  display: block;
  margin-bottom: 16px;
  color: inherit;
  text-decoration: none; }

@media screen and (min-width: 760px) {
  .mdl-mega-footer--left-section,
  .mdl-mega-footer__left-section {
    float: left; }
  .mdl-mega-footer--right-section,
  .mdl-mega-footer__right-section {
    float: right; }
  .mdl-mega-footer--right-section a,
  .mdl-mega-footer__right-section a {
    display: inline-block;
    margin-left: 16px;
    line-height: 36px;
    vertical-align: middle; } }

.mdl-mega-footer--social-btn,
.mdl-mega-footer__social-btn {
  width: 36px;
  height: 36px;
  padding: 0;
  margin: 0;
  background-color: #9e9e9e;
  border: none; }

.mdl-mega-footer--drop-down-section,
.mdl-mega-footer__drop-down-section {
  display: block;
  position: relative; }

@media screen and (min-width: 760px) {
  .mdl-mega-footer--drop-down-section,
  .mdl-mega-footer__drop-down-section {
    width: 33%; }
  .mdl-mega-footer--drop-down-section:nth-child(1),
  .mdl-mega-footer--drop-down-section:nth-child(2),
  .mdl-mega-footer__drop-down-section:nth-child(1),
  .mdl-mega-footer__drop-down-section:nth-child(2) {
    float: left; }
  .mdl-mega-footer--drop-down-section:nth-child(3),
  .mdl-mega-footer__drop-down-section:nth-child(3) {
    float: right; }
    .mdl-mega-footer--drop-down-section:nth-child(3):after,
    .mdl-mega-footer__drop-down-section:nth-child(3):after {
      clear: right; }
  .mdl-mega-footer--drop-down-section:nth-child(4),
  .mdl-mega-footer__drop-down-section:nth-child(4) {
    clear: right;
    float: right; }
  .mdl-mega-footer--middle-section:after,
  .mdl-mega-footer__middle-section:after {
    content: '';
    display: block;
    clear: both; }
  .mdl-mega-footer--bottom-section,
  .mdl-mega-footer__bottom-section {
    padding-top: 0; } }

@media screen and (min-width: 1024px) {
  .mdl-mega-footer--drop-down-section,
  .mdl-mega-footer--drop-down-section:nth-child(3),
  .mdl-mega-footer--drop-down-section:nth-child(4),
  .mdl-mega-footer__drop-down-section,
  .mdl-mega-footer__drop-down-section:nth-child(3),
  .mdl-mega-footer__drop-down-section:nth-child(4) {
    width: 24%;
    float: left; } }

.mdl-mega-footer--heading-checkbox,
.mdl-mega-footer__heading-checkbox {
  position: absolute;
  width: 100%;
  height: 55.8px;
  padding: 32px;
  margin: 0;
  margin-top: -16px;
  cursor: pointer;
  z-index: 1;
  opacity: 0; }
  .mdl-mega-footer--heading-checkbox + .mdl-mega-footer--heading:after,
  .mdl-mega-footer--heading-checkbox + .mdl-mega-footer__heading:after,
  .mdl-mega-footer__heading-checkbox + .mdl-mega-footer--heading:after,
  .mdl-mega-footer__heading-checkbox + .mdl-mega-footer__heading:after {
    font-family: 'Material Icons';
    content: '\E5CE'; }

.mdl-mega-footer--heading-checkbox:checked ~ .mdl-mega-footer--link-list,
.mdl-mega-footer--heading-checkbox:checked ~ .mdl-mega-footer__link-list,
.mdl-mega-footer--heading-checkbox:checked + .mdl-mega-footer--heading + .mdl-mega-footer--link-list,
.mdl-mega-footer--heading-checkbox:checked + .mdl-mega-footer__heading + .mdl-mega-footer__link-list,
.mdl-mega-footer__heading-checkbox:checked ~ .mdl-mega-footer--link-list,
.mdl-mega-footer__heading-checkbox:checked ~ .mdl-mega-footer__link-list,
.mdl-mega-footer__heading-checkbox:checked + .mdl-mega-footer--heading + .mdl-mega-footer--link-list,
.mdl-mega-footer__heading-checkbox:checked + .mdl-mega-footer__heading + .mdl-mega-footer__link-list {
  display: none; }

.mdl-mega-footer--heading-checkbox:checked + .mdl-mega-footer--heading:after,
.mdl-mega-footer--heading-checkbox:checked + .mdl-mega-footer__heading:after,
.mdl-mega-footer__heading-checkbox:checked + .mdl-mega-footer--heading:after,
.mdl-mega-footer__heading-checkbox:checked + .mdl-mega-footer__heading:after {
  font-family: 'Material Icons';
  content: '\E5CF'; }

.mdl-mega-footer--heading,
.mdl-mega-footer__heading {
  position: relative;
  width: 100%;
  padding-right: 39.8px;
  margin-bottom: 16px;
  box-sizing: border-box;
  font-size: 14px;
  line-height: 23.8px;
  font-weight: 500;
  white-space: nowrap;
  text-overflow: ellipsis;
  overflow: hidden;
  color: #e0e0e0; }

.mdl-mega-footer--heading:after,
.mdl-mega-footer__heading:after {
  content: '';
  position: absolute;
  top: 0;
  right: 0;
  display: block;
  width: 23.8px;
  height: 23.8px;
  background-size: cover; }

.mdl-mega-footer--link-list,
.mdl-mega-footer__link-list {
  list-style: none;
  margin: 0;
  padding: 0;
  margin-bottom: 32px; }
  .mdl-mega-footer--link-list:after,
  .mdl-mega-footer__link-list:after {
    clear: both;
    display: block;
    content: ''; }

.mdl-mega-footer--link-list li,
.mdl-mega-footer__link-list li {
  font-size: 14px;
  font-weight: 400;
  line-height: 24px;
  letter-spacing: 0;
  line-height: 20px; }

.mdl-mega-footer--link-list a,
.mdl-mega-footer__link-list a {
  color: inherit;
  text-decoration: none;
  white-space: nowrap; }

@media screen and (min-width: 760px) {
  .mdl-mega-footer--heading-checkbox,
  .mdl-mega-footer__heading-checkbox {
    display: none; }
    .mdl-mega-footer--heading-checkbox + .mdl-mega-footer--heading:after,
    .mdl-mega-footer--heading-checkbox + .mdl-mega-footer__heading:after,
    .mdl-mega-footer__heading-checkbox + .mdl-mega-footer--heading:after,
    .mdl-mega-footer__heading-checkbox + .mdl-mega-footer__heading:after {
      content: ''; }
  .mdl-mega-footer--heading-checkbox:checked ~ .mdl-mega-footer--link-list,
  .mdl-mega-footer--heading-checkbox:checked ~ .mdl-mega-footer__link-list,
  .mdl-mega-footer--heading-checkbox:checked + .mdl-mega-footer__heading + .mdl-mega-footer__link-list,
  .mdl-mega-footer--heading-checkbox:checked + .mdl-mega-footer--heading + .mdl-mega-footer--link-list,
  .mdl-mega-footer__heading-checkbox:checked ~ .mdl-mega-footer--link-list,
  .mdl-mega-footer__heading-checkbox:checked ~ .mdl-mega-footer__link-list,
  .mdl-mega-footer__heading-checkbox:checked + .mdl-mega-footer__heading + .mdl-mega-footer__link-list,
  .mdl-mega-footer__heading-checkbox:checked + .mdl-mega-footer--heading + .mdl-mega-footer--link-list {
    display: block; }
  .mdl-mega-footer--heading-checkbox:checked + .mdl-mega-footer--heading:after,
  .mdl-mega-footer--heading-checkbox:checked + .mdl-mega-footer__heading:after,
  .mdl-mega-footer__heading-checkbox:checked + .mdl-mega-footer--heading:after,
  .mdl-mega-footer__heading-checkbox:checked + .mdl-mega-footer__heading:after {
    content: ''; } }

.mdl-mega-footer--bottom-section,
.mdl-mega-footer__bottom-section {
  padding-top: 16px;
  margin-bottom: 16px; }

.mdl-logo {
  margin-bottom: 16px;
  color: white; }

.mdl-mega-footer--bottom-section .mdl-mega-footer--link-list li,
.mdl-mega-footer__bottom-section .mdl-mega-footer__link-list li {
  float: left;
  margin-bottom: 0;
  margin-right: 16px; }

@media screen and (min-width: 760px) {
  .mdl-logo {
    float: left;
    margin-bottom: 0;
    margin-right: 16px; } }

/**
 * Copyright 2015 Google Inc. All Rights Reserved.
 *
 * Licensed under the Apache License, Version 2.0 (the "License");
 * you may not use this file except in compliance with the License.
 * You may obtain a copy of the License at
 *
 *      http://www.apache.org/licenses/LICENSE-2.0
 *
 * Unless required by applicable law or agreed to in writing, software
 * distributed under the License is distributed on an "AS IS" BASIS,
 * WITHOUT WARRANTIES OR CONDITIONS OF ANY KIND, either express or implied.
 * See the License for the specific language governing permissions and
 * limitations under the License.
 */
/**
 * Copyright 2015 Google Inc. All Rights Reserved.
 *
 * Licensed under the Apache License, Version 2.0 (the "License");
 * you may not use this file except in compliance with the License.
 * You may obtain a copy of the License at
 *
 *      http://www.apache.org/licenses/LICENSE-2.0
 *
 * Unless required by applicable law or agreed to in writing, software
 * distributed under the License is distributed on an "AS IS" BASIS,
 * WITHOUT WARRANTIES OR CONDITIONS OF ANY KIND, either express or implied.
 * See the License for the specific language governing permissions and
 * limitations under the License.
 */
/*------------------------------------*    $CONTENTS
\*------------------------------------*/
/**
 * STYLE GUIDE VARIABLES------------------Declarations of Sass variables
 * -----Typography
 * -----Colors
 * -----Textfield
 * -----Switch
 * -----Spinner
 * -----Radio
 * -----Menu
 * -----List
 * -----Layout
 * -----Icon toggles
 * -----Footer
 * -----Column
 * -----Checkbox
 * -----Card
 * -----Button
 * -----Animation
 * -----Progress
 * -----Badge
 * -----Shadows
 * -----Grid
 * -----Data table
 * -----Dialog
 * -----Snackbar
 * -----Tooltip
 * -----Chip
 *
 * Even though all variables have the `!default` directive, most of them
 * should not be changed as they are dependent one another. This can cause
 * visual distortions (like alignment issues) that are hard to track down
 * and fix.
 */
/* ==========  TYPOGRAPHY  ========== */
/* We're splitting fonts into "preferred" and "performance" in order to optimize
   page loading. For important text, such as the body, we want it to load
   immediately and not wait for the web font load, whereas for other sections,
   such as headers and titles, we're OK with things taking a bit longer to load.
   We do have some optional classes and parameters in the mixins, in case you
   definitely want to make sure you're using the preferred font and don't mind
   the performance hit.
   We should be able to improve on this once CSS Font Loading L3 becomes more
   widely available.
*/
/* ==========  COLORS  ========== */
/**
*
* Material design color palettes.
* @see http://www.google.com/design/spec/style/color.html
*
**/
/**
 * Copyright 2015 Google Inc. All Rights Reserved.
 *
 * Licensed under the Apache License, Version 2.0 (the "License");
 * you may not use this file except in compliance with the License.
 * You may obtain a copy of the License at
 *
 *      http://www.apache.org/licenses/LICENSE-2.0
 *
 * Unless required by applicable law or agreed to in writing, software
 * distributed under the License is distributed on an "AS IS" BASIS,
 * WITHOUT WARRANTIES OR CONDITIONS OF ANY KIND, either express or implied.
 * See the License for the specific language governing permissions and
 * limitations under the License.
 */
/* ==========  Color Palettes  ========== */
/* colors.scss */
/**
 * Copyright 2015 Google Inc. All Rights Reserved.
 *
 * Licensed under the Apache License, Version 2.0 (the "License");
 * you may not use this file except in compliance with the License.
 * You may obtain a copy of the License at
 *
 *      http://www.apache.org/licenses/LICENSE-2.0
 *
 * Unless required by applicable law or agreed to in writing, software
 * distributed under the License is distributed on an "AS IS" BASIS,
 * WITHOUT WARRANTIES OR CONDITIONS OF ANY KIND, either express or implied.
 * See the License for the specific language governing permissions and
 * limitations under the License.
 */
/* ==========  IMAGES  ========== */
/* ==========  Color & Themes  ========== */
/* ==========  Typography  ========== */
/* ==========  Components  ========== */
/* ==========  Standard Buttons  ========== */
/* ==========  Icon Toggles  ========== */
/* ==========  Radio Buttons  ========== */
/* ==========  Ripple effect  ========== */
/* ==========  Layout  ========== */
/* ==========  Content Tabs  ========== */
/* ==========  Checkboxes  ========== */
/* ==========  Switches  ========== */
/* ==========  Spinner  ========== */
/* ==========  Text fields  ========== */
/* ==========  Card  ========== */
/* ==========  Sliders ========== */
/* ========== Progress ========== */
/* ==========  List ========== */
/* ==========  Item ========== */
/* ==========  Dropdown menu ========== */
/* ==========  Tooltips  ========== */
/* ==========  Footer  ========== */
/* TEXTFIELD */
/* SWITCH */
/* SPINNER */
/* RADIO */
/* MENU */
/* LIST */
/* LAYOUT */
/* ICON TOGGLE */
/* FOOTER */
/*mega-footer*/
/*mini-footer*/
/* CHECKBOX */
/* CARD */
/* Card dimensions */
/* Cover image */
/* BUTTON */
/**
 *
 * Dimensions
 *
 */
/* ANIMATION */
/* PROGRESS */
/* BADGE */
/* SHADOWS */
/* GRID */
/* DATA TABLE */
/* DIALOG */
/* SNACKBAR */
/* TOOLTIP */
/* CHIP */
.mdl-mini-footer {
  display: flex;
  flex-flow: row wrap;
  justify-content: space-between;
  padding: 32px 16px;
  color: #9e9e9e;
  background-color: #424242; }
  .mdl-mini-footer:after {
    content: '';
    display: block; }
  .mdl-mini-footer .mdl-logo {
    line-height: 36px; }

.mdl-mini-footer--link-list,
.mdl-mini-footer__link-list {
  display: flex;
  flex-flow: row nowrap;
  list-style: none;
  margin: 0;
  padding: 0; }
  .mdl-mini-footer--link-list li,
  .mdl-mini-footer__link-list li {
    margin-bottom: 0;
    margin-right: 16px; }
    @media screen and (min-width: 760px) {
      .mdl-mini-footer--link-list li,
      .mdl-mini-footer__link-list li {
        line-height: 36px; } }
  .mdl-mini-footer--link-list a,
  .mdl-mini-footer__link-list a {
    color: inherit;
    text-decoration: none;
    white-space: nowrap; }

.mdl-mini-footer--left-section,
.mdl-mini-footer__left-section {
  display: inline-block;
  order: 0; }

.mdl-mini-footer--right-section,
.mdl-mini-footer__right-section {
  display: inline-block;
  order: 1; }

.mdl-mini-footer--social-btn,
.mdl-mini-footer__social-btn {
  width: 36px;
  height: 36px;
  padding: 0;
  margin: 0;
  background-color: #9e9e9e;
  border: none; }

/**
 * Copyright 2015 Google Inc. All Rights Reserved.
 *
 * Licensed under the Apache License, Version 2.0 (the "License");
 * you may not use this file except in compliance with the License.
 * You may obtain a copy of the License at
 *
 *      http://www.apache.org/licenses/LICENSE-2.0
 *
 * Unless required by applicable law or agreed to in writing, software
 * distributed under the License is distributed on an "AS IS" BASIS,
 * WITHOUT WARRANTIES OR CONDITIONS OF ANY KIND, either express or implied.
 * See the License for the specific language governing permissions and
 * limitations under the License.
 */
/**
 * Copyright 2015 Google Inc. All Rights Reserved.
 *
 * Licensed under the Apache License, Version 2.0 (the "License");
 * you may not use this file except in compliance with the License.
 * You may obtain a copy of the License at
 *
 *      http://www.apache.org/licenses/LICENSE-2.0
 *
 * Unless required by applicable law or agreed to in writing, software
 * distributed under the License is distributed on an "AS IS" BASIS,
 * WITHOUT WARRANTIES OR CONDITIONS OF ANY KIND, either express or implied.
 * See the License for the specific language governing permissions and
 * limitations under the License.
 */
/*------------------------------------*    $CONTENTS
\*------------------------------------*/
/**
 * STYLE GUIDE VARIABLES------------------Declarations of Sass variables
 * -----Typography
 * -----Colors
 * -----Textfield
 * -----Switch
 * -----Spinner
 * -----Radio
 * -----Menu
 * -----List
 * -----Layout
 * -----Icon toggles
 * -----Footer
 * -----Column
 * -----Checkbox
 * -----Card
 * -----Button
 * -----Animation
 * -----Progress
 * -----Badge
 * -----Shadows
 * -----Grid
 * -----Data table
 * -----Dialog
 * -----Snackbar
 * -----Tooltip
 * -----Chip
 *
 * Even though all variables have the `!default` directive, most of them
 * should not be changed as they are dependent one another. This can cause
 * visual distortions (like alignment issues) that are hard to track down
 * and fix.
 */
/* ==========  TYPOGRAPHY  ========== */
/* We're splitting fonts into "preferred" and "performance" in order to optimize
   page loading. For important text, such as the body, we want it to load
   immediately and not wait for the web font load, whereas for other sections,
   such as headers and titles, we're OK with things taking a bit longer to load.
   We do have some optional classes and parameters in the mixins, in case you
   definitely want to make sure you're using the preferred font and don't mind
   the performance hit.
   We should be able to improve on this once CSS Font Loading L3 becomes more
   widely available.
*/
/* ==========  COLORS  ========== */
/**
*
* Material design color palettes.
* @see http://www.google.com/design/spec/style/color.html
*
**/
/**
 * Copyright 2015 Google Inc. All Rights Reserved.
 *
 * Licensed under the Apache License, Version 2.0 (the "License");
 * you may not use this file except in compliance with the License.
 * You may obtain a copy of the License at
 *
 *      http://www.apache.org/licenses/LICENSE-2.0
 *
 * Unless required by applicable law or agreed to in writing, software
 * distributed under the License is distributed on an "AS IS" BASIS,
 * WITHOUT WARRANTIES OR CONDITIONS OF ANY KIND, either express or implied.
 * See the License for the specific language governing permissions and
 * limitations under the License.
 */
/* ==========  Color Palettes  ========== */
/* colors.scss */
/**
 * Copyright 2015 Google Inc. All Rights Reserved.
 *
 * Licensed under the Apache License, Version 2.0 (the "License");
 * you may not use this file except in compliance with the License.
 * You may obtain a copy of the License at
 *
 *      http://www.apache.org/licenses/LICENSE-2.0
 *
 * Unless required by applicable law or agreed to in writing, software
 * distributed under the License is distributed on an "AS IS" BASIS,
 * WITHOUT WARRANTIES OR CONDITIONS OF ANY KIND, either express or implied.
 * See the License for the specific language governing permissions and
 * limitations under the License.
 */
/* ==========  IMAGES  ========== */
/* ==========  Color & Themes  ========== */
/* ==========  Typography  ========== */
/* ==========  Components  ========== */
/* ==========  Standard Buttons  ========== */
/* ==========  Icon Toggles  ========== */
/* ==========  Radio Buttons  ========== */
/* ==========  Ripple effect  ========== */
/* ==========  Layout  ========== */
/* ==========  Content Tabs  ========== */
/* ==========  Checkboxes  ========== */
/* ==========  Switches  ========== */
/* ==========  Spinner  ========== */
/* ==========  Text fields  ========== */
/* ==========  Card  ========== */
/* ==========  Sliders ========== */
/* ========== Progress ========== */
/* ==========  List ========== */
/* ==========  Item ========== */
/* ==========  Dropdown menu ========== */
/* ==========  Tooltips  ========== */
/* ==========  Footer  ========== */
/* TEXTFIELD */
/* SWITCH */
/* SPINNER */
/* RADIO */
/* MENU */
/* LIST */
/* LAYOUT */
/* ICON TOGGLE */
/* FOOTER */
/*mega-footer*/
/*mini-footer*/
/* CHECKBOX */
/* CARD */
/* Card dimensions */
/* Cover image */
/* BUTTON */
/**
 *
 * Dimensions
 *
 */
/* ANIMATION */
/* PROGRESS */
/* BADGE */
/* SHADOWS */
/* GRID */
/* DATA TABLE */
/* DIALOG */
/* SNACKBAR */
/* TOOLTIP */
/* CHIP */
.mdl-icon-toggle {
  position: relative;
  z-index: 1;
  vertical-align: middle;
  display: inline-block;
  height: 32px;
  margin: 0;
  padding: 0; }

.mdl-icon-toggle__input {
  line-height: 32px; }
  .mdl-icon-toggle.is-upgraded .mdl-icon-toggle__input {
    position: absolute;
    width: 0;
    height: 0;
    margin: 0;
    padding: 0;
    opacity: 0;
    -ms-appearance: none;
    appearance: none;
    border: none; }

.mdl-icon-toggle__label {
  display: inline-block;
  position: relative;
  cursor: pointer;
  height: 32px;
  width: 32px;
  min-width: 32px;
  color: #616161;
  border-radius: 50%;
  padding: 0;
  margin-left: 0;
  margin-right: 0;
  text-align: center;
  background-color: transparent;
  will-change: background-color;
  transition: background-color 0.2s cubic-bezier(0.4, 0, 0.2, 1), color 0.2s cubic-bezier(0.4, 0, 0.2, 1); }
  .mdl-icon-toggle__label.material-icons {
    line-height: 32px;
    font-size: 24px; }
  .mdl-icon-toggle.is-checked .mdl-icon-toggle__label {
    color: #fe8f01; }
  .mdl-icon-toggle.is-disabled .mdl-icon-toggle__label {
    color: rgba(0, 0, 0, 0.26);
    cursor: auto;
    transition: none; }
  .mdl-icon-toggle.is-focused .mdl-icon-toggle__label {
    background-color: rgba(0, 0, 0, 0.12); }
  .mdl-icon-toggle.is-focused.is-checked .mdl-icon-toggle__label {
    background-color: rgba(254, 143, 1, 0.26); }

.mdl-icon-toggle__ripple-container {
  position: absolute;
  z-index: 2;
  top: -2px;
  left: -2px;
  box-sizing: border-box;
  width: 36px;
  height: 36px;
  border-radius: 50%;
  cursor: pointer;
  overflow: hidden;
  -webkit-mask-image: -webkit-radial-gradient(circle, white, black); }
  .mdl-icon-toggle__ripple-container .mdl-ripple {
    background: #616161; }
  .mdl-icon-toggle.is-disabled .mdl-icon-toggle__ripple-container {
    cursor: auto; }
  .mdl-icon-toggle.is-disabled .mdl-icon-toggle__ripple-container .mdl-ripple {
    background: transparent; }

/**
 * Copyright 2015 Google Inc. All Rights Reserved.
 *
 * Licensed under the Apache License, Version 2.0 (the "License");
 * you may not use this file except in compliance with the License.
 * You may obtain a copy of the License at
 *
 *      http://www.apache.org/licenses/LICENSE-2.0
 *
 * Unless required by applicable law or agreed to in writing, software
 * distributed under the License is distributed on an "AS IS" BASIS,
 * WITHOUT WARRANTIES OR CONDITIONS OF ANY KIND, either express or implied.
 * See the License for the specific language governing permissions and
 * limitations under the License.
 */
/**
 * Copyright 2015 Google Inc. All Rights Reserved.
 *
 * Licensed under the Apache License, Version 2.0 (the "License");
 * you may not use this file except in compliance with the License.
 * You may obtain a copy of the License at
 *
 *      http://www.apache.org/licenses/LICENSE-2.0
 *
 * Unless required by applicable law or agreed to in writing, software
 * distributed under the License is distributed on an "AS IS" BASIS,
 * WITHOUT WARRANTIES OR CONDITIONS OF ANY KIND, either express or implied.
 * See the License for the specific language governing permissions and
 * limitations under the License.
 */
/*------------------------------------*    $CONTENTS
\*------------------------------------*/
/**
 * STYLE GUIDE VARIABLES------------------Declarations of Sass variables
 * -----Typography
 * -----Colors
 * -----Textfield
 * -----Switch
 * -----Spinner
 * -----Radio
 * -----Menu
 * -----List
 * -----Layout
 * -----Icon toggles
 * -----Footer
 * -----Column
 * -----Checkbox
 * -----Card
 * -----Button
 * -----Animation
 * -----Progress
 * -----Badge
 * -----Shadows
 * -----Grid
 * -----Data table
 * -----Dialog
 * -----Snackbar
 * -----Tooltip
 * -----Chip
 *
 * Even though all variables have the `!default` directive, most of them
 * should not be changed as they are dependent one another. This can cause
 * visual distortions (like alignment issues) that are hard to track down
 * and fix.
 */
/* ==========  TYPOGRAPHY  ========== */
/* We're splitting fonts into "preferred" and "performance" in order to optimize
   page loading. For important text, such as the body, we want it to load
   immediately and not wait for the web font load, whereas for other sections,
   such as headers and titles, we're OK with things taking a bit longer to load.
   We do have some optional classes and parameters in the mixins, in case you
   definitely want to make sure you're using the preferred font and don't mind
   the performance hit.
   We should be able to improve on this once CSS Font Loading L3 becomes more
   widely available.
*/
/* ==========  COLORS  ========== */
/**
*
* Material design color palettes.
* @see http://www.google.com/design/spec/style/color.html
*
**/
/**
 * Copyright 2015 Google Inc. All Rights Reserved.
 *
 * Licensed under the Apache License, Version 2.0 (the "License");
 * you may not use this file except in compliance with the License.
 * You may obtain a copy of the License at
 *
 *      http://www.apache.org/licenses/LICENSE-2.0
 *
 * Unless required by applicable law or agreed to in writing, software
 * distributed under the License is distributed on an "AS IS" BASIS,
 * WITHOUT WARRANTIES OR CONDITIONS OF ANY KIND, either express or implied.
 * See the License for the specific language governing permissions and
 * limitations under the License.
 */
/* ==========  Color Palettes  ========== */
/* colors.scss */
/**
 * Copyright 2015 Google Inc. All Rights Reserved.
 *
 * Licensed under the Apache License, Version 2.0 (the "License");
 * you may not use this file except in compliance with the License.
 * You may obtain a copy of the License at
 *
 *      http://www.apache.org/licenses/LICENSE-2.0
 *
 * Unless required by applicable law or agreed to in writing, software
 * distributed under the License is distributed on an "AS IS" BASIS,
 * WITHOUT WARRANTIES OR CONDITIONS OF ANY KIND, either express or implied.
 * See the License for the specific language governing permissions and
 * limitations under the License.
 */
/* ==========  IMAGES  ========== */
/* ==========  Color & Themes  ========== */
/* ==========  Typography  ========== */
/* ==========  Components  ========== */
/* ==========  Standard Buttons  ========== */
/* ==========  Icon Toggles  ========== */
/* ==========  Radio Buttons  ========== */
/* ==========  Ripple effect  ========== */
/* ==========  Layout  ========== */
/* ==========  Content Tabs  ========== */
/* ==========  Checkboxes  ========== */
/* ==========  Switches  ========== */
/* ==========  Spinner  ========== */
/* ==========  Text fields  ========== */
/* ==========  Card  ========== */
/* ==========  Sliders ========== */
/* ========== Progress ========== */
/* ==========  List ========== */
/* ==========  Item ========== */
/* ==========  Dropdown menu ========== */
/* ==========  Tooltips  ========== */
/* ==========  Footer  ========== */
/* TEXTFIELD */
/* SWITCH */
/* SPINNER */
/* RADIO */
/* MENU */
/* LIST */
/* LAYOUT */
/* ICON TOGGLE */
/* FOOTER */
/*mega-footer*/
/*mini-footer*/
/* CHECKBOX */
/* CARD */
/* Card dimensions */
/* Cover image */
/* BUTTON */
/**
 *
 * Dimensions
 *
 */
/* ANIMATION */
/* PROGRESS */
/* BADGE */
/* SHADOWS */
/* GRID */
/* DATA TABLE */
/* DIALOG */
/* SNACKBAR */
/* TOOLTIP */
/* CHIP */
/**
 * Copyright 2015 Google Inc. All Rights Reserved.
 *
 * Licensed under the Apache License, Version 2.0 (the "License");
 * you may not use this file except in compliance with the License.
 * You may obtain a copy of the License at
 *
 *      http://www.apache.org/licenses/LICENSE-2.0
 *
 * Unless required by applicable law or agreed to in writing, software
 * distributed under the License is distributed on an "AS IS" BASIS,
 * WITHOUT WARRANTIES OR CONDITIONS OF ANY KIND, either express or implied.
 * See the License for the specific language governing permissions and
 * limitations under the License.
 */
/* Typography */
/* Shadows */
/* Animations */
/* Dialog */
.mdl-list {
  display: block;
  padding: 8px 0;
  list-style: none; }

.mdl-list__item {
  font-family: "Roboto", "Helvetica", "Arial", sans-serif;
  font-size: 16px;
  font-weight: 400;
  line-height: 24px;
  letter-spacing: 0.04em;
  line-height: 1;
  display: flex;
  min-height: 48px;
  box-sizing: border-box;
  flex-direction: row;
  flex-wrap: nowrap;
  align-items: center;
  padding: 16px;
  cursor: default;
  color: rgba(0, 0, 0, 0.87);
  overflow: hidden; }
  .mdl-list__item .mdl-list__item-primary-content {
    order: 0;
    flex-grow: 2;
    text-decoration: none;
    box-sizing: border-box;
    display: flex;
    align-items: center; }
    .mdl-list__item .mdl-list__item-primary-content .mdl-list__item-icon {
      margin-right: 32px; }
    .mdl-list__item .mdl-list__item-primary-content .mdl-list__item-avatar {
      margin-right: 16px; }
  .mdl-list__item .mdl-list__item-secondary-content {
    display: flex;
    flex-flow: column;
    align-items: flex-end;
    margin-left: 16px; }
    .mdl-list__item .mdl-list__item-secondary-content .mdl-list__item-secondary-action label {
      display: inline; }
    .mdl-list__item .mdl-list__item-secondary-content .mdl-list__item-secondary-info {
      font-size: 12px;
      font-weight: 400;
      line-height: 1;
      letter-spacing: 0;
      color: rgba(0, 0, 0, 0.54); }
    .mdl-list__item .mdl-list__item-secondary-content .mdl-list__item-sub-header {
      padding: 0 0 0 16px; }

.mdl-list__item-icon,
.mdl-list__item-icon.material-icons {
  height: 24px;
  width: 24px;
  font-size: 24px;
  box-sizing: border-box;
  color: #757575; }

.mdl-list__item-avatar,
.mdl-list__item-avatar.material-icons {
  height: 40px;
  width: 40px;
  box-sizing: border-box;
  border-radius: 50%;
  background-color: #757575;
  font-size: 40px;
  color: white; }

.mdl-list__item--two-line {
  height: 72px; }
  .mdl-list__item--two-line .mdl-list__item-primary-content {
    height: 36px;
    line-height: 20px;
    display: block; }
    .mdl-list__item--two-line .mdl-list__item-primary-content .mdl-list__item-avatar {
      float: left; }
    .mdl-list__item--two-line .mdl-list__item-primary-content .mdl-list__item-icon {
      float: left;
      margin-top: 6px; }
    .mdl-list__item--two-line .mdl-list__item-primary-content .mdl-list__item-secondary-content {
      height: 36px; }
    .mdl-list__item--two-line .mdl-list__item-primary-content .mdl-list__item-sub-title {
      font-size: 14px;
      font-weight: 400;
      line-height: 24px;
      letter-spacing: 0;
      line-height: 18px;
      color: rgba(0, 0, 0, 0.54);
      display: block;
      padding: 0; }

.mdl-list__item--three-line {
  height: 88px; }
  .mdl-list__item--three-line .mdl-list__item-primary-content {
    height: 52px;
    line-height: 20px;
    display: block; }
    .mdl-list__item--three-line .mdl-list__item-primary-content .mdl-list__item-avatar,
    .mdl-list__item--three-line .mdl-list__item-primary-content .mdl-list__item-icon {
      float: left; }
  .mdl-list__item--three-line .mdl-list__item-secondary-content {
    height: 52px; }
  .mdl-list__item--three-line .mdl-list__item-text-body {
    font-size: 14px;
    font-weight: 400;
    line-height: 24px;
    letter-spacing: 0;
    line-height: 18px;
    height: 52px;
    color: rgba(0, 0, 0, 0.54);
    display: block;
    padding: 0; }

/**
 * Copyright 2015 Google Inc. All Rights Reserved.
 *
 * Licensed under the Apache License, Version 2.0 (the "License");
 * you may not use this file except in compliance with the License.
 * You may obtain a copy of the License at
 *
 *      http://www.apache.org/licenses/LICENSE-2.0
 *
 * Unless required by applicable law or agreed to in writing, software
 * distributed under the License is distributed on an "AS IS" BASIS,
 * WITHOUT WARRANTIES OR CONDITIONS OF ANY KIND, either express or implied.
 * See the License for the specific language governing permissions and
 * limitations under the License.
 */
/**
 * Copyright 2015 Google Inc. All Rights Reserved.
 *
 * Licensed under the Apache License, Version 2.0 (the "License");
 * you may not use this file except in compliance with the License.
 * You may obtain a copy of the License at
 *
 *      http://www.apache.org/licenses/LICENSE-2.0
 *
 * Unless required by applicable law or agreed to in writing, software
 * distributed under the License is distributed on an "AS IS" BASIS,
 * WITHOUT WARRANTIES OR CONDITIONS OF ANY KIND, either express or implied.
 * See the License for the specific language governing permissions and
 * limitations under the License.
 */
/*------------------------------------*    $CONTENTS
\*------------------------------------*/
/**
 * STYLE GUIDE VARIABLES------------------Declarations of Sass variables
 * -----Typography
 * -----Colors
 * -----Textfield
 * -----Switch
 * -----Spinner
 * -----Radio
 * -----Menu
 * -----List
 * -----Layout
 * -----Icon toggles
 * -----Footer
 * -----Column
 * -----Checkbox
 * -----Card
 * -----Button
 * -----Animation
 * -----Progress
 * -----Badge
 * -----Shadows
 * -----Grid
 * -----Data table
 * -----Dialog
 * -----Snackbar
 * -----Tooltip
 * -----Chip
 *
 * Even though all variables have the `!default` directive, most of them
 * should not be changed as they are dependent one another. This can cause
 * visual distortions (like alignment issues) that are hard to track down
 * and fix.
 */
/* ==========  TYPOGRAPHY  ========== */
/* We're splitting fonts into "preferred" and "performance" in order to optimize
   page loading. For important text, such as the body, we want it to load
   immediately and not wait for the web font load, whereas for other sections,
   such as headers and titles, we're OK with things taking a bit longer to load.
   We do have some optional classes and parameters in the mixins, in case you
   definitely want to make sure you're using the preferred font and don't mind
   the performance hit.
   We should be able to improve on this once CSS Font Loading L3 becomes more
   widely available.
*/
/* ==========  COLORS  ========== */
/**
*
* Material design color palettes.
* @see http://www.google.com/design/spec/style/color.html
*
**/
/**
 * Copyright 2015 Google Inc. All Rights Reserved.
 *
 * Licensed under the Apache License, Version 2.0 (the "License");
 * you may not use this file except in compliance with the License.
 * You may obtain a copy of the License at
 *
 *      http://www.apache.org/licenses/LICENSE-2.0
 *
 * Unless required by applicable law or agreed to in writing, software
 * distributed under the License is distributed on an "AS IS" BASIS,
 * WITHOUT WARRANTIES OR CONDITIONS OF ANY KIND, either express or implied.
 * See the License for the specific language governing permissions and
 * limitations under the License.
 */
/* ==========  Color Palettes  ========== */
/* colors.scss */
/**
 * Copyright 2015 Google Inc. All Rights Reserved.
 *
 * Licensed under the Apache License, Version 2.0 (the "License");
 * you may not use this file except in compliance with the License.
 * You may obtain a copy of the License at
 *
 *      http://www.apache.org/licenses/LICENSE-2.0
 *
 * Unless required by applicable law or agreed to in writing, software
 * distributed under the License is distributed on an "AS IS" BASIS,
 * WITHOUT WARRANTIES OR CONDITIONS OF ANY KIND, either express or implied.
 * See the License for the specific language governing permissions and
 * limitations under the License.
 */
/* ==========  IMAGES  ========== */
/* ==========  Color & Themes  ========== */
/* ==========  Typography  ========== */
/* ==========  Components  ========== */
/* ==========  Standard Buttons  ========== */
/* ==========  Icon Toggles  ========== */
/* ==========  Radio Buttons  ========== */
/* ==========  Ripple effect  ========== */
/* ==========  Layout  ========== */
/* ==========  Content Tabs  ========== */
/* ==========  Checkboxes  ========== */
/* ==========  Switches  ========== */
/* ==========  Spinner  ========== */
/* ==========  Text fields  ========== */
/* ==========  Card  ========== */
/* ==========  Sliders ========== */
/* ========== Progress ========== */
/* ==========  List ========== */
/* ==========  Item ========== */
/* ==========  Dropdown menu ========== */
/* ==========  Tooltips  ========== */
/* ==========  Footer  ========== */
/* TEXTFIELD */
/* SWITCH */
/* SPINNER */
/* RADIO */
/* MENU */
/* LIST */
/* LAYOUT */
/* ICON TOGGLE */
/* FOOTER */
/*mega-footer*/
/*mini-footer*/
/* CHECKBOX */
/* CARD */
/* Card dimensions */
/* Cover image */
/* BUTTON */
/**
 *
 * Dimensions
 *
 */
/* ANIMATION */
/* PROGRESS */
/* BADGE */
/* SHADOWS */
/* GRID */
/* DATA TABLE */
/* DIALOG */
/* SNACKBAR */
/* TOOLTIP */
/* CHIP */
/**
 * Copyright 2015 Google Inc. All Rights Reserved.
 *
 * Licensed under the Apache License, Version 2.0 (the "License");
 * you may not use this file except in compliance with the License.
 * You may obtain a copy of the License at
 *
 *      http://www.apache.org/licenses/LICENSE-2.0
 *
 * Unless required by applicable law or agreed to in writing, software
 * distributed under the License is distributed on an "AS IS" BASIS,
 * WITHOUT WARRANTIES OR CONDITIONS OF ANY KIND, either express or implied.
 * See the License for the specific language governing permissions and
 * limitations under the License.
 */
/* Typography */
/* Shadows */
/* Animations */
/* Dialog */
.mdl-menu__container {
  display: block;
  margin: 0;
  padding: 0;
  border: none;
  position: absolute;
  overflow: visible;
  height: 0;
  width: 0;
  visibility: hidden;
  z-index: -1; }
  .mdl-menu__container.is-visible, .mdl-menu__container.is-animating {
    z-index: 999;
    visibility: visible; }

.mdl-menu__outline {
  display: block;
  background: white;
  margin: 0;
  padding: 0;
  border: none;
  border-radius: 2px;
  position: absolute;
  top: 0;
  left: 0;
  overflow: hidden;
  opacity: 0;
  transform: scale(0);
  transform-origin: 0 0;
  box-shadow: 0 2px 2px 0 rgba(0, 0, 0, 0.14), 0 3px 1px -2px rgba(0, 0, 0, 0.2), 0 1px 5px 0 rgba(0, 0, 0, 0.12);
  will-change: transform;
  transition: transform 0.3s cubic-bezier(0.4, 0, 0.2, 1), opacity 0.2s cubic-bezier(0.4, 0, 0.2, 1);
  z-index: -1; }
  .mdl-menu__container.is-visible .mdl-menu__outline {
    opacity: 1;
    transform: scale(1);
    z-index: 999; }
  .mdl-menu__outline.mdl-menu--bottom-right {
    transform-origin: 100% 0; }
  .mdl-menu__outline.mdl-menu--top-left {
    transform-origin: 0 100%; }
  .mdl-menu__outline.mdl-menu--top-right {
    transform-origin: 100% 100%; }

.mdl-menu {
  position: absolute;
  list-style: none;
  top: 0;
  left: 0;
  height: auto;
  width: auto;
  min-width: 124px;
  padding: 8px 0;
  margin: 0;
  opacity: 0;
  clip: rect(0 0 0 0);
  z-index: -1; }
  .mdl-menu__container.is-visible .mdl-menu {
    opacity: 1;
    z-index: 999; }
  .mdl-menu.is-animating {
    transition: opacity 0.2s cubic-bezier(0.4, 0, 0.2, 1), clip 0.3s cubic-bezier(0.4, 0, 0.2, 1); }
  .mdl-menu.mdl-menu--bottom-right {
    left: auto;
    right: 0; }
  .mdl-menu.mdl-menu--top-left {
    top: auto;
    bottom: 0; }
  .mdl-menu.mdl-menu--top-right {
    top: auto;
    left: auto;
    bottom: 0;
    right: 0; }
  .mdl-menu.mdl-menu--unaligned {
    top: auto;
    left: auto; }

.mdl-menu__item {
  display: block;
  border: none;
  color: rgba(0, 0, 0, 0.87);
  background-color: transparent;
  text-align: left;
  margin: 0;
  padding: 0 16px;
  outline-color: #bdbdbd;
  position: relative;
  overflow: hidden;
  font-size: 14px;
  font-weight: 400;
  line-height: 24px;
  letter-spacing: 0;
  text-decoration: none;
  cursor: pointer;
  height: 48px;
  line-height: 48px;
  white-space: nowrap;
  opacity: 0;
  transition: opacity 0.2s cubic-bezier(0.4, 0, 0.2, 1);
  user-select: none; }
  .mdl-menu__container.is-visible .mdl-menu__item {
    opacity: 1; }
  .mdl-menu__item::-moz-focus-inner {
    border: 0; }
  .mdl-menu__item--full-bleed-divider {
    border-bottom: 1px solid rgba(0, 0, 0, 0.12); }
  .mdl-menu__item[disabled], .mdl-menu__item[data-mdl-disabled] {
    color: #bdbdbd;
    background-color: transparent;
    cursor: auto; }
    .mdl-menu__item[disabled]:hover, .mdl-menu__item[data-mdl-disabled]:hover {
      background-color: transparent; }
    .mdl-menu__item[disabled]:focus, .mdl-menu__item[data-mdl-disabled]:focus {
      background-color: transparent; }
    .mdl-menu__item[disabled] .mdl-ripple, .mdl-menu__item[data-mdl-disabled] .mdl-ripple {
      background: transparent; }
  .mdl-menu__item:hover {
    background-color: #eeeeee; }
  .mdl-menu__item:focus {
    outline: none;
    background-color: #eeeeee; }
  .mdl-menu__item:active {
    background-color: #e0e0e0; }

.mdl-menu__item--ripple-container {
  display: block;
  height: 100%;
  left: 0px;
  position: absolute;
  top: 0px;
  width: 100%;
  z-index: 0;
  overflow: hidden; }

/**
 * Copyright 2015 Google Inc. All Rights Reserved.
 *
 * Licensed under the Apache License, Version 2.0 (the "License");
 * you may not use this file except in compliance with the License.
 * You may obtain a copy of the License at
 *
 *      http://www.apache.org/licenses/LICENSE-2.0
 *
 * Unless required by applicable law or agreed to in writing, software
 * distributed under the License is distributed on an "AS IS" BASIS,
 * WITHOUT WARRANTIES OR CONDITIONS OF ANY KIND, either express or implied.
 * See the License for the specific language governing permissions and
 * limitations under the License.
 */
/**
 * Copyright 2015 Google Inc. All Rights Reserved.
 *
 * Licensed under the Apache License, Version 2.0 (the "License");
 * you may not use this file except in compliance with the License.
 * You may obtain a copy of the License at
 *
 *      http://www.apache.org/licenses/LICENSE-2.0
 *
 * Unless required by applicable law or agreed to in writing, software
 * distributed under the License is distributed on an "AS IS" BASIS,
 * WITHOUT WARRANTIES OR CONDITIONS OF ANY KIND, either express or implied.
 * See the License for the specific language governing permissions and
 * limitations under the License.
 */
/*------------------------------------*    $CONTENTS
\*------------------------------------*/
/**
 * STYLE GUIDE VARIABLES------------------Declarations of Sass variables
 * -----Typography
 * -----Colors
 * -----Textfield
 * -----Switch
 * -----Spinner
 * -----Radio
 * -----Menu
 * -----List
 * -----Layout
 * -----Icon toggles
 * -----Footer
 * -----Column
 * -----Checkbox
 * -----Card
 * -----Button
 * -----Animation
 * -----Progress
 * -----Badge
 * -----Shadows
 * -----Grid
 * -----Data table
 * -----Dialog
 * -----Snackbar
 * -----Tooltip
 * -----Chip
 *
 * Even though all variables have the `!default` directive, most of them
 * should not be changed as they are dependent one another. This can cause
 * visual distortions (like alignment issues) that are hard to track down
 * and fix.
 */
/* ==========  TYPOGRAPHY  ========== */
/* We're splitting fonts into "preferred" and "performance" in order to optimize
   page loading. For important text, such as the body, we want it to load
   immediately and not wait for the web font load, whereas for other sections,
   such as headers and titles, we're OK with things taking a bit longer to load.
   We do have some optional classes and parameters in the mixins, in case you
   definitely want to make sure you're using the preferred font and don't mind
   the performance hit.
   We should be able to improve on this once CSS Font Loading L3 becomes more
   widely available.
*/
/* ==========  COLORS  ========== */
/**
*
* Material design color palettes.
* @see http://www.google.com/design/spec/style/color.html
*
**/
/**
 * Copyright 2015 Google Inc. All Rights Reserved.
 *
 * Licensed under the Apache License, Version 2.0 (the "License");
 * you may not use this file except in compliance with the License.
 * You may obtain a copy of the License at
 *
 *      http://www.apache.org/licenses/LICENSE-2.0
 *
 * Unless required by applicable law or agreed to in writing, software
 * distributed under the License is distributed on an "AS IS" BASIS,
 * WITHOUT WARRANTIES OR CONDITIONS OF ANY KIND, either express or implied.
 * See the License for the specific language governing permissions and
 * limitations under the License.
 */
/* ==========  Color Palettes  ========== */
/* colors.scss */
/**
 * Copyright 2015 Google Inc. All Rights Reserved.
 *
 * Licensed under the Apache License, Version 2.0 (the "License");
 * you may not use this file except in compliance with the License.
 * You may obtain a copy of the License at
 *
 *      http://www.apache.org/licenses/LICENSE-2.0
 *
 * Unless required by applicable law or agreed to in writing, software
 * distributed under the License is distributed on an "AS IS" BASIS,
 * WITHOUT WARRANTIES OR CONDITIONS OF ANY KIND, either express or implied.
 * See the License for the specific language governing permissions and
 * limitations under the License.
 */
/* ==========  IMAGES  ========== */
/* ==========  Color & Themes  ========== */
/* ==========  Typography  ========== */
/* ==========  Components  ========== */
/* ==========  Standard Buttons  ========== */
/* ==========  Icon Toggles  ========== */
/* ==========  Radio Buttons  ========== */
/* ==========  Ripple effect  ========== */
/* ==========  Layout  ========== */
/* ==========  Content Tabs  ========== */
/* ==========  Checkboxes  ========== */
/* ==========  Switches  ========== */
/* ==========  Spinner  ========== */
/* ==========  Text fields  ========== */
/* ==========  Card  ========== */
/* ==========  Sliders ========== */
/* ========== Progress ========== */
/* ==========  List ========== */
/* ==========  Item ========== */
/* ==========  Dropdown menu ========== */
/* ==========  Tooltips  ========== */
/* ==========  Footer  ========== */
/* TEXTFIELD */
/* SWITCH */
/* SPINNER */
/* RADIO */
/* MENU */
/* LIST */
/* LAYOUT */
/* ICON TOGGLE */
/* FOOTER */
/*mega-footer*/
/*mini-footer*/
/* CHECKBOX */
/* CARD */
/* Card dimensions */
/* Cover image */
/* BUTTON */
/**
 *
 * Dimensions
 *
 */
/* ANIMATION */
/* PROGRESS */
/* BADGE */
/* SHADOWS */
/* GRID */
/* DATA TABLE */
/* DIALOG */
/* SNACKBAR */
/* TOOLTIP */
/* CHIP */
.mdl-progress {
  display: block;
  position: relative;
  height: 4px;
  width: 500px;
  max-width: 100%; }

.mdl-progress > .bar {
  display: block;
  position: absolute;
  top: 0;
  bottom: 0;
  width: 0%;
  transition: width 0.2s cubic-bezier(0.4, 0, 0.2, 1); }

.mdl-progress > .progressbar {
  background-color: #fe8f01;
  z-index: 1;
  left: 0; }

.mdl-progress > .bufferbar {
  background-image: linear-gradient(to right, rgba(255, 255, 255, 0.7), rgba(255, 255, 255, 0.7)), linear-gradient(to right, #fe8f01, #fe8f01);
  z-index: 0;
  left: 0; }

.mdl-progress > .auxbar {
  right: 0; }

@supports (-webkit-appearance: none) {
  .mdl-progress:not(.mdl-progress--indeterminate):not(.mdl-progress--indeterminate) > .auxbar,
  .mdl-progress:not(.mdl-progress__indeterminate):not(.mdl-progress__indeterminate) > .auxbar {
    background-image: linear-gradient(to right, rgba(255, 255, 255, 0.7), rgba(255, 255, 255, 0.7)), linear-gradient(to right, #fe8f01, #fe8f01);
    mask: url(data:image/svg+xml;base64,PD94bWwgdmVyc2lvbj0iMS4wIj8+Cjxzdmcgd2lkdGg9IjEyIiBoZWlnaHQ9IjQiIHZpZXdQb3J0PSIwIDAgMTIgNCIgdmVyc2lvbj0iMS4xIiB4bWxucz0iaHR0cDovL3d3dy53My5vcmcvMjAwMC9zdmciPgogIDxlbGxpcHNlIGN4PSIyIiBjeT0iMiIgcng9IjIiIHJ5PSIyIj4KICAgIDxhbmltYXRlIGF0dHJpYnV0ZU5hbWU9ImN4IiBmcm9tPSIyIiB0bz0iLTEwIiBkdXI9IjAuNnMiIHJlcGVhdENvdW50PSJpbmRlZmluaXRlIiAvPgogIDwvZWxsaXBzZT4KICA8ZWxsaXBzZSBjeD0iMTQiIGN5PSIyIiByeD0iMiIgcnk9IjIiIGNsYXNzPSJsb2FkZXIiPgogICAgPGFuaW1hdGUgYXR0cmlidXRlTmFtZT0iY3giIGZyb209IjE0IiB0bz0iMiIgZHVyPSIwLjZzIiByZXBlYXRDb3VudD0iaW5kZWZpbml0ZSIgLz4KICA8L2VsbGlwc2U+Cjwvc3ZnPgo=); } }

.mdl-progress:not(.mdl-progress--indeterminate) > .auxbar,
.mdl-progress:not(.mdl-progress__indeterminate) > .auxbar {
  background-image: linear-gradient(to right, rgba(255, 255, 255, 0.9), rgba(255, 255, 255, 0.9)), linear-gradient(to right, #fe8f01, #fe8f01); }

.mdl-progress.mdl-progress--indeterminate > .bar1,
.mdl-progress.mdl-progress__indeterminate > .bar1 {
  background-color: #fe8f01;
  animation-name: indeterminate1;
  animation-duration: 2s;
  animation-iteration-count: infinite;
  animation-timing-function: linear; }

.mdl-progress.mdl-progress--indeterminate > .bar3,
.mdl-progress.mdl-progress__indeterminate > .bar3 {
  background-image: none;
  background-color: #fe8f01;
  animation-name: indeterminate2;
  animation-duration: 2s;
  animation-iteration-count: infinite;
  animation-timing-function: linear; }

@keyframes indeterminate1 {
  0% {
    left: 0%;
    width: 0%; }
  50% {
    left: 25%;
    width: 75%; }
  75% {
    left: 100%;
    width: 0%; } }

@keyframes indeterminate2 {
  0% {
    left: 0%;
    width: 0%; }
  50% {
    left: 0%;
    width: 0%; }
  75% {
    left: 0%;
    width: 25%; }
  100% {
    left: 100%;
    width: 0%; } }

/**
 * Copyright 2015 Google Inc. All Rights Reserved.
 *
 * Licensed under the Apache License, Version 2.0 (the "License");
 * you may not use this file except in compliance with the License.
 * You may obtain a copy of the License at
 *
 *      http://www.apache.org/licenses/LICENSE-2.0
 *
 * Unless required by applicable law or agreed to in writing, software
 * distributed under the License is distributed on an "AS IS" BASIS,
 * WITHOUT WARRANTIES OR CONDITIONS OF ANY KIND, either express or implied.
 * See the License for the specific language governing permissions and
 * limitations under the License.
 */
/**
 * Copyright 2015 Google Inc. All Rights Reserved.
 *
 * Licensed under the Apache License, Version 2.0 (the "License");
 * you may not use this file except in compliance with the License.
 * You may obtain a copy of the License at
 *
 *      http://www.apache.org/licenses/LICENSE-2.0
 *
 * Unless required by applicable law or agreed to in writing, software
 * distributed under the License is distributed on an "AS IS" BASIS,
 * WITHOUT WARRANTIES OR CONDITIONS OF ANY KIND, either express or implied.
 * See the License for the specific language governing permissions and
 * limitations under the License.
 */
/*------------------------------------*    $CONTENTS
\*------------------------------------*/
/**
 * STYLE GUIDE VARIABLES------------------Declarations of Sass variables
 * -----Typography
 * -----Colors
 * -----Textfield
 * -----Switch
 * -----Spinner
 * -----Radio
 * -----Menu
 * -----List
 * -----Layout
 * -----Icon toggles
 * -----Footer
 * -----Column
 * -----Checkbox
 * -----Card
 * -----Button
 * -----Animation
 * -----Progress
 * -----Badge
 * -----Shadows
 * -----Grid
 * -----Data table
 * -----Dialog
 * -----Snackbar
 * -----Tooltip
 * -----Chip
 *
 * Even though all variables have the `!default` directive, most of them
 * should not be changed as they are dependent one another. This can cause
 * visual distortions (like alignment issues) that are hard to track down
 * and fix.
 */
/* ==========  TYPOGRAPHY  ========== */
/* We're splitting fonts into "preferred" and "performance" in order to optimize
   page loading. For important text, such as the body, we want it to load
   immediately and not wait for the web font load, whereas for other sections,
   such as headers and titles, we're OK with things taking a bit longer to load.
   We do have some optional classes and parameters in the mixins, in case you
   definitely want to make sure you're using the preferred font and don't mind
   the performance hit.
   We should be able to improve on this once CSS Font Loading L3 becomes more
   widely available.
*/
/* ==========  COLORS  ========== */
/**
*
* Material design color palettes.
* @see http://www.google.com/design/spec/style/color.html
*
**/
/**
 * Copyright 2015 Google Inc. All Rights Reserved.
 *
 * Licensed under the Apache License, Version 2.0 (the "License");
 * you may not use this file except in compliance with the License.
 * You may obtain a copy of the License at
 *
 *      http://www.apache.org/licenses/LICENSE-2.0
 *
 * Unless required by applicable law or agreed to in writing, software
 * distributed under the License is distributed on an "AS IS" BASIS,
 * WITHOUT WARRANTIES OR CONDITIONS OF ANY KIND, either express or implied.
 * See the License for the specific language governing permissions and
 * limitations under the License.
 */
/* ==========  Color Palettes  ========== */
/* colors.scss */
/**
 * Copyright 2015 Google Inc. All Rights Reserved.
 *
 * Licensed under the Apache License, Version 2.0 (the "License");
 * you may not use this file except in compliance with the License.
 * You may obtain a copy of the License at
 *
 *      http://www.apache.org/licenses/LICENSE-2.0
 *
 * Unless required by applicable law or agreed to in writing, software
 * distributed under the License is distributed on an "AS IS" BASIS,
 * WITHOUT WARRANTIES OR CONDITIONS OF ANY KIND, either express or implied.
 * See the License for the specific language governing permissions and
 * limitations under the License.
 */
/* ==========  IMAGES  ========== */
/* ==========  Color & Themes  ========== */
/* ==========  Typography  ========== */
/* ==========  Components  ========== */
/* ==========  Standard Buttons  ========== */
/* ==========  Icon Toggles  ========== */
/* ==========  Radio Buttons  ========== */
/* ==========  Ripple effect  ========== */
/* ==========  Layout  ========== */
/* ==========  Content Tabs  ========== */
/* ==========  Checkboxes  ========== */
/* ==========  Switches  ========== */
/* ==========  Spinner  ========== */
/* ==========  Text fields  ========== */
/* ==========  Card  ========== */
/* ==========  Sliders ========== */
/* ========== Progress ========== */
/* ==========  List ========== */
/* ==========  Item ========== */
/* ==========  Dropdown menu ========== */
/* ==========  Tooltips  ========== */
/* ==========  Footer  ========== */
/* TEXTFIELD */
/* SWITCH */
/* SPINNER */
/* RADIO */
/* MENU */
/* LIST */
/* LAYOUT */
/* ICON TOGGLE */
/* FOOTER */
/*mega-footer*/
/*mini-footer*/
/* CHECKBOX */
/* CARD */
/* Card dimensions */
/* Cover image */
/* BUTTON */
/**
 *
 * Dimensions
 *
 */
/* ANIMATION */
/* PROGRESS */
/* BADGE */
/* SHADOWS */
/* GRID */
/* DATA TABLE */
/* DIALOG */
/* SNACKBAR */
/* TOOLTIP */
/* CHIP */
/**
 * Copyright 2015 Google Inc. All Rights Reserved.
 *
 * Licensed under the Apache License, Version 2.0 (the "License");
 * you may not use this file except in compliance with the License.
 * You may obtain a copy of the License at
 *
 *      http://www.apache.org/licenses/LICENSE-2.0
 *
 * Unless required by applicable law or agreed to in writing, software
 * distributed under the License is distributed on an "AS IS" BASIS,
 * WITHOUT WARRANTIES OR CONDITIONS OF ANY KIND, either express or implied.
 * See the License for the specific language governing permissions and
 * limitations under the License.
 */
/* Typography */
/* Shadows */
/* Animations */
/* Dialog */
.mdl-navigation {
  display: flex;
  flex-wrap: nowrap;
  box-sizing: border-box; }

.mdl-navigation__link {
  color: #424242;
  text-decoration: none;
  margin: 0;
  font-size: 14px;
  font-weight: 400;
  line-height: 24px;
  letter-spacing: 0;
  opacity: 0.87; }
  .mdl-navigation__link .material-icons {
    vertical-align: middle; }

.mdl-layout {
  position: absolute;
  width: 100%;
  height: 100%; }

.mdl-layout.is-small-screen .mdl-layout--large-screen-only {
  display: none; }

.mdl-layout:not(.is-small-screen) .mdl-layout--small-screen-only {
  display: none; }

.mdl-layout__inner-container {
  width: 100%;
  height: 100%;
  display: flex;
  flex-direction: column;
  overflow-y: auto;
  overflow-x: hidden;
  position: relative;
  -webkit-overflow-scrolling: touch; }

.mdl-layout__title,
.mdl-layout-title {
  display: block;
  position: relative;
  font-family: "Roboto", "Helvetica", "Arial", sans-serif;
  font-size: 20px;
  font-weight: 500;
  line-height: 1;
  letter-spacing: 0.02em;
  font-weight: 400;
  box-sizing: border-box; }

.mdl-layout-spacer {
  flex-grow: 1; }

.mdl-layout__drawer {
  display: flex;
  flex-direction: column;
  flex-wrap: nowrap;
  width: 240px;
  height: 100%;
  max-height: 100%;
  position: absolute;
  top: 0;
  left: 0;
  box-shadow: 0 2px 2px 0 rgba(0, 0, 0, 0.14), 0 3px 1px -2px rgba(0, 0, 0, 0.2), 0 1px 5px 0 rgba(0, 0, 0, 0.12);
  box-sizing: border-box;
  border-right: 1px solid #e0e0e0;
  background: #fafafa;
  transform: translateX(-250px);
  transform-style: preserve-3d;
  will-change: transform;
  transition-duration: 0.2s;
  transition-timing-function: cubic-bezier(0.4, 0, 0.2, 1);
  transition-property: transform;
  color: #424242;
  overflow: visible;
  overflow-y: auto;
  z-index: 5; }
  .mdl-layout__drawer.is-visible {
    transform: translateX(0); }
    .mdl-layout__drawer.is-visible ~ .mdl-layout__content.mdl-layout__content {
      overflow: hidden; }
  .mdl-layout__drawer > * {
    flex-shrink: 0; }
  .mdl-layout__drawer > .mdl-layout__title,
  .mdl-layout__drawer > .mdl-layout-title {
    line-height: 64px;
    padding-left: 40px; }
    @media screen and (max-width: 1024px) {
      .mdl-layout__drawer > .mdl-layout__title,
      .mdl-layout__drawer > .mdl-layout-title {
        line-height: 56px;
        padding-left: 16px; } }
  .mdl-layout__drawer .mdl-navigation {
    flex-direction: column;
    align-items: stretch;
    padding-top: 16px; }
    .mdl-layout__drawer .mdl-navigation .mdl-navigation__link {
      display: block;
      flex-shrink: 0;
      padding: 16px 40px;
      margin: 0;
      color: #757575; }
      @media screen and (max-width: 1024px) {
        .mdl-layout__drawer .mdl-navigation .mdl-navigation__link {
          padding: 16px 16px; } }
      .mdl-layout__drawer .mdl-navigation .mdl-navigation__link:hover {
        background-color: #e0e0e0; }
      .mdl-layout__drawer .mdl-navigation .mdl-navigation__link--current {
        background-color: #e0e0e0;
        color: black; }
  @media screen and (min-width: 1025px) {
    .mdl-layout--fixed-drawer > .mdl-layout__inner-container > .mdl-layout__drawer {
      transform: translateX(0); } }

.mdl-layout__drawer-button {
  display: block;
  position: absolute;
  height: 48px;
  width: 48px;
  border: 0;
  flex-shrink: 0;
  overflow: hidden;
  text-align: center;
  cursor: pointer;
  font-size: 26px;
  line-height: 56px;
  font-family: Helvetica, Arial, sans-serif;
  margin: 8px 12px;
  top: 0;
  left: 0;
  color: black;
  z-index: 4; }
  .mdl-layout__header .mdl-layout__drawer-button {
    position: absolute;
    color: black;
    background-color: inherit; }
    @media screen and (max-width: 1024px) {
      .mdl-layout__header .mdl-layout__drawer-button {
        margin: 4px; } }
  @media screen and (max-width: 1024px) {
    .mdl-layout__drawer-button {
      margin: 4px;
      color: rgba(0, 0, 0, 0.5); } }
  @media screen and (min-width: 1025px) {
    .mdl-layout__drawer-button {
      line-height: 54px; }
      .mdl-layout--no-desktop-drawer-button .mdl-layout__drawer-button,
      .mdl-layout--fixed-drawer > .mdl-layout__inner-container > .mdl-layout__drawer-button,
      .mdl-layout--no-drawer-button .mdl-layout__drawer-button {
        display: none; } }

.mdl-layout__header {
  display: flex;
  flex-direction: column;
  flex-wrap: nowrap;
  justify-content: flex-start;
  box-sizing: border-box;
  flex-shrink: 0;
  width: 100%;
  margin: 0;
  padding: 0;
  border: none;
  min-height: 64px;
  max-height: 1000px;
  z-index: 3;
  background-color: white;
  color: black;
  box-shadow: 0 2px 2px 0 rgba(0, 0, 0, 0.14), 0 3px 1px -2px rgba(0, 0, 0, 0.2), 0 1px 5px 0 rgba(0, 0, 0, 0.12);
  transition-duration: 0.2s;
  transition-timing-function: cubic-bezier(0.4, 0, 0.2, 1);
  transition-property: max-height, box-shadow; }
  @media screen and (max-width: 1024px) {
    .mdl-layout__header {
      min-height: 56px; } }
  .mdl-layout--fixed-drawer.is-upgraded:not(.is-small-screen) > .mdl-layout__inner-container > .mdl-layout__header {
    margin-left: 240px;
    width: calc(100% - 240px); }
  @media screen and (min-width: 1025px) {
    .mdl-layout--fixed-drawer > .mdl-layout__inner-container > .mdl-layout__header .mdl-layout__header-row {
      padding-left: 40px; } }
  .mdl-layout__header > .mdl-layout-icon {
    position: absolute;
    left: 40px;
    top: 16px;
    height: 32px;
    width: 32px;
    overflow: hidden;
    z-index: 3;
    display: block; }
    @media screen and (max-width: 1024px) {
      .mdl-layout__header > .mdl-layout-icon {
        left: 16px;
        top: 12px; } }
  .mdl-layout.has-drawer .mdl-layout__header > .mdl-layout-icon {
    display: none; }
  .mdl-layout__header.is-compact {
    max-height: 64px; }
    @media screen and (max-width: 1024px) {
      .mdl-layout__header.is-compact {
        max-height: 56px; } }
  .mdl-layout__header.is-compact.has-tabs {
    height: 112px; }
    @media screen and (max-width: 1024px) {
      .mdl-layout__header.is-compact.has-tabs {
        min-height: 104px; } }
  @media screen and (max-width: 1024px) {
    .mdl-layout__header {
      display: none; }
    .mdl-layout--fixed-header > .mdl-layout__inner-container > .mdl-layout__header {
      display: flex; } }

.mdl-layout__header--transparent.mdl-layout__header--transparent {
  background-color: transparent;
  box-shadow: none; }

.mdl-layout__header--seamed {
  box-shadow: none; }

.mdl-layout__header--scroll {
  box-shadow: none; }

.mdl-layout__header--waterfall {
  box-shadow: none;
  overflow: hidden; }
  .mdl-layout__header--waterfall.is-casting-shadow {
    box-shadow: 0 2px 2px 0 rgba(0, 0, 0, 0.14), 0 3px 1px -2px rgba(0, 0, 0, 0.2), 0 1px 5px 0 rgba(0, 0, 0, 0.12); }
  .mdl-layout__header--waterfall.mdl-layout__header--waterfall-hide-top {
    justify-content: flex-end; }

.mdl-layout__header-row {
  display: flex;
  flex-direction: row;
  flex-wrap: nowrap;
  flex-shrink: 0;
  box-sizing: border-box;
  align-self: stretch;
  align-items: center;
  height: 64px;
  margin: 0;
  padding: 0 40px 0 80px; }
  .mdl-layout--no-drawer-button .mdl-layout__header-row {
    padding-left: 40px; }
  @media screen and (min-width: 1025px) {
    .mdl-layout--no-desktop-drawer-button .mdl-layout__header-row {
      padding-left: 40px; } }
  @media screen and (max-width: 1024px) {
    .mdl-layout__header-row {
      height: 56px;
      padding: 0 16px 0 72px; }
      .mdl-layout--no-drawer-button .mdl-layout__header-row {
        padding-left: 16px; } }
  .mdl-layout__header-row > * {
    flex-shrink: 0; }
  .mdl-layout__header--scroll .mdl-layout__header-row {
    width: 100%; }
  .mdl-layout__header-row .mdl-navigation {
    margin: 0;
    padding: 0;
    height: 64px;
    flex-direction: row;
    align-items: center; }
    @media screen and (max-width: 1024px) {
      .mdl-layout__header-row .mdl-navigation {
        height: 56px; } }
  .mdl-layout__header-row .mdl-navigation__link {
    display: block;
    color: black;
    line-height: 64px;
    padding: 0 24px; }
    @media screen and (max-width: 1024px) {
      .mdl-layout__header-row .mdl-navigation__link {
        line-height: 56px;
        padding: 0 16px; } }

.mdl-layout__obfuscator {
  background-color: transparent;
  position: absolute;
  top: 0;
  left: 0;
  height: 100%;
  width: 100%;
  z-index: 4;
  visibility: hidden;
  transition-property: background-color;
  transition-duration: 0.2s;
  transition-timing-function: cubic-bezier(0.4, 0, 0.2, 1); }
  .mdl-layout__obfuscator.is-visible {
    background-color: rgba(0, 0, 0, 0.5);
    visibility: visible; }
  @supports (pointer-events: auto) {
    .mdl-layout__obfuscator {
      background-color: rgba(0, 0, 0, 0.5);
      opacity: 0;
      transition-property: opacity;
      visibility: visible;
      pointer-events: none; }
      .mdl-layout__obfuscator.is-visible {
        pointer-events: auto;
        opacity: 1; } }

.mdl-layout__content {
  -ms-flex: 0 1 auto;
  position: relative;
  display: inline-block;
  overflow-y: auto;
  overflow-x: hidden;
  flex-grow: 1;
  z-index: 1;
  -webkit-overflow-scrolling: touch; }
  .mdl-layout--fixed-drawer > .mdl-layout__inner-container > .mdl-layout__content {
    margin-left: 240px; }
  .mdl-layout.has-scrolling-header .mdl-layout__content {
    overflow: visible; }
  @media screen and (max-width: 1024px) {
    .mdl-layout--fixed-drawer > .mdl-layout__inner-container > .mdl-layout__content {
      margin-left: 0; }
    .mdl-layout.has-scrolling-header .mdl-layout__content {
      overflow-y: auto;
      overflow-x: hidden; } }

.mdl-layout__tab-bar {
  height: 96px;
  margin: 0;
  width: calc(100% - 112px);
  padding: 0 0 0 56px;
  display: flex;
  background-color: white;
  overflow-y: hidden;
  overflow-x: scroll; }
  .mdl-layout__tab-bar::-webkit-scrollbar {
    display: none; }
  .mdl-layout--no-drawer-button .mdl-layout__tab-bar {
    padding-left: 16px;
    width: calc(100% - 32px); }
  @media screen and (min-width: 1025px) {
    .mdl-layout--no-desktop-drawer-button .mdl-layout__tab-bar {
      padding-left: 16px;
      width: calc(100% - 32px); } }
  @media screen and (max-width: 1024px) {
    .mdl-layout__tab-bar {
      width: calc(100% - 60px);
      padding: 0 0 0 60px; }
      .mdl-layout--no-drawer-button .mdl-layout__tab-bar {
        width: calc(100% - 8px);
        padding-left: 4px; } }
  .mdl-layout--fixed-tabs .mdl-layout__tab-bar {
    padding: 0;
    overflow: hidden;
    width: 100%; }

.mdl-layout__tab-bar-container {
  position: relative;
  height: 48px;
  width: 100%;
  border: none;
  margin: 0;
  z-index: 2;
  flex-grow: 0;
  flex-shrink: 0;
  overflow: hidden; }
  .mdl-layout__container > .mdl-layout__tab-bar-container {
    position: absolute;
    top: 0;
    left: 0; }

.mdl-layout__tab-bar-button {
  display: inline-block;
  position: absolute;
  top: 0;
  height: 48px;
  width: 56px;
  z-index: 4;
  text-align: center;
  background-color: white;
  color: transparent;
  cursor: pointer;
  user-select: none; }
  .mdl-layout--no-desktop-drawer-button .mdl-layout__tab-bar-button,
  .mdl-layout--no-drawer-button .mdl-layout__tab-bar-button {
    width: 16px; }
    .mdl-layout--no-desktop-drawer-button .mdl-layout__tab-bar-button .material-icons,
    .mdl-layout--no-drawer-button .mdl-layout__tab-bar-button .material-icons {
      position: relative;
      left: -4px; }
  @media screen and (max-width: 1024px) {
    .mdl-layout__tab-bar-button {
      width: 60px; } }
  .mdl-layout--fixed-tabs .mdl-layout__tab-bar-button {
    display: none; }
  .mdl-layout__tab-bar-button .material-icons {
    line-height: 48px; }
  .mdl-layout__tab-bar-button.is-active {
    color: black; }

.mdl-layout__tab-bar-left-button {
  left: 0; }

.mdl-layout__tab-bar-right-button {
  right: 0; }

.mdl-layout__tab {
  margin: 0;
  border: none;
  padding: 0 24px 0 24px;
  float: left;
  position: relative;
  display: block;
  flex-grow: 0;
  flex-shrink: 0;
  text-decoration: none;
  height: 48px;
  line-height: 48px;
  text-align: center;
  font-weight: 500;
  font-size: 14px;
  text-transform: uppercase;
  color: rgba(255, 255, 255, 0.6);
  overflow: hidden; }
  @media screen and (max-width: 1024px) {
    .mdl-layout__tab {
      padding: 0 12px 0 12px; } }
  .mdl-layout--fixed-tabs .mdl-layout__tab {
    float: none;
    flex-grow: 1;
    padding: 0; }
  .mdl-layout.is-upgraded .mdl-layout__tab.is-active {
    color: black; }
  .mdl-layout.is-upgraded .mdl-layout__tab.is-active::after {
    height: 2px;
    width: 100%;
    display: block;
    content: " ";
    bottom: 0;
    left: 0;
    position: absolute;
    background: #0a67a3;
    animation: border-expand 0.2s cubic-bezier(0.4, 0, 0.4, 1) 0.01s alternate forwards;
    transition: all 1s cubic-bezier(0.4, 0, 1, 1); }
  .mdl-layout__tab .mdl-layout__tab-ripple-container {
    display: block;
    position: absolute;
    height: 100%;
    width: 100%;
    left: 0;
    top: 0;
    z-index: 1;
    overflow: hidden; }
    .mdl-layout__tab .mdl-layout__tab-ripple-container .mdl-ripple {
      background-color: black; }

.mdl-layout__tab-panel {
  display: block; }
  .mdl-layout.is-upgraded .mdl-layout__tab-panel {
    display: none; }
  .mdl-layout.is-upgraded .mdl-layout__tab-panel.is-active {
    display: block; }

/**
 * Copyright 2015 Google Inc. All Rights Reserved.
 *
 * Licensed under the Apache License, Version 2.0 (the "License");
 * you may not use this file except in compliance with the License.
 * You may obtain a copy of the License at
 *
 *      http://www.apache.org/licenses/LICENSE-2.0
 *
 * Unless required by applicable law or agreed to in writing, software
 * distributed under the License is distributed on an "AS IS" BASIS,
 * WITHOUT WARRANTIES OR CONDITIONS OF ANY KIND, either express or implied.
 * See the License for the specific language governing permissions and
 * limitations under the License.
 */
/**
 * Copyright 2015 Google Inc. All Rights Reserved.
 *
 * Licensed under the Apache License, Version 2.0 (the "License");
 * you may not use this file except in compliance with the License.
 * You may obtain a copy of the License at
 *
 *      http://www.apache.org/licenses/LICENSE-2.0
 *
 * Unless required by applicable law or agreed to in writing, software
 * distributed under the License is distributed on an "AS IS" BASIS,
 * WITHOUT WARRANTIES OR CONDITIONS OF ANY KIND, either express or implied.
 * See the License for the specific language governing permissions and
 * limitations under the License.
 */
/*------------------------------------*    $CONTENTS
\*------------------------------------*/
/**
 * STYLE GUIDE VARIABLES------------------Declarations of Sass variables
 * -----Typography
 * -----Colors
 * -----Textfield
 * -----Switch
 * -----Spinner
 * -----Radio
 * -----Menu
 * -----List
 * -----Layout
 * -----Icon toggles
 * -----Footer
 * -----Column
 * -----Checkbox
 * -----Card
 * -----Button
 * -----Animation
 * -----Progress
 * -----Badge
 * -----Shadows
 * -----Grid
 * -----Data table
 * -----Dialog
 * -----Snackbar
 * -----Tooltip
 * -----Chip
 *
 * Even though all variables have the `!default` directive, most of them
 * should not be changed as they are dependent one another. This can cause
 * visual distortions (like alignment issues) that are hard to track down
 * and fix.
 */
/* ==========  TYPOGRAPHY  ========== */
/* We're splitting fonts into "preferred" and "performance" in order to optimize
   page loading. For important text, such as the body, we want it to load
   immediately and not wait for the web font load, whereas for other sections,
   such as headers and titles, we're OK with things taking a bit longer to load.
   We do have some optional classes and parameters in the mixins, in case you
   definitely want to make sure you're using the preferred font and don't mind
   the performance hit.
   We should be able to improve on this once CSS Font Loading L3 becomes more
   widely available.
*/
/* ==========  COLORS  ========== */
/**
*
* Material design color palettes.
* @see http://www.google.com/design/spec/style/color.html
*
**/
/**
 * Copyright 2015 Google Inc. All Rights Reserved.
 *
 * Licensed under the Apache License, Version 2.0 (the "License");
 * you may not use this file except in compliance with the License.
 * You may obtain a copy of the License at
 *
 *      http://www.apache.org/licenses/LICENSE-2.0
 *
 * Unless required by applicable law or agreed to in writing, software
 * distributed under the License is distributed on an "AS IS" BASIS,
 * WITHOUT WARRANTIES OR CONDITIONS OF ANY KIND, either express or implied.
 * See the License for the specific language governing permissions and
 * limitations under the License.
 */
/* ==========  Color Palettes  ========== */
/* colors.scss */
/**
 * Copyright 2015 Google Inc. All Rights Reserved.
 *
 * Licensed under the Apache License, Version 2.0 (the "License");
 * you may not use this file except in compliance with the License.
 * You may obtain a copy of the License at
 *
 *      http://www.apache.org/licenses/LICENSE-2.0
 *
 * Unless required by applicable law or agreed to in writing, software
 * distributed under the License is distributed on an "AS IS" BASIS,
 * WITHOUT WARRANTIES OR CONDITIONS OF ANY KIND, either express or implied.
 * See the License for the specific language governing permissions and
 * limitations under the License.
 */
/* ==========  IMAGES  ========== */
/* ==========  Color & Themes  ========== */
/* ==========  Typography  ========== */
/* ==========  Components  ========== */
/* ==========  Standard Buttons  ========== */
/* ==========  Icon Toggles  ========== */
/* ==========  Radio Buttons  ========== */
/* ==========  Ripple effect  ========== */
/* ==========  Layout  ========== */
/* ==========  Content Tabs  ========== */
/* ==========  Checkboxes  ========== */
/* ==========  Switches  ========== */
/* ==========  Spinner  ========== */
/* ==========  Text fields  ========== */
/* ==========  Card  ========== */
/* ==========  Sliders ========== */
/* ========== Progress ========== */
/* ==========  List ========== */
/* ==========  Item ========== */
/* ==========  Dropdown menu ========== */
/* ==========  Tooltips  ========== */
/* ==========  Footer  ========== */
/* TEXTFIELD */
/* SWITCH */
/* SPINNER */
/* RADIO */
/* MENU */
/* LIST */
/* LAYOUT */
/* ICON TOGGLE */
/* FOOTER */
/*mega-footer*/
/*mini-footer*/
/* CHECKBOX */
/* CARD */
/* Card dimensions */
/* Cover image */
/* BUTTON */
/**
 *
 * Dimensions
 *
 */
/* ANIMATION */
/* PROGRESS */
/* BADGE */
/* SHADOWS */
/* GRID */
/* DATA TABLE */
/* DIALOG */
/* SNACKBAR */
/* TOOLTIP */
/* CHIP */
/**
 * Copyright 2015 Google Inc. All Rights Reserved.
 *
 * Licensed under the Apache License, Version 2.0 (the "License");
 * you may not use this file except in compliance with the License.
 * You may obtain a copy of the License at
 *
 *      http://www.apache.org/licenses/LICENSE-2.0
 *
 * Unless required by applicable law or agreed to in writing, software
 * distributed under the License is distributed on an "AS IS" BASIS,
 * WITHOUT WARRANTIES OR CONDITIONS OF ANY KIND, either express or implied.
 * See the License for the specific language governing permissions and
 * limitations under the License.
 */
/* Typography */
/* Shadows */
/* Animations */
/* Dialog */
.mdl-radio {
  position: relative;
  font-size: 16px;
  line-height: 24px;
  display: inline-block;
  vertical-align: middle;
  box-sizing: border-box;
  height: 24px;
  margin: 0;
  padding-left: 0; }
  .mdl-radio.is-upgraded {
    padding-left: 24px; }

.mdl-radio__button {
  line-height: 24px; }
  .mdl-radio.is-upgraded .mdl-radio__button {
    position: absolute;
    width: 0;
    height: 0;
    margin: 0;
    padding: 0;
    opacity: 0;
    -ms-appearance: none;
    appearance: none;
    border: none; }

.mdl-radio__outer-circle {
  position: absolute;
  top: 4px;
  left: 0;
  display: inline-block;
  box-sizing: border-box;
  width: 16px;
  height: 16px;
  margin: 0;
  cursor: pointer;
  border: 2px solid rgba(0, 0, 0, 0.54);
  border-radius: 50%;
  z-index: 2; }
  .mdl-radio.is-checked .mdl-radio__outer-circle {
    border: 2px solid #fe8f01; }
  .mdl-radio__outer-circle fieldset[disabled] .mdl-radio,
  .mdl-radio.is-disabled .mdl-radio__outer-circle {
    border: 2px solid rgba(0, 0, 0, 0.26);
    cursor: auto; }

.mdl-radio__inner-circle {
  position: absolute;
  z-index: 1;
  margin: 0;
  top: 8px;
  left: 4px;
  box-sizing: border-box;
  width: 8px;
  height: 8px;
  cursor: pointer;
  transition-duration: 0.28s;
  transition-timing-function: cubic-bezier(0.4, 0, 0.2, 1);
  transition-property: transform;
  transform: scale(0, 0);
  border-radius: 50%;
  background: #fe8f01; }
  .mdl-radio.is-checked .mdl-radio__inner-circle {
    transform: scale(1, 1); }
  fieldset[disabled] .mdl-radio .mdl-radio__inner-circle,
  .mdl-radio.is-disabled .mdl-radio__inner-circle {
    background: rgba(0, 0, 0, 0.26);
    cursor: auto; }
  .mdl-radio.is-focused .mdl-radio__inner-circle {
    box-shadow: 0 0 0px 10px rgba(0, 0, 0, 0.1); }

.mdl-radio__label {
  cursor: pointer; }
  fieldset[disabled] .mdl-radio .mdl-radio__label,
  .mdl-radio.is-disabled .mdl-radio__label {
    color: rgba(0, 0, 0, 0.26);
    cursor: auto; }

.mdl-radio__ripple-container {
  position: absolute;
  z-index: 2;
  top: -9px;
  left: -13px;
  box-sizing: border-box;
  width: 42px;
  height: 42px;
  border-radius: 50%;
  cursor: pointer;
  overflow: hidden;
  -webkit-mask-image: -webkit-radial-gradient(circle, white, black); }
  .mdl-radio__ripple-container .mdl-ripple {
    background: #fe8f01; }
  fieldset[disabled] .mdl-radio .mdl-radio__ripple-container,
  .mdl-radio.is-disabled .mdl-radio__ripple-container {
    cursor: auto; }
  fieldset[disabled] .mdl-radio .mdl-radio__ripple-container .mdl-ripple,
  .mdl-radio.is-disabled .mdl-radio__ripple-container .mdl-ripple {
    background: transparent; }

/**
 * Copyright 2015 Google Inc. All Rights Reserved.
 *
 * Licensed under the Apache License, Version 2.0 (the "License");
 * you may not use this file except in compliance with the License.
 * You may obtain a copy of the License at
 *
 *      http://www.apache.org/licenses/LICENSE-2.0
 *
 * Unless required by applicable law or agreed to in writing, software
 * distributed under the License is distributed on an "AS IS" BASIS,
 * WITHOUT WARRANTIES OR CONDITIONS OF ANY KIND, either express or implied.
 * See the License for the specific language governing permissions and
 * limitations under the License.
 */
/**
 * Copyright 2015 Google Inc. All Rights Reserved.
 *
 * Licensed under the Apache License, Version 2.0 (the "License");
 * you may not use this file except in compliance with the License.
 * You may obtain a copy of the License at
 *
 *      http://www.apache.org/licenses/LICENSE-2.0
 *
 * Unless required by applicable law or agreed to in writing, software
 * distributed under the License is distributed on an "AS IS" BASIS,
 * WITHOUT WARRANTIES OR CONDITIONS OF ANY KIND, either express or implied.
 * See the License for the specific language governing permissions and
 * limitations under the License.
 */
/*------------------------------------*    $CONTENTS
\*------------------------------------*/
/**
 * STYLE GUIDE VARIABLES------------------Declarations of Sass variables
 * -----Typography
 * -----Colors
 * -----Textfield
 * -----Switch
 * -----Spinner
 * -----Radio
 * -----Menu
 * -----List
 * -----Layout
 * -----Icon toggles
 * -----Footer
 * -----Column
 * -----Checkbox
 * -----Card
 * -----Button
 * -----Animation
 * -----Progress
 * -----Badge
 * -----Shadows
 * -----Grid
 * -----Data table
 * -----Dialog
 * -----Snackbar
 * -----Tooltip
 * -----Chip
 *
 * Even though all variables have the `!default` directive, most of them
 * should not be changed as they are dependent one another. This can cause
 * visual distortions (like alignment issues) that are hard to track down
 * and fix.
 */
/* ==========  TYPOGRAPHY  ========== */
/* We're splitting fonts into "preferred" and "performance" in order to optimize
   page loading. For important text, such as the body, we want it to load
   immediately and not wait for the web font load, whereas for other sections,
   such as headers and titles, we're OK with things taking a bit longer to load.
   We do have some optional classes and parameters in the mixins, in case you
   definitely want to make sure you're using the preferred font and don't mind
   the performance hit.
   We should be able to improve on this once CSS Font Loading L3 becomes more
   widely available.
*/
/* ==========  COLORS  ========== */
/**
*
* Material design color palettes.
* @see http://www.google.com/design/spec/style/color.html
*
**/
/**
 * Copyright 2015 Google Inc. All Rights Reserved.
 *
 * Licensed under the Apache License, Version 2.0 (the "License");
 * you may not use this file except in compliance with the License.
 * You may obtain a copy of the License at
 *
 *      http://www.apache.org/licenses/LICENSE-2.0
 *
 * Unless required by applicable law or agreed to in writing, software
 * distributed under the License is distributed on an "AS IS" BASIS,
 * WITHOUT WARRANTIES OR CONDITIONS OF ANY KIND, either express or implied.
 * See the License for the specific language governing permissions and
 * limitations under the License.
 */
/* ==========  Color Palettes  ========== */
/* colors.scss */
/**
 * Copyright 2015 Google Inc. All Rights Reserved.
 *
 * Licensed under the Apache License, Version 2.0 (the "License");
 * you may not use this file except in compliance with the License.
 * You may obtain a copy of the License at
 *
 *      http://www.apache.org/licenses/LICENSE-2.0
 *
 * Unless required by applicable law or agreed to in writing, software
 * distributed under the License is distributed on an "AS IS" BASIS,
 * WITHOUT WARRANTIES OR CONDITIONS OF ANY KIND, either express or implied.
 * See the License for the specific language governing permissions and
 * limitations under the License.
 */
/* ==========  IMAGES  ========== */
/* ==========  Color & Themes  ========== */
/* ==========  Typography  ========== */
/* ==========  Components  ========== */
/* ==========  Standard Buttons  ========== */
/* ==========  Icon Toggles  ========== */
/* ==========  Radio Buttons  ========== */
/* ==========  Ripple effect  ========== */
/* ==========  Layout  ========== */
/* ==========  Content Tabs  ========== */
/* ==========  Checkboxes  ========== */
/* ==========  Switches  ========== */
/* ==========  Spinner  ========== */
/* ==========  Text fields  ========== */
/* ==========  Card  ========== */
/* ==========  Sliders ========== */
/* ========== Progress ========== */
/* ==========  List ========== */
/* ==========  Item ========== */
/* ==========  Dropdown menu ========== */
/* ==========  Tooltips  ========== */
/* ==========  Footer  ========== */
/* TEXTFIELD */
/* SWITCH */
/* SPINNER */
/* RADIO */
/* MENU */
/* LIST */
/* LAYOUT */
/* ICON TOGGLE */
/* FOOTER */
/*mega-footer*/
/*mini-footer*/
/* CHECKBOX */
/* CARD */
/* Card dimensions */
/* Cover image */
/* BUTTON */
/**
 *
 * Dimensions
 *
 */
/* ANIMATION */
/* PROGRESS */
/* BADGE */
/* SHADOWS */
/* GRID */
/* DATA TABLE */
/* DIALOG */
/* SNACKBAR */
/* TOOLTIP */
/* CHIP */
_:-ms-input-placeholder, :root .mdl-slider.mdl-slider.is-upgraded {
  -ms-appearance: none;
  height: 32px;
  margin: 0; }

.mdl-slider {
  width: calc(100% - 40px);
  margin: 0 20px; }
  .mdl-slider.is-upgraded {
    appearance: none;
    height: 2px;
    background: transparent;
    user-select: none;
    outline: 0;
    padding: 0;
    color: #fe8f01;
    align-self: center;
    z-index: 1;
    cursor: pointer;
    /**************************** Tracks ****************************/
    /**************************** Thumbs ****************************/
    /**************************** 0-value ****************************/
    /**************************** Disabled ****************************/ }
    .mdl-slider.is-upgraded::-moz-focus-outer {
      border: 0; }
    .mdl-slider.is-upgraded::-ms-tooltip {
      display: none; }
    .mdl-slider.is-upgraded::-webkit-slider-runnable-track {
      background: transparent; }
    .mdl-slider.is-upgraded::-moz-range-track {
      background: transparent;
      border: none; }
    .mdl-slider.is-upgraded::-ms-track {
      background: none;
      color: transparent;
      height: 2px;
      width: 100%;
      border: none; }
    .mdl-slider.is-upgraded::-ms-fill-lower {
      padding: 0;
      background: linear-gradient(to right, transparent, transparent 16px, #fe8f01 16px, #fe8f01 0); }
    .mdl-slider.is-upgraded::-ms-fill-upper {
      padding: 0;
      background: linear-gradient(to left, transparent, transparent 16px, rgba(0, 0, 0, 0.26) 16px, rgba(0, 0, 0, 0.26) 0); }
    .mdl-slider.is-upgraded::-webkit-slider-thumb {
      -webkit-appearance: none;
      width: 12px;
      height: 12px;
      box-sizing: border-box;
      border-radius: 50%;
      background: #fe8f01;
      border: none;
      transition: transform 0.18s cubic-bezier(0.4, 0, 0.2, 1), border 0.18s cubic-bezier(0.4, 0, 0.2, 1), box-shadow 0.18s cubic-bezier(0.4, 0, 0.2, 1), background 0.28s cubic-bezier(0.4, 0, 0.2, 1); }
    .mdl-slider.is-upgraded::-moz-range-thumb {
      -moz-appearance: none;
      width: 12px;
      height: 12px;
      box-sizing: border-box;
      border-radius: 50%;
      background-image: none;
      background: #fe8f01;
      border: none; }
    .mdl-slider.is-upgraded:focus:not(:active)::-webkit-slider-thumb {
      box-shadow: 0 0 0 10px rgba(254, 143, 1, 0.26); }
    .mdl-slider.is-upgraded:focus:not(:active)::-moz-range-thumb {
      box-shadow: 0 0 0 10px rgba(254, 143, 1, 0.26); }
    .mdl-slider.is-upgraded:active::-webkit-slider-thumb {
      background-image: none;
      background: #fe8f01;
      transform: scale(1.5); }
    .mdl-slider.is-upgraded:active::-moz-range-thumb {
      background-image: none;
      background: #fe8f01;
      transform: scale(1.5); }
    .mdl-slider.is-upgraded::-ms-thumb {
      width: 32px;
      height: 32px;
      border: none;
      border-radius: 50%;
      background: #fe8f01;
      transform: scale(0.375);
      transition: transform 0.18s cubic-bezier(0.4, 0, 0.2, 1), background 0.28s cubic-bezier(0.4, 0, 0.2, 1); }
    .mdl-slider.is-upgraded:focus:not(:active)::-ms-thumb {
      background: radial-gradient(circle closest-side, #fe8f01 0%, #fe8f01 37.5%, rgba(254, 143, 1, 0.26) 37.5%, rgba(254, 143, 1, 0.26) 100%);
      transform: scale(1); }
    .mdl-slider.is-upgraded:active::-ms-thumb {
      background: #fe8f01;
      transform: scale(0.5625); }
    .mdl-slider.is-upgraded.is-lowest-value::-webkit-slider-thumb {
      border: 2px solid rgba(0, 0, 0, 0.26);
      background: transparent; }
    .mdl-slider.is-upgraded.is-lowest-value::-moz-range-thumb {
      border: 2px solid rgba(0, 0, 0, 0.26);
      background: transparent; }
    .mdl-slider.is-upgraded.is-lowest-value +
.mdl-slider__background-flex > .mdl-slider__background-upper {
      left: 6px; }
    .mdl-slider.is-upgraded.is-lowest-value:focus:not(:active)::-webkit-slider-thumb {
      box-shadow: 0 0 0 10px rgba(0, 0, 0, 0.12);
      background: rgba(0, 0, 0, 0.12); }
    .mdl-slider.is-upgraded.is-lowest-value:focus:not(:active)::-moz-range-thumb {
      box-shadow: 0 0 0 10px rgba(0, 0, 0, 0.12);
      background: rgba(0, 0, 0, 0.12); }
    .mdl-slider.is-upgraded.is-lowest-value:active::-webkit-slider-thumb {
      border: 1.6px solid rgba(0, 0, 0, 0.26);
      transform: scale(1.5); }
    .mdl-slider.is-upgraded.is-lowest-value:active +
.mdl-slider__background-flex > .mdl-slider__background-upper {
      left: 9px; }
    .mdl-slider.is-upgraded.is-lowest-value:active::-moz-range-thumb {
      border: 1.5px solid rgba(0, 0, 0, 0.26);
      transform: scale(1.5); }
    .mdl-slider.is-upgraded.is-lowest-value::-ms-thumb {
      background: radial-gradient(circle closest-side, transparent 0%, transparent 66.67%, rgba(0, 0, 0, 0.26) 66.67%, rgba(0, 0, 0, 0.26) 100%); }
    .mdl-slider.is-upgraded.is-lowest-value:focus:not(:active)::-ms-thumb {
      background: radial-gradient(circle closest-side, rgba(0, 0, 0, 0.12) 0%, rgba(0, 0, 0, 0.12) 25%, rgba(0, 0, 0, 0.26) 25%, rgba(0, 0, 0, 0.26) 37.5%, rgba(0, 0, 0, 0.12) 37.5%, rgba(0, 0, 0, 0.12) 100%);
      transform: scale(1); }
    .mdl-slider.is-upgraded.is-lowest-value:active::-ms-thumb {
      transform: scale(0.5625);
      background: radial-gradient(circle closest-side, transparent 0%, transparent 77.78%, rgba(0, 0, 0, 0.26) 77.78%, rgba(0, 0, 0, 0.26) 100%); }
    .mdl-slider.is-upgraded.is-lowest-value::-ms-fill-lower {
      background: transparent; }
    .mdl-slider.is-upgraded.is-lowest-value::-ms-fill-upper {
      margin-left: 6px; }
    .mdl-slider.is-upgraded.is-lowest-value:active::-ms-fill-upper {
      margin-left: 9px; }
    .mdl-slider.is-upgraded:disabled:focus::-webkit-slider-thumb, .mdl-slider.is-upgraded:disabled:active::-webkit-slider-thumb, .mdl-slider.is-upgraded:disabled::-webkit-slider-thumb {
      transform: scale(0.667);
      background: rgba(0, 0, 0, 0.26); }
    .mdl-slider.is-upgraded:disabled:focus::-moz-range-thumb, .mdl-slider.is-upgraded:disabled:active::-moz-range-thumb, .mdl-slider.is-upgraded:disabled::-moz-range-thumb {
      transform: scale(0.667);
      background: rgba(0, 0, 0, 0.26); }
    .mdl-slider.is-upgraded:disabled +
.mdl-slider__background-flex > .mdl-slider__background-lower {
      background-color: rgba(0, 0, 0, 0.26);
      left: -6px; }
    .mdl-slider.is-upgraded:disabled +
.mdl-slider__background-flex > .mdl-slider__background-upper {
      left: 6px; }
    .mdl-slider.is-upgraded.is-lowest-value:disabled:focus::-webkit-slider-thumb, .mdl-slider.is-upgraded.is-lowest-value:disabled:active::-webkit-slider-thumb, .mdl-slider.is-upgraded.is-lowest-value:disabled::-webkit-slider-thumb {
      border: 3px solid rgba(0, 0, 0, 0.26);
      background: transparent;
      transform: scale(0.667); }
    .mdl-slider.is-upgraded.is-lowest-value:disabled:focus::-moz-range-thumb, .mdl-slider.is-upgraded.is-lowest-value:disabled:active::-moz-range-thumb, .mdl-slider.is-upgraded.is-lowest-value:disabled::-moz-range-thumb {
      border: 3px solid rgba(0, 0, 0, 0.26);
      background: transparent;
      transform: scale(0.667); }
    .mdl-slider.is-upgraded.is-lowest-value:disabled:active +
.mdl-slider__background-flex > .mdl-slider__background-upper {
      left: 6px; }
    .mdl-slider.is-upgraded:disabled:focus::-ms-thumb, .mdl-slider.is-upgraded:disabled:active::-ms-thumb, .mdl-slider.is-upgraded:disabled::-ms-thumb {
      transform: scale(0.25);
      background: rgba(0, 0, 0, 0.26); }
    .mdl-slider.is-upgraded.is-lowest-value:disabled:focus::-ms-thumb, .mdl-slider.is-upgraded.is-lowest-value:disabled:active::-ms-thumb, .mdl-slider.is-upgraded.is-lowest-value:disabled::-ms-thumb {
      transform: scale(0.25);
      background: radial-gradient(circle closest-side, transparent 0%, transparent 50%, rgba(0, 0, 0, 0.26) 50%, rgba(0, 0, 0, 0.26) 100%); }
    .mdl-slider.is-upgraded:disabled::-ms-fill-lower {
      margin-right: 6px;
      background: linear-gradient(to right, transparent, transparent 25px, rgba(0, 0, 0, 0.26) 25px, rgba(0, 0, 0, 0.26) 0); }
    .mdl-slider.is-upgraded:disabled::-ms-fill-upper {
      margin-left: 6px; }
    .mdl-slider.is-upgraded.is-lowest-value:disabled:active::-ms-fill-upper {
      margin-left: 6px; }

.mdl-slider__ie-container {
  height: 18px;
  overflow: visible;
  border: none;
  margin: none;
  padding: none; }

.mdl-slider__container {
  height: 18px;
  position: relative;
  background: none;
  display: flex;
  flex-direction: row; }

.mdl-slider__background-flex {
  background: transparent;
  position: absolute;
  height: 2px;
  width: calc(100% - 52px);
  top: 50%;
  left: 0;
  margin: 0 26px;
  display: flex;
  overflow: hidden;
  border: 0;
  padding: 0;
  transform: translate(0, -1px); }

.mdl-slider__background-lower {
  background: #fe8f01;
  flex: 0;
  position: relative;
  border: 0;
  padding: 0; }

.mdl-slider__background-upper {
  background: rgba(0, 0, 0, 0.26);
  flex: 0;
  position: relative;
  border: 0;
  padding: 0;
  transition: left 0.18s cubic-bezier(0.4, 0, 0.2, 1); }

/**
 * Copyright 2015 Google Inc. All Rights Reserved.
 *
 * Licensed under the Apache License, Version 2.0 (the "License");
 * you may not use this file except in compliance with the License.
 * You may obtain a copy of the License at
 *
 *      http://www.apache.org/licenses/LICENSE-2.0
 *
 * Unless required by applicable law or agreed to in writing, software
 * distributed under the License is distributed on an "AS IS" BASIS,
 * WITHOUT WARRANTIES OR CONDITIONS OF ANY KIND, either express or implied.
 * See the License for the specific language governing permissions and
 * limitations under the License.
 */
/**
 * Copyright 2015 Google Inc. All Rights Reserved.
 *
 * Licensed under the Apache License, Version 2.0 (the "License");
 * you may not use this file except in compliance with the License.
 * You may obtain a copy of the License at
 *
 *      http://www.apache.org/licenses/LICENSE-2.0
 *
 * Unless required by applicable law or agreed to in writing, software
 * distributed under the License is distributed on an "AS IS" BASIS,
 * WITHOUT WARRANTIES OR CONDITIONS OF ANY KIND, either express or implied.
 * See the License for the specific language governing permissions and
 * limitations under the License.
 */
/*------------------------------------*    $CONTENTS
\*------------------------------------*/
/**
 * STYLE GUIDE VARIABLES------------------Declarations of Sass variables
 * -----Typography
 * -----Colors
 * -----Textfield
 * -----Switch
 * -----Spinner
 * -----Radio
 * -----Menu
 * -----List
 * -----Layout
 * -----Icon toggles
 * -----Footer
 * -----Column
 * -----Checkbox
 * -----Card
 * -----Button
 * -----Animation
 * -----Progress
 * -----Badge
 * -----Shadows
 * -----Grid
 * -----Data table
 * -----Dialog
 * -----Snackbar
 * -----Tooltip
 * -----Chip
 *
 * Even though all variables have the `!default` directive, most of them
 * should not be changed as they are dependent one another. This can cause
 * visual distortions (like alignment issues) that are hard to track down
 * and fix.
 */
/* ==========  TYPOGRAPHY  ========== */
/* We're splitting fonts into "preferred" and "performance" in order to optimize
   page loading. For important text, such as the body, we want it to load
   immediately and not wait for the web font load, whereas for other sections,
   such as headers and titles, we're OK with things taking a bit longer to load.
   We do have some optional classes and parameters in the mixins, in case you
   definitely want to make sure you're using the preferred font and don't mind
   the performance hit.
   We should be able to improve on this once CSS Font Loading L3 becomes more
   widely available.
*/
/* ==========  COLORS  ========== */
/**
*
* Material design color palettes.
* @see http://www.google.com/design/spec/style/color.html
*
**/
/**
 * Copyright 2015 Google Inc. All Rights Reserved.
 *
 * Licensed under the Apache License, Version 2.0 (the "License");
 * you may not use this file except in compliance with the License.
 * You may obtain a copy of the License at
 *
 *      http://www.apache.org/licenses/LICENSE-2.0
 *
 * Unless required by applicable law or agreed to in writing, software
 * distributed under the License is distributed on an "AS IS" BASIS,
 * WITHOUT WARRANTIES OR CONDITIONS OF ANY KIND, either express or implied.
 * See the License for the specific language governing permissions and
 * limitations under the License.
 */
/* ==========  Color Palettes  ========== */
/* colors.scss */
/**
 * Copyright 2015 Google Inc. All Rights Reserved.
 *
 * Licensed under the Apache License, Version 2.0 (the "License");
 * you may not use this file except in compliance with the License.
 * You may obtain a copy of the License at
 *
 *      http://www.apache.org/licenses/LICENSE-2.0
 *
 * Unless required by applicable law or agreed to in writing, software
 * distributed under the License is distributed on an "AS IS" BASIS,
 * WITHOUT WARRANTIES OR CONDITIONS OF ANY KIND, either express or implied.
 * See the License for the specific language governing permissions and
 * limitations under the License.
 */
/* ==========  IMAGES  ========== */
/* ==========  Color & Themes  ========== */
/* ==========  Typography  ========== */
/* ==========  Components  ========== */
/* ==========  Standard Buttons  ========== */
/* ==========  Icon Toggles  ========== */
/* ==========  Radio Buttons  ========== */
/* ==========  Ripple effect  ========== */
/* ==========  Layout  ========== */
/* ==========  Content Tabs  ========== */
/* ==========  Checkboxes  ========== */
/* ==========  Switches  ========== */
/* ==========  Spinner  ========== */
/* ==========  Text fields  ========== */
/* ==========  Card  ========== */
/* ==========  Sliders ========== */
/* ========== Progress ========== */
/* ==========  List ========== */
/* ==========  Item ========== */
/* ==========  Dropdown menu ========== */
/* ==========  Tooltips  ========== */
/* ==========  Footer  ========== */
/* TEXTFIELD */
/* SWITCH */
/* SPINNER */
/* RADIO */
/* MENU */
/* LIST */
/* LAYOUT */
/* ICON TOGGLE */
/* FOOTER */
/*mega-footer*/
/*mini-footer*/
/* CHECKBOX */
/* CARD */
/* Card dimensions */
/* Cover image */
/* BUTTON */
/**
 *
 * Dimensions
 *
 */
/* ANIMATION */
/* PROGRESS */
/* BADGE */
/* SHADOWS */
/* GRID */
/* DATA TABLE */
/* DIALOG */
/* SNACKBAR */
/* TOOLTIP */
/* CHIP */
/**
 * Copyright 2015 Google Inc. All Rights Reserved.
 *
 * Licensed under the Apache License, Version 2.0 (the "License");
 * you may not use this file except in compliance with the License.
 * You may obtain a copy of the License at
 *
 *      http://www.apache.org/licenses/LICENSE-2.0
 *
 * Unless required by applicable law or agreed to in writing, software
 * distributed under the License is distributed on an "AS IS" BASIS,
 * WITHOUT WARRANTIES OR CONDITIONS OF ANY KIND, either express or implied.
 * See the License for the specific language governing permissions and
 * limitations under the License.
 */
/* Typography */
/* Shadows */
/* Animations */
/* Dialog */
.mdl-snackbar {
  position: fixed;
  bottom: 0;
  left: 50%;
  cursor: default;
  background-color: #323232;
  z-index: 3;
  display: block;
  display: flex;
  justify-content: space-between;
  font-family: "Roboto", "Helvetica", "Arial", sans-serif;
  will-change: transform;
  transform: translate(0, 80px);
  transition: transform 0.25s cubic-bezier(0.4, 0, 1, 1);
  pointer-events: none; }
  @media (max-width: 479px) {
    .mdl-snackbar {
      width: 100%;
      left: 0;
      min-height: 48px;
      max-height: 80px; } }
  @media (min-width: 480px) {
    .mdl-snackbar {
      min-width: 288px;
      max-width: 568px;
      border-radius: 2px;
      transform: translate(-50%, 80px); } }
  .mdl-snackbar--active {
    transform: translate(0, 0);
    pointer-events: auto;
    transition: transform 0.25s cubic-bezier(0, 0, 0.2, 1); }
    @media (min-width: 480px) {
      .mdl-snackbar--active {
        transform: translate(-50%, 0); } }
  .mdl-snackbar__text {
    padding: 14px 12px 14px 24px;
    vertical-align: middle;
    color: white;
    float: left; }
  .mdl-snackbar__action {
    background: transparent;
    border: none;
    color: #0a67a3;
    float: right;
    text-transform: uppercase;
    padding: 14px 24px 14px 12px;
    font-family: "Roboto", "Helvetica", "Arial", sans-serif;
    font-size: 14px;
    font-weight: 500;
    text-transform: uppercase;
    line-height: 1;
    letter-spacing: 0;
    overflow: hidden;
    outline: none;
    opacity: 0;
    pointer-events: none;
    cursor: pointer;
    text-decoration: none;
    text-align: center;
    align-self: center; }
    .mdl-snackbar__action::-moz-focus-inner {
      border: 0; }
    .mdl-snackbar__action:not([aria-hidden]) {
      opacity: 1;
      pointer-events: auto; }

/**
 * Copyright 2015 Google Inc. All Rights Reserved.
 *
 * Licensed under the Apache License, Version 2.0 (the "License");
 * you may not use this file except in compliance with the License.
 * You may obtain a copy of the License at
 *
 *      http://www.apache.org/licenses/LICENSE-2.0
 *
 * Unless required by applicable law or agreed to in writing, software
 * distributed under the License is distributed on an "AS IS" BASIS,
 * WITHOUT WARRANTIES OR CONDITIONS OF ANY KIND, either express or implied.
 * See the License for the specific language governing permissions and
 * limitations under the License.
 */
/**
 * Copyright 2015 Google Inc. All Rights Reserved.
 *
 * Licensed under the Apache License, Version 2.0 (the "License");
 * you may not use this file except in compliance with the License.
 * You may obtain a copy of the License at
 *
 *      http://www.apache.org/licenses/LICENSE-2.0
 *
 * Unless required by applicable law or agreed to in writing, software
 * distributed under the License is distributed on an "AS IS" BASIS,
 * WITHOUT WARRANTIES OR CONDITIONS OF ANY KIND, either express or implied.
 * See the License for the specific language governing permissions and
 * limitations under the License.
 */
/*------------------------------------*    $CONTENTS
\*------------------------------------*/
/**
 * STYLE GUIDE VARIABLES------------------Declarations of Sass variables
 * -----Typography
 * -----Colors
 * -----Textfield
 * -----Switch
 * -----Spinner
 * -----Radio
 * -----Menu
 * -----List
 * -----Layout
 * -----Icon toggles
 * -----Footer
 * -----Column
 * -----Checkbox
 * -----Card
 * -----Button
 * -----Animation
 * -----Progress
 * -----Badge
 * -----Shadows
 * -----Grid
 * -----Data table
 * -----Dialog
 * -----Snackbar
 * -----Tooltip
 * -----Chip
 *
 * Even though all variables have the `!default` directive, most of them
 * should not be changed as they are dependent one another. This can cause
 * visual distortions (like alignment issues) that are hard to track down
 * and fix.
 */
/* ==========  TYPOGRAPHY  ========== */
/* We're splitting fonts into "preferred" and "performance" in order to optimize
   page loading. For important text, such as the body, we want it to load
   immediately and not wait for the web font load, whereas for other sections,
   such as headers and titles, we're OK with things taking a bit longer to load.
   We do have some optional classes and parameters in the mixins, in case you
   definitely want to make sure you're using the preferred font and don't mind
   the performance hit.
   We should be able to improve on this once CSS Font Loading L3 becomes more
   widely available.
*/
/* ==========  COLORS  ========== */
/**
*
* Material design color palettes.
* @see http://www.google.com/design/spec/style/color.html
*
**/
/**
 * Copyright 2015 Google Inc. All Rights Reserved.
 *
 * Licensed under the Apache License, Version 2.0 (the "License");
 * you may not use this file except in compliance with the License.
 * You may obtain a copy of the License at
 *
 *      http://www.apache.org/licenses/LICENSE-2.0
 *
 * Unless required by applicable law or agreed to in writing, software
 * distributed under the License is distributed on an "AS IS" BASIS,
 * WITHOUT WARRANTIES OR CONDITIONS OF ANY KIND, either express or implied.
 * See the License for the specific language governing permissions and
 * limitations under the License.
 */
/* ==========  Color Palettes  ========== */
/* colors.scss */
/**
 * Copyright 2015 Google Inc. All Rights Reserved.
 *
 * Licensed under the Apache License, Version 2.0 (the "License");
 * you may not use this file except in compliance with the License.
 * You may obtain a copy of the License at
 *
 *      http://www.apache.org/licenses/LICENSE-2.0
 *
 * Unless required by applicable law or agreed to in writing, software
 * distributed under the License is distributed on an "AS IS" BASIS,
 * WITHOUT WARRANTIES OR CONDITIONS OF ANY KIND, either express or implied.
 * See the License for the specific language governing permissions and
 * limitations under the License.
 */
/* ==========  IMAGES  ========== */
/* ==========  Color & Themes  ========== */
/* ==========  Typography  ========== */
/* ==========  Components  ========== */
/* ==========  Standard Buttons  ========== */
/* ==========  Icon Toggles  ========== */
/* ==========  Radio Buttons  ========== */
/* ==========  Ripple effect  ========== */
/* ==========  Layout  ========== */
/* ==========  Content Tabs  ========== */
/* ==========  Checkboxes  ========== */
/* ==========  Switches  ========== */
/* ==========  Spinner  ========== */
/* ==========  Text fields  ========== */
/* ==========  Card  ========== */
/* ==========  Sliders ========== */
/* ========== Progress ========== */
/* ==========  List ========== */
/* ==========  Item ========== */
/* ==========  Dropdown menu ========== */
/* ==========  Tooltips  ========== */
/* ==========  Footer  ========== */
/* TEXTFIELD */
/* SWITCH */
/* SPINNER */
/* RADIO */
/* MENU */
/* LIST */
/* LAYOUT */
/* ICON TOGGLE */
/* FOOTER */
/*mega-footer*/
/*mini-footer*/
/* CHECKBOX */
/* CARD */
/* Card dimensions */
/* Cover image */
/* BUTTON */
/**
 *
 * Dimensions
 *
 */
/* ANIMATION */
/* PROGRESS */
/* BADGE */
/* SHADOWS */
/* GRID */
/* DATA TABLE */
/* DIALOG */
/* SNACKBAR */
/* TOOLTIP */
/* CHIP */
.mdl-spinner {
  display: inline-block;
  position: relative;
  width: 28px;
  height: 28px; }
  .mdl-spinner:not(.is-upgraded).is-active:after {
    content: "Loading..."; }
  .mdl-spinner.is-upgraded.is-active {
    animation: mdl-spinner__container-rotate 1568.23529ms linear infinite; }

@keyframes mdl-spinner__container-rotate {
  to {
    transform: rotate(360deg); } }

.mdl-spinner__layer {
  position: absolute;
  width: 100%;
  height: 100%;
  opacity: 0; }

.mdl-spinner__layer-1 {
  border-color: #42a5f5; }
  .mdl-spinner--single-color .mdl-spinner__layer-1 {
    border-color: #fe8f01; }
  .mdl-spinner.is-active .mdl-spinner__layer-1 {
    animation: mdl-spinner__fill-unfill-rotate 5332ms cubic-bezier(0.4, 0, 0.2, 1) infinite both, mdl-spinner__layer-1-fade-in-out 5332ms cubic-bezier(0.4, 0, 0.2, 1) infinite both; }

.mdl-spinner__layer-2 {
  border-color: #f44336; }
  .mdl-spinner--single-color .mdl-spinner__layer-2 {
    border-color: #fe8f01; }
  .mdl-spinner.is-active .mdl-spinner__layer-2 {
    animation: mdl-spinner__fill-unfill-rotate 5332ms cubic-bezier(0.4, 0, 0.2, 1) infinite both, mdl-spinner__layer-2-fade-in-out 5332ms cubic-bezier(0.4, 0, 0.2, 1) infinite both; }

.mdl-spinner__layer-3 {
  border-color: #fdd835; }
  .mdl-spinner--single-color .mdl-spinner__layer-3 {
    border-color: #fe8f01; }
  .mdl-spinner.is-active .mdl-spinner__layer-3 {
    animation: mdl-spinner__fill-unfill-rotate 5332ms cubic-bezier(0.4, 0, 0.2, 1) infinite both, mdl-spinner__layer-3-fade-in-out 5332ms cubic-bezier(0.4, 0, 0.2, 1) infinite both; }

.mdl-spinner__layer-4 {
  border-color: #4caf50; }
  .mdl-spinner--single-color .mdl-spinner__layer-4 {
    border-color: #fe8f01; }
  .mdl-spinner.is-active .mdl-spinner__layer-4 {
    animation: mdl-spinner__fill-unfill-rotate 5332ms cubic-bezier(0.4, 0, 0.2, 1) infinite both, mdl-spinner__layer-4-fade-in-out 5332ms cubic-bezier(0.4, 0, 0.2, 1) infinite both; }

@keyframes mdl-spinner__fill-unfill-rotate {
  12.5% {
    transform: rotate(135deg); }
  25% {
    transform: rotate(270deg); }
  37.5% {
    transform: rotate(405deg); }
  50% {
    transform: rotate(540deg); }
  62.5% {
    transform: rotate(675deg); }
  75% {
    transform: rotate(810deg); }
  87.5% {
    transform: rotate(945deg); }
  to {
    transform: rotate(1080deg); } }

/**
* HACK: Even though the intention is to have the current .mdl-spinner__layer-N
* at `opacity: 1`, we set it to `opacity: 0.99` instead since this forces Chrome
* to do proper subpixel rendering for the elements being animated. This is
* especially visible in Chrome 39 on Ubuntu 14.04. See:
*
* - https://github.com/Polymer/paper-spinner/issues/9
* - https://code.google.com/p/chromium/issues/detail?id=436255
*/
@keyframes mdl-spinner__layer-1-fade-in-out {
  from {
    opacity: 0.99; }
  25% {
    opacity: 0.99; }
  26% {
    opacity: 0; }
  89% {
    opacity: 0; }
  90% {
    opacity: 0.99; }
  100% {
    opacity: 0.99; } }

@keyframes mdl-spinner__layer-2-fade-in-out {
  from {
    opacity: 0; }
  15% {
    opacity: 0; }
  25% {
    opacity: 0.99; }
  50% {
    opacity: 0.99; }
  51% {
    opacity: 0; } }

@keyframes mdl-spinner__layer-3-fade-in-out {
  from {
    opacity: 0; }
  40% {
    opacity: 0; }
  50% {
    opacity: 0.99; }
  75% {
    opacity: 0.99; }
  76% {
    opacity: 0; } }

@keyframes mdl-spinner__layer-4-fade-in-out {
  from {
    opacity: 0; }
  65% {
    opacity: 0; }
  75% {
    opacity: 0.99; }
  90% {
    opacity: 0.99; }
  100% {
    opacity: 0; } }

/**
* Patch the gap that appear between the two adjacent
* div.mdl-spinner__circle-clipper while the spinner is rotating
* (appears on Chrome 38, Safari 7.1, and IE 11).
*
* Update: the gap no longer appears on Chrome when .mdl-spinner__layer-N's
* opacity is 0.99, but still does on Safari and IE.
*/
.mdl-spinner__gap-patch {
  position: absolute;
  box-sizing: border-box;
  top: 0;
  left: 45%;
  width: 10%;
  height: 100%;
  overflow: hidden;
  border-color: inherit; }
  .mdl-spinner__gap-patch .mdl-spinner__circle {
    width: 1000%;
    left: -450%; }

.mdl-spinner__circle-clipper {
  display: inline-block;
  position: relative;
  width: 50%;
  height: 100%;
  overflow: hidden;
  border-color: inherit; }
  .mdl-spinner__circle-clipper.mdl-spinner__left {
    float: left; }
  .mdl-spinner__circle-clipper.mdl-spinner__right {
    float: right; }
  .mdl-spinner__circle-clipper .mdl-spinner__circle {
    width: 200%; }

.mdl-spinner__circle {
  box-sizing: border-box;
  height: 100%;
  border-width: 3px;
  border-style: solid;
  border-color: inherit;
  border-bottom-color: transparent !important;
  border-radius: 50%;
  animation: none;
  position: absolute;
  top: 0;
  right: 0;
  bottom: 0;
  left: 0; }
  .mdl-spinner__left .mdl-spinner__circle {
    border-right-color: transparent !important;
    transform: rotate(129deg); }
    .mdl-spinner.is-active .mdl-spinner__left .mdl-spinner__circle {
      animation: mdl-spinner__left-spin 1333ms cubic-bezier(0.4, 0, 0.2, 1) infinite both; }
  .mdl-spinner__right .mdl-spinner__circle {
    left: -100%;
    border-left-color: transparent !important;
    transform: rotate(-129deg); }
    .mdl-spinner.is-active .mdl-spinner__right .mdl-spinner__circle {
      animation: mdl-spinner__right-spin 1333ms cubic-bezier(0.4, 0, 0.2, 1) infinite both; }

@keyframes mdl-spinner__left-spin {
  from {
    transform: rotate(130deg); }
  50% {
    transform: rotate(-5deg); }
  to {
    transform: rotate(130deg); } }

@keyframes mdl-spinner__right-spin {
  from {
    transform: rotate(-130deg); }
  50% {
    transform: rotate(5deg); }
  to {
    transform: rotate(-130deg); } }

/**
 * Copyright 2015 Google Inc. All Rights Reserved.
 *
 * Licensed under the Apache License, Version 2.0 (the "License");
 * you may not use this file except in compliance with the License.
 * You may obtain a copy of the License at
 *
 *      http://www.apache.org/licenses/LICENSE-2.0
 *
 * Unless required by applicable law or agreed to in writing, software
 * distributed under the License is distributed on an "AS IS" BASIS,
 * WITHOUT WARRANTIES OR CONDITIONS OF ANY KIND, either express or implied.
 * See the License for the specific language governing permissions and
 * limitations under the License.
 */
/**
 * Copyright 2015 Google Inc. All Rights Reserved.
 *
 * Licensed under the Apache License, Version 2.0 (the "License");
 * you may not use this file except in compliance with the License.
 * You may obtain a copy of the License at
 *
 *      http://www.apache.org/licenses/LICENSE-2.0
 *
 * Unless required by applicable law or agreed to in writing, software
 * distributed under the License is distributed on an "AS IS" BASIS,
 * WITHOUT WARRANTIES OR CONDITIONS OF ANY KIND, either express or implied.
 * See the License for the specific language governing permissions and
 * limitations under the License.
 */
/*------------------------------------*    $CONTENTS
\*------------------------------------*/
/**
 * STYLE GUIDE VARIABLES------------------Declarations of Sass variables
 * -----Typography
 * -----Colors
 * -----Textfield
 * -----Switch
 * -----Spinner
 * -----Radio
 * -----Menu
 * -----List
 * -----Layout
 * -----Icon toggles
 * -----Footer
 * -----Column
 * -----Checkbox
 * -----Card
 * -----Button
 * -----Animation
 * -----Progress
 * -----Badge
 * -----Shadows
 * -----Grid
 * -----Data table
 * -----Dialog
 * -----Snackbar
 * -----Tooltip
 * -----Chip
 *
 * Even though all variables have the `!default` directive, most of them
 * should not be changed as they are dependent one another. This can cause
 * visual distortions (like alignment issues) that are hard to track down
 * and fix.
 */
/* ==========  TYPOGRAPHY  ========== */
/* We're splitting fonts into "preferred" and "performance" in order to optimize
   page loading. For important text, such as the body, we want it to load
   immediately and not wait for the web font load, whereas for other sections,
   such as headers and titles, we're OK with things taking a bit longer to load.
   We do have some optional classes and parameters in the mixins, in case you
   definitely want to make sure you're using the preferred font and don't mind
   the performance hit.
   We should be able to improve on this once CSS Font Loading L3 becomes more
   widely available.
*/
/* ==========  COLORS  ========== */
/**
*
* Material design color palettes.
* @see http://www.google.com/design/spec/style/color.html
*
**/
/**
 * Copyright 2015 Google Inc. All Rights Reserved.
 *
 * Licensed under the Apache License, Version 2.0 (the "License");
 * you may not use this file except in compliance with the License.
 * You may obtain a copy of the License at
 *
 *      http://www.apache.org/licenses/LICENSE-2.0
 *
 * Unless required by applicable law or agreed to in writing, software
 * distributed under the License is distributed on an "AS IS" BASIS,
 * WITHOUT WARRANTIES OR CONDITIONS OF ANY KIND, either express or implied.
 * See the License for the specific language governing permissions and
 * limitations under the License.
 */
/* ==========  Color Palettes  ========== */
/* colors.scss */
/**
 * Copyright 2015 Google Inc. All Rights Reserved.
 *
 * Licensed under the Apache License, Version 2.0 (the "License");
 * you may not use this file except in compliance with the License.
 * You may obtain a copy of the License at
 *
 *      http://www.apache.org/licenses/LICENSE-2.0
 *
 * Unless required by applicable law or agreed to in writing, software
 * distributed under the License is distributed on an "AS IS" BASIS,
 * WITHOUT WARRANTIES OR CONDITIONS OF ANY KIND, either express or implied.
 * See the License for the specific language governing permissions and
 * limitations under the License.
 */
/* ==========  IMAGES  ========== */
/* ==========  Color & Themes  ========== */
/* ==========  Typography  ========== */
/* ==========  Components  ========== */
/* ==========  Standard Buttons  ========== */
/* ==========  Icon Toggles  ========== */
/* ==========  Radio Buttons  ========== */
/* ==========  Ripple effect  ========== */
/* ==========  Layout  ========== */
/* ==========  Content Tabs  ========== */
/* ==========  Checkboxes  ========== */
/* ==========  Switches  ========== */
/* ==========  Spinner  ========== */
/* ==========  Text fields  ========== */
/* ==========  Card  ========== */
/* ==========  Sliders ========== */
/* ========== Progress ========== */
/* ==========  List ========== */
/* ==========  Item ========== */
/* ==========  Dropdown menu ========== */
/* ==========  Tooltips  ========== */
/* ==========  Footer  ========== */
/* TEXTFIELD */
/* SWITCH */
/* SPINNER */
/* RADIO */
/* MENU */
/* LIST */
/* LAYOUT */
/* ICON TOGGLE */
/* FOOTER */
/*mega-footer*/
/*mini-footer*/
/* CHECKBOX */
/* CARD */
/* Card dimensions */
/* Cover image */
/* BUTTON */
/**
 *
 * Dimensions
 *
 */
/* ANIMATION */
/* PROGRESS */
/* BADGE */
/* SHADOWS */
/* GRID */
/* DATA TABLE */
/* DIALOG */
/* SNACKBAR */
/* TOOLTIP */
/* CHIP */
/**
 * Copyright 2015 Google Inc. All Rights Reserved.
 *
 * Licensed under the Apache License, Version 2.0 (the "License");
 * you may not use this file except in compliance with the License.
 * You may obtain a copy of the License at
 *
 *      http://www.apache.org/licenses/LICENSE-2.0
 *
 * Unless required by applicable law or agreed to in writing, software
 * distributed under the License is distributed on an "AS IS" BASIS,
 * WITHOUT WARRANTIES OR CONDITIONS OF ANY KIND, either express or implied.
 * See the License for the specific language governing permissions and
 * limitations under the License.
 */
/* Typography */
/* Shadows */
/* Animations */
/* Dialog */
.mdl-switch {
  position: relative;
  z-index: 1;
  vertical-align: middle;
  display: inline-block;
  box-sizing: border-box;
  width: 100%;
  height: 24px;
  margin: 0;
  padding: 0;
  overflow: visible;
  -webkit-touch-callout: none;
  user-select: none; }
  .mdl-switch.is-upgraded {
    padding-left: 28px; }

.mdl-switch__input {
  line-height: 24px; }
  .mdl-switch.is-upgraded .mdl-switch__input {
    position: absolute;
    width: 0;
    height: 0;
    margin: 0;
    padding: 0;
    opacity: 0;
    -ms-appearance: none;
    appearance: none;
    border: none; }

.mdl-switch__track {
  background: rgba(0, 0, 0, 0.26);
  position: absolute;
  left: 0;
  top: 5px;
  height: 14px;
  width: 36px;
  border-radius: 14px;
  cursor: pointer; }
  .mdl-switch.is-checked .mdl-switch__track {
    background: rgba(254, 143, 1, 0.5); }
  .mdl-switch__track fieldset[disabled] .mdl-switch,
  .mdl-switch.is-disabled .mdl-switch__track {
    background: rgba(0, 0, 0, 0.12);
    cursor: auto; }

.mdl-switch__thumb {
  background: #fafafa;
  position: absolute;
  left: 0;
  top: 2px;
  height: 20px;
  width: 20px;
  border-radius: 50%;
  cursor: pointer;
  box-shadow: 0 2px 2px 0 rgba(0, 0, 0, 0.14), 0 3px 1px -2px rgba(0, 0, 0, 0.2), 0 1px 5px 0 rgba(0, 0, 0, 0.12);
  transition-duration: 0.28s;
  transition-timing-function: cubic-bezier(0.4, 0, 0.2, 1);
  transition-property: left; }
  .mdl-switch.is-checked .mdl-switch__thumb {
    background: #fe8f01;
    left: 16px;
    box-shadow: 0 3px 4px 0 rgba(0, 0, 0, 0.14), 0 3px 3px -2px rgba(0, 0, 0, 0.2), 0 1px 8px 0 rgba(0, 0, 0, 0.12); }
  .mdl-switch__thumb fieldset[disabled] .mdl-switch,
  .mdl-switch.is-disabled .mdl-switch__thumb {
    background: #bdbdbd;
    cursor: auto; }

.mdl-switch__focus-helper {
  position: absolute;
  top: 50%;
  left: 50%;
  transform: translate(-4px, -4px);
  display: inline-block;
  box-sizing: border-box;
  width: 8px;
  height: 8px;
  border-radius: 50%;
  background-color: transparent; }
  .mdl-switch.is-focused .mdl-switch__focus-helper {
    box-shadow: 0 0 0px 20px rgba(0, 0, 0, 0.1);
    background-color: rgba(0, 0, 0, 0.1); }
  .mdl-switch.is-focused.is-checked .mdl-switch__focus-helper {
    box-shadow: 0 0 0px 20px rgba(254, 143, 1, 0.26);
    background-color: rgba(254, 143, 1, 0.26); }

.mdl-switch__label {
  position: relative;
  cursor: pointer;
  font-size: 16px;
  line-height: 24px;
  margin: 0;
  left: 24px; }
  .mdl-switch__label fieldset[disabled] .mdl-switch,
  .mdl-switch.is-disabled .mdl-switch__label {
    color: #bdbdbd;
    cursor: auto; }

.mdl-switch__ripple-container {
  position: absolute;
  z-index: 2;
  top: -12px;
  left: -14px;
  box-sizing: border-box;
  width: 48px;
  height: 48px;
  border-radius: 50%;
  cursor: pointer;
  overflow: hidden;
  -webkit-mask-image: -webkit-radial-gradient(circle, white, black);
  transition-duration: 0.40s;
  transition-timing-function: step-end;
  transition-property: left; }
  .mdl-switch__ripple-container .mdl-ripple {
    background: #fe8f01; }
  .mdl-switch__ripple-container fieldset[disabled] .mdl-switch,
  .mdl-switch.is-disabled .mdl-switch__ripple-container {
    cursor: auto; }
  fieldset[disabled] .mdl-switch .mdl-switch__ripple-container .mdl-ripple,
  .mdl-switch.is-disabled .mdl-switch__ripple-container .mdl-ripple {
    background: transparent; }
  .mdl-switch.is-checked .mdl-switch__ripple-container {
    left: 2px; }

/**
 * Copyright 2015 Google Inc. All Rights Reserved.
 *
 * Licensed under the Apache License, Version 2.0 (the "License");
 * you may not use this file except in compliance with the License.
 * You may obtain a copy of the License at
 *
 *      http://www.apache.org/licenses/LICENSE-2.0
 *
 * Unless required by applicable law or agreed to in writing, software
 * distributed under the License is distributed on an "AS IS" BASIS,
 * WITHOUT WARRANTIES OR CONDITIONS OF ANY KIND, either express or implied.
 * See the License for the specific language governing permissions and
 * limitations under the License.
 */
/**
 * Copyright 2015 Google Inc. All Rights Reserved.
 *
 * Licensed under the Apache License, Version 2.0 (the "License");
 * you may not use this file except in compliance with the License.
 * You may obtain a copy of the License at
 *
 *      http://www.apache.org/licenses/LICENSE-2.0
 *
 * Unless required by applicable law or agreed to in writing, software
 * distributed under the License is distributed on an "AS IS" BASIS,
 * WITHOUT WARRANTIES OR CONDITIONS OF ANY KIND, either express or implied.
 * See the License for the specific language governing permissions and
 * limitations under the License.
 */
/*------------------------------------*    $CONTENTS
\*------------------------------------*/
/**
 * STYLE GUIDE VARIABLES------------------Declarations of Sass variables
 * -----Typography
 * -----Colors
 * -----Textfield
 * -----Switch
 * -----Spinner
 * -----Radio
 * -----Menu
 * -----List
 * -----Layout
 * -----Icon toggles
 * -----Footer
 * -----Column
 * -----Checkbox
 * -----Card
 * -----Button
 * -----Animation
 * -----Progress
 * -----Badge
 * -----Shadows
 * -----Grid
 * -----Data table
 * -----Dialog
 * -----Snackbar
 * -----Tooltip
 * -----Chip
 *
 * Even though all variables have the `!default` directive, most of them
 * should not be changed as they are dependent one another. This can cause
 * visual distortions (like alignment issues) that are hard to track down
 * and fix.
 */
/* ==========  TYPOGRAPHY  ========== */
/* We're splitting fonts into "preferred" and "performance" in order to optimize
   page loading. For important text, such as the body, we want it to load
   immediately and not wait for the web font load, whereas for other sections,
   such as headers and titles, we're OK with things taking a bit longer to load.
   We do have some optional classes and parameters in the mixins, in case you
   definitely want to make sure you're using the preferred font and don't mind
   the performance hit.
   We should be able to improve on this once CSS Font Loading L3 becomes more
   widely available.
*/
/* ==========  COLORS  ========== */
/**
*
* Material design color palettes.
* @see http://www.google.com/design/spec/style/color.html
*
**/
/**
 * Copyright 2015 Google Inc. All Rights Reserved.
 *
 * Licensed under the Apache License, Version 2.0 (the "License");
 * you may not use this file except in compliance with the License.
 * You may obtain a copy of the License at
 *
 *      http://www.apache.org/licenses/LICENSE-2.0
 *
 * Unless required by applicable law or agreed to in writing, software
 * distributed under the License is distributed on an "AS IS" BASIS,
 * WITHOUT WARRANTIES OR CONDITIONS OF ANY KIND, either express or implied.
 * See the License for the specific language governing permissions and
 * limitations under the License.
 */
/* ==========  Color Palettes  ========== */
/* colors.scss */
/**
 * Copyright 2015 Google Inc. All Rights Reserved.
 *
 * Licensed under the Apache License, Version 2.0 (the "License");
 * you may not use this file except in compliance with the License.
 * You may obtain a copy of the License at
 *
 *      http://www.apache.org/licenses/LICENSE-2.0
 *
 * Unless required by applicable law or agreed to in writing, software
 * distributed under the License is distributed on an "AS IS" BASIS,
 * WITHOUT WARRANTIES OR CONDITIONS OF ANY KIND, either express or implied.
 * See the License for the specific language governing permissions and
 * limitations under the License.
 */
/* ==========  IMAGES  ========== */
/* ==========  Color & Themes  ========== */
/* ==========  Typography  ========== */
/* ==========  Components  ========== */
/* ==========  Standard Buttons  ========== */
/* ==========  Icon Toggles  ========== */
/* ==========  Radio Buttons  ========== */
/* ==========  Ripple effect  ========== */
/* ==========  Layout  ========== */
/* ==========  Content Tabs  ========== */
/* ==========  Checkboxes  ========== */
/* ==========  Switches  ========== */
/* ==========  Spinner  ========== */
/* ==========  Text fields  ========== */
/* ==========  Card  ========== */
/* ==========  Sliders ========== */
/* ========== Progress ========== */
/* ==========  List ========== */
/* ==========  Item ========== */
/* ==========  Dropdown menu ========== */
/* ==========  Tooltips  ========== */
/* ==========  Footer  ========== */
/* TEXTFIELD */
/* SWITCH */
/* SPINNER */
/* RADIO */
/* MENU */
/* LIST */
/* LAYOUT */
/* ICON TOGGLE */
/* FOOTER */
/*mega-footer*/
/*mini-footer*/
/* CHECKBOX */
/* CARD */
/* Card dimensions */
/* Cover image */
/* BUTTON */
/**
 *
 * Dimensions
 *
 */
/* ANIMATION */
/* PROGRESS */
/* BADGE */
/* SHADOWS */
/* GRID */
/* DATA TABLE */
/* DIALOG */
/* SNACKBAR */
/* TOOLTIP */
/* CHIP */
.mdl-tabs {
  display: block;
  width: 100%; }

.mdl-tabs__tab-bar {
  display: flex;
  flex-direction: row;
  justify-content: center;
  align-content: space-between;
  align-items: flex-start;
  height: 48px;
  padding: 0 0 0 0;
  margin: 0;
  border-bottom: 1px solid #e0e0e0; }

.mdl-tabs__tab {
  margin: 0;
  border: none;
  padding: 0 24px 0 24px;
  float: left;
  position: relative;
  display: block;
  text-decoration: none;
  height: 48px;
  line-height: 48px;
  text-align: center;
  font-weight: 500;
  font-size: 14px;
  text-transform: uppercase;
  color: rgba(0, 0, 0, 0.54);
  overflow: hidden; }
  .mdl-tabs.is-upgraded .mdl-tabs__tab.is-active {
    color: rgba(0, 0, 0, 0.87); }
  .mdl-tabs.is-upgraded .mdl-tabs__tab.is-active:after {
    height: 2px;
    width: 100%;
    display: block;
    content: " ";
    bottom: 0px;
    left: 0px;
    position: absolute;
    background: #fe8f01;
    animation: border-expand 0.2s cubic-bezier(0.4, 0, 0.4, 1) 0.01s alternate forwards;
    transition: all 1s cubic-bezier(0.4, 0, 1, 1); }
  .mdl-tabs__tab .mdl-tabs__ripple-container {
    display: block;
    position: absolute;
    height: 100%;
    width: 100%;
    left: 0px;
    top: 0px;
    z-index: 1;
    overflow: hidden; }
    .mdl-tabs__tab .mdl-tabs__ripple-container .mdl-ripple {
      background: #fe8f01; }

.mdl-tabs__panel {
  display: block; }
  .mdl-tabs.is-upgraded .mdl-tabs__panel {
    display: none; }
  .mdl-tabs.is-upgraded .mdl-tabs__panel.is-active {
    display: block; }

@keyframes border-expand {
  0% {
    opacity: 0;
    width: 0; }
  100% {
    opacity: 1;
    width: 100%; } }

/**
 * Copyright 2015 Google Inc. All Rights Reserved.
 *
 * Licensed under the Apache License, Version 2.0 (the "License");
 * you may not use this file except in compliance with the License.
 * You may obtain a copy of the License at
 *
 *      http://www.apache.org/licenses/LICENSE-2.0
 *
 * Unless required by applicable law or agreed to in writing, software
 * distributed under the License is distributed on an "AS IS" BASIS,
 * WITHOUT WARRANTIES OR CONDITIONS OF ANY KIND, either express or implied.
 * See the License for the specific language governing permissions and
 * limitations under the License.
 */
/**
 * Copyright 2015 Google Inc. All Rights Reserved.
 *
 * Licensed under the Apache License, Version 2.0 (the "License");
 * you may not use this file except in compliance with the License.
 * You may obtain a copy of the License at
 *
 *      http://www.apache.org/licenses/LICENSE-2.0
 *
 * Unless required by applicable law or agreed to in writing, software
 * distributed under the License is distributed on an "AS IS" BASIS,
 * WITHOUT WARRANTIES OR CONDITIONS OF ANY KIND, either express or implied.
 * See the License for the specific language governing permissions and
 * limitations under the License.
 */
/*------------------------------------*    $CONTENTS
\*------------------------------------*/
/**
 * STYLE GUIDE VARIABLES------------------Declarations of Sass variables
 * -----Typography
 * -----Colors
 * -----Textfield
 * -----Switch
 * -----Spinner
 * -----Radio
 * -----Menu
 * -----List
 * -----Layout
 * -----Icon toggles
 * -----Footer
 * -----Column
 * -----Checkbox
 * -----Card
 * -----Button
 * -----Animation
 * -----Progress
 * -----Badge
 * -----Shadows
 * -----Grid
 * -----Data table
 * -----Dialog
 * -----Snackbar
 * -----Tooltip
 * -----Chip
 *
 * Even though all variables have the `!default` directive, most of them
 * should not be changed as they are dependent one another. This can cause
 * visual distortions (like alignment issues) that are hard to track down
 * and fix.
 */
/* ==========  TYPOGRAPHY  ========== */
/* We're splitting fonts into "preferred" and "performance" in order to optimize
   page loading. For important text, such as the body, we want it to load
   immediately and not wait for the web font load, whereas for other sections,
   such as headers and titles, we're OK with things taking a bit longer to load.
   We do have some optional classes and parameters in the mixins, in case you
   definitely want to make sure you're using the preferred font and don't mind
   the performance hit.
   We should be able to improve on this once CSS Font Loading L3 becomes more
   widely available.
*/
/* ==========  COLORS  ========== */
/**
*
* Material design color palettes.
* @see http://www.google.com/design/spec/style/color.html
*
**/
/**
 * Copyright 2015 Google Inc. All Rights Reserved.
 *
 * Licensed under the Apache License, Version 2.0 (the "License");
 * you may not use this file except in compliance with the License.
 * You may obtain a copy of the License at
 *
 *      http://www.apache.org/licenses/LICENSE-2.0
 *
 * Unless required by applicable law or agreed to in writing, software
 * distributed under the License is distributed on an "AS IS" BASIS,
 * WITHOUT WARRANTIES OR CONDITIONS OF ANY KIND, either express or implied.
 * See the License for the specific language governing permissions and
 * limitations under the License.
 */
/* ==========  Color Palettes  ========== */
/* colors.scss */
/**
 * Copyright 2015 Google Inc. All Rights Reserved.
 *
 * Licensed under the Apache License, Version 2.0 (the "License");
 * you may not use this file except in compliance with the License.
 * You may obtain a copy of the License at
 *
 *      http://www.apache.org/licenses/LICENSE-2.0
 *
 * Unless required by applicable law or agreed to in writing, software
 * distributed under the License is distributed on an "AS IS" BASIS,
 * WITHOUT WARRANTIES OR CONDITIONS OF ANY KIND, either express or implied.
 * See the License for the specific language governing permissions and
 * limitations under the License.
 */
/* ==========  IMAGES  ========== */
/* ==========  Color & Themes  ========== */
/* ==========  Typography  ========== */
/* ==========  Components  ========== */
/* ==========  Standard Buttons  ========== */
/* ==========  Icon Toggles  ========== */
/* ==========  Radio Buttons  ========== */
/* ==========  Ripple effect  ========== */
/* ==========  Layout  ========== */
/* ==========  Content Tabs  ========== */
/* ==========  Checkboxes  ========== */
/* ==========  Switches  ========== */
/* ==========  Spinner  ========== */
/* ==========  Text fields  ========== */
/* ==========  Card  ========== */
/* ==========  Sliders ========== */
/* ========== Progress ========== */
/* ==========  List ========== */
/* ==========  Item ========== */
/* ==========  Dropdown menu ========== */
/* ==========  Tooltips  ========== */
/* ==========  Footer  ========== */
/* TEXTFIELD */
/* SWITCH */
/* SPINNER */
/* RADIO */
/* MENU */
/* LIST */
/* LAYOUT */
/* ICON TOGGLE */
/* FOOTER */
/*mega-footer*/
/*mini-footer*/
/* CHECKBOX */
/* CARD */
/* Card dimensions */
/* Cover image */
/* BUTTON */
/**
 *
 * Dimensions
 *
 */
/* ANIMATION */
/* PROGRESS */
/* BADGE */
/* SHADOWS */
/* GRID */
/* DATA TABLE */
/* DIALOG */
/* SNACKBAR */
/* TOOLTIP */
/* CHIP */
/**
 * Copyright 2015 Google Inc. All Rights Reserved.
 *
 * Licensed under the Apache License, Version 2.0 (the "License");
 * you may not use this file except in compliance with the License.
 * You may obtain a copy of the License at
 *
 *      http://www.apache.org/licenses/LICENSE-2.0
 *
 * Unless required by applicable law or agreed to in writing, software
 * distributed under the License is distributed on an "AS IS" BASIS,
 * WITHOUT WARRANTIES OR CONDITIONS OF ANY KIND, either express or implied.
 * See the License for the specific language governing permissions and
 * limitations under the License.
 */
/* Typography */
/* Shadows */
/* Animations */
/* Dialog */
.mdl-textfield {
  position: relative;
  font-size: 16px;
  display: inline-block;
  box-sizing: border-box;
  width: 300px;
  max-width: 100%;
  margin: 0;
  padding: 20px 0; }
  .mdl-textfield .mdl-button {
    position: absolute;
    bottom: 20px; }

.mdl-textfield--align-right {
  text-align: right; }

.mdl-textfield--full-width {
  width: 100%; }

.mdl-textfield--expandable {
  min-width: 32px;
  width: auto;
  min-height: 32px; }
  .mdl-textfield--expandable .mdl-button--icon {
    top: 16px; }

.mdl-textfield__input {
  border: none;
  border-bottom: 1px solid rgba(0, 0, 0, 0.12);
  display: block;
  font-size: 16px;
  font-family: "Helvetica", "Arial", sans-serif;
  margin: 0;
  padding: 4px 0;
  width: 100%;
  background: none;
  text-align: left;
  color: inherit; }
  .mdl-textfield__input[type="number"] {
    -moz-appearance: textfield; }
  .mdl-textfield__input[type="number"]::-webkit-inner-spin-button, .mdl-textfield__input[type="number"]::-webkit-outer-spin-button {
    -webkit-appearance: none;
    margin: 0; }
  .mdl-textfield.is-focused .mdl-textfield__input {
    outline: none; }
  .mdl-textfield.is-invalid .mdl-textfield__input {
    border-color: #de3226;
    box-shadow: none; }
  fieldset[disabled] .mdl-textfield .mdl-textfield__input,
  .mdl-textfield.is-disabled .mdl-textfield__input {
    background-color: transparent;
    border-bottom: 1px dotted rgba(0, 0, 0, 0.12);
    color: rgba(0, 0, 0, 0.26); }

.mdl-textfield textarea.mdl-textfield__input {
  display: block; }

.mdl-textfield__label {
  bottom: 0;
  color: rgba(0, 0, 0, 0.26);
  font-size: 16px;
  left: 0;
  right: 0;
  pointer-events: none;
  position: absolute;
  display: block;
  top: 24px;
  width: 100%;
  overflow: hidden;
  white-space: nowrap;
  text-align: left; }
  .mdl-textfield.is-dirty .mdl-textfield__label,
  .mdl-textfield.has-placeholder .mdl-textfield__label {
    visibility: hidden; }
  .mdl-textfield--floating-label .mdl-textfield__label {
    transition-duration: 0.2s;
    transition-timing-function: cubic-bezier(0.4, 0, 0.2, 1); }
  .mdl-textfield--floating-label.has-placeholder .mdl-textfield__label {
    transition: none; }
  fieldset[disabled] .mdl-textfield .mdl-textfield__label,
  .mdl-textfield.is-disabled.is-disabled .mdl-textfield__label {
    color: rgba(0, 0, 0, 0.26); }
  .mdl-textfield--floating-label.is-focused .mdl-textfield__label,
  .mdl-textfield--floating-label.is-dirty .mdl-textfield__label,
  .mdl-textfield--floating-label.has-placeholder .mdl-textfield__label {
    color: #fe8f01;
    font-size: 12px;
    top: 4px;
    visibility: visible; }
  .mdl-textfield--floating-label.is-focused .mdl-textfield__expandable-holder .mdl-textfield__label,
  .mdl-textfield--floating-label.is-dirty .mdl-textfield__expandable-holder .mdl-textfield__label,
  .mdl-textfield--floating-label.has-placeholder .mdl-textfield__expandable-holder .mdl-textfield__label {
    top: -16px; }
  .mdl-textfield--floating-label.is-invalid .mdl-textfield__label {
    color: #de3226;
    font-size: 12px; }
  .mdl-textfield__label:after {
    background-color: #fe8f01;
    bottom: 20px;
    content: '';
    height: 2px;
    left: 45%;
    position: absolute;
    transition-duration: 0.2s;
    transition-timing-function: cubic-bezier(0.4, 0, 0.2, 1);
    visibility: hidden;
    width: 10px; }
  .mdl-textfield.is-focused .mdl-textfield__label:after {
    left: 0;
    visibility: visible;
    width: 100%; }
  .mdl-textfield.is-invalid .mdl-textfield__label:after {
    background-color: #de3226; }

.mdl-textfield__error {
  color: #de3226;
  position: absolute;
  font-size: 12px;
  margin-top: 3px;
  visibility: hidden;
  display: block; }
  .mdl-textfield.is-invalid .mdl-textfield__error {
    visibility: visible; }

.mdl-textfield__expandable-holder {
  display: inline-block;
  position: relative;
  margin-left: 32px;
  transition-duration: 0.2s;
  transition-timing-function: cubic-bezier(0.4, 0, 0.2, 1);
  display: inline-block;
  max-width: 0.1px; }
  .mdl-textfield.is-focused .mdl-textfield__expandable-holder, .mdl-textfield.is-dirty .mdl-textfield__expandable-holder {
    max-width: 600px; }
  .mdl-textfield__expandable-holder .mdl-textfield__label:after {
    bottom: 0; }

/**
 * Copyright 2015 Google Inc. All Rights Reserved.
 *
 * Licensed under the Apache License, Version 2.0 (the "License");
 * you may not use this file except in compliance with the License.
 * You may obtain a copy of the License at
 *
 *      http://www.apache.org/licenses/LICENSE-2.0
 *
 * Unless required by applicable law or agreed to in writing, software
 * distributed under the License is distributed on an "AS IS" BASIS,
 * WITHOUT WARRANTIES OR CONDITIONS OF ANY KIND, either express or implied.
 * See the License for the specific language governing permissions and
 * limitations under the License.
 */
/**
 * Copyright 2015 Google Inc. All Rights Reserved.
 *
 * Licensed under the Apache License, Version 2.0 (the "License");
 * you may not use this file except in compliance with the License.
 * You may obtain a copy of the License at
 *
 *      http://www.apache.org/licenses/LICENSE-2.0
 *
 * Unless required by applicable law or agreed to in writing, software
 * distributed under the License is distributed on an "AS IS" BASIS,
 * WITHOUT WARRANTIES OR CONDITIONS OF ANY KIND, either express or implied.
 * See the License for the specific language governing permissions and
 * limitations under the License.
 */
/*------------------------------------*    $CONTENTS
\*------------------------------------*/
/**
 * STYLE GUIDE VARIABLES------------------Declarations of Sass variables
 * -----Typography
 * -----Colors
 * -----Textfield
 * -----Switch
 * -----Spinner
 * -----Radio
 * -----Menu
 * -----List
 * -----Layout
 * -----Icon toggles
 * -----Footer
 * -----Column
 * -----Checkbox
 * -----Card
 * -----Button
 * -----Animation
 * -----Progress
 * -----Badge
 * -----Shadows
 * -----Grid
 * -----Data table
 * -----Dialog
 * -----Snackbar
 * -----Tooltip
 * -----Chip
 *
 * Even though all variables have the `!default` directive, most of them
 * should not be changed as they are dependent one another. This can cause
 * visual distortions (like alignment issues) that are hard to track down
 * and fix.
 */
/* ==========  TYPOGRAPHY  ========== */
/* We're splitting fonts into "preferred" and "performance" in order to optimize
   page loading. For important text, such as the body, we want it to load
   immediately and not wait for the web font load, whereas for other sections,
   such as headers and titles, we're OK with things taking a bit longer to load.
   We do have some optional classes and parameters in the mixins, in case you
   definitely want to make sure you're using the preferred font and don't mind
   the performance hit.
   We should be able to improve on this once CSS Font Loading L3 becomes more
   widely available.
*/
/* ==========  COLORS  ========== */
/**
*
* Material design color palettes.
* @see http://www.google.com/design/spec/style/color.html
*
**/
/**
 * Copyright 2015 Google Inc. All Rights Reserved.
 *
 * Licensed under the Apache License, Version 2.0 (the "License");
 * you may not use this file except in compliance with the License.
 * You may obtain a copy of the License at
 *
 *      http://www.apache.org/licenses/LICENSE-2.0
 *
 * Unless required by applicable law or agreed to in writing, software
 * distributed under the License is distributed on an "AS IS" BASIS,
 * WITHOUT WARRANTIES OR CONDITIONS OF ANY KIND, either express or implied.
 * See the License for the specific language governing permissions and
 * limitations under the License.
 */
/* ==========  Color Palettes  ========== */
/* colors.scss */
/**
 * Copyright 2015 Google Inc. All Rights Reserved.
 *
 * Licensed under the Apache License, Version 2.0 (the "License");
 * you may not use this file except in compliance with the License.
 * You may obtain a copy of the License at
 *
 *      http://www.apache.org/licenses/LICENSE-2.0
 *
 * Unless required by applicable law or agreed to in writing, software
 * distributed under the License is distributed on an "AS IS" BASIS,
 * WITHOUT WARRANTIES OR CONDITIONS OF ANY KIND, either express or implied.
 * See the License for the specific language governing permissions and
 * limitations under the License.
 */
/* ==========  IMAGES  ========== */
/* ==========  Color & Themes  ========== */
/* ==========  Typography  ========== */
/* ==========  Components  ========== */
/* ==========  Standard Buttons  ========== */
/* ==========  Icon Toggles  ========== */
/* ==========  Radio Buttons  ========== */
/* ==========  Ripple effect  ========== */
/* ==========  Layout  ========== */
/* ==========  Content Tabs  ========== */
/* ==========  Checkboxes  ========== */
/* ==========  Switches  ========== */
/* ==========  Spinner  ========== */
/* ==========  Text fields  ========== */
/* ==========  Card  ========== */
/* ==========  Sliders ========== */
/* ========== Progress ========== */
/* ==========  List ========== */
/* ==========  Item ========== */
/* ==========  Dropdown menu ========== */
/* ==========  Tooltips  ========== */
/* ==========  Footer  ========== */
/* TEXTFIELD */
/* SWITCH */
/* SPINNER */
/* RADIO */
/* MENU */
/* LIST */
/* LAYOUT */
/* ICON TOGGLE */
/* FOOTER */
/*mega-footer*/
/*mini-footer*/
/* CHECKBOX */
/* CARD */
/* Card dimensions */
/* Cover image */
/* BUTTON */
/**
 *
 * Dimensions
 *
 */
/* ANIMATION */
/* PROGRESS */
/* BADGE */
/* SHADOWS */
/* GRID */
/* DATA TABLE */
/* DIALOG */
/* SNACKBAR */
/* TOOLTIP */
/* CHIP */
.mdl-tooltip {
  transform: scale(0);
  transform-origin: top center;
  z-index: 999;
  background: rgba(97, 97, 97, 0.9);
  border-radius: 2px;
  color: white;
  display: inline-block;
  font-size: 10px;
  font-weight: 500;
  line-height: 14px;
  max-width: 170px;
  position: fixed;
  top: -500px;
  left: -500px;
  padding: 8px;
  text-align: center; }

.mdl-tooltip.is-active {
  animation: pulse 200ms cubic-bezier(0, 0, 0.2, 1) forwards; }

.mdl-tooltip--large {
  line-height: 14px;
  font-size: 14px;
  padding: 16px; }

@keyframes pulse {
  0% {
    transform: scale(0);
    opacity: 0; }
  50% {
    transform: scale(0.99); }
  100% {
    transform: scale(1);
    opacity: 1;
    visibility: visible; } }

/**
 * Copyright 2015 Google Inc. All Rights Reserved.
 *
 * Licensed under the Apache License, Version 2.0 (the "License");
 * you may not use this file except in compliance with the License.
 * You may obtain a copy of the License at
 *
 *      http://www.apache.org/licenses/LICENSE-2.0
 *
 * Unless required by applicable law or agreed to in writing, software
 * distributed under the License is distributed on an "AS IS" BASIS,
 * WITHOUT WARRANTIES OR CONDITIONS OF ANY KIND, either express or implied.
 * See the License for the specific language governing permissions and
 * limitations under the License.
 */
/**
 * Copyright 2015 Google Inc. All Rights Reserved.
 *
 * Licensed under the Apache License, Version 2.0 (the "License");
 * you may not use this file except in compliance with the License.
 * You may obtain a copy of the License at
 *
 *      http://www.apache.org/licenses/LICENSE-2.0
 *
 * Unless required by applicable law or agreed to in writing, software
 * distributed under the License is distributed on an "AS IS" BASIS,
 * WITHOUT WARRANTIES OR CONDITIONS OF ANY KIND, either express or implied.
 * See the License for the specific language governing permissions and
 * limitations under the License.
 */
/*------------------------------------*    $CONTENTS
\*------------------------------------*/
/**
 * STYLE GUIDE VARIABLES------------------Declarations of Sass variables
 * -----Typography
 * -----Colors
 * -----Textfield
 * -----Switch
 * -----Spinner
 * -----Radio
 * -----Menu
 * -----List
 * -----Layout
 * -----Icon toggles
 * -----Footer
 * -----Column
 * -----Checkbox
 * -----Card
 * -----Button
 * -----Animation
 * -----Progress
 * -----Badge
 * -----Shadows
 * -----Grid
 * -----Data table
 * -----Dialog
 * -----Snackbar
 * -----Tooltip
 * -----Chip
 *
 * Even though all variables have the `!default` directive, most of them
 * should not be changed as they are dependent one another. This can cause
 * visual distortions (like alignment issues) that are hard to track down
 * and fix.
 */
/* ==========  TYPOGRAPHY  ========== */
/* We're splitting fonts into "preferred" and "performance" in order to optimize
   page loading. For important text, such as the body, we want it to load
   immediately and not wait for the web font load, whereas for other sections,
   such as headers and titles, we're OK with things taking a bit longer to load.
   We do have some optional classes and parameters in the mixins, in case you
   definitely want to make sure you're using the preferred font and don't mind
   the performance hit.
   We should be able to improve on this once CSS Font Loading L3 becomes more
   widely available.
*/
/* ==========  COLORS  ========== */
/**
*
* Material design color palettes.
* @see http://www.google.com/design/spec/style/color.html
*
**/
/**
 * Copyright 2015 Google Inc. All Rights Reserved.
 *
 * Licensed under the Apache License, Version 2.0 (the "License");
 * you may not use this file except in compliance with the License.
 * You may obtain a copy of the License at
 *
 *      http://www.apache.org/licenses/LICENSE-2.0
 *
 * Unless required by applicable law or agreed to in writing, software
 * distributed under the License is distributed on an "AS IS" BASIS,
 * WITHOUT WARRANTIES OR CONDITIONS OF ANY KIND, either express or implied.
 * See the License for the specific language governing permissions and
 * limitations under the License.
 */
/* ==========  Color Palettes  ========== */
/* colors.scss */
/**
 * Copyright 2015 Google Inc. All Rights Reserved.
 *
 * Licensed under the Apache License, Version 2.0 (the "License");
 * you may not use this file except in compliance with the License.
 * You may obtain a copy of the License at
 *
 *      http://www.apache.org/licenses/LICENSE-2.0
 *
 * Unless required by applicable law or agreed to in writing, software
 * distributed under the License is distributed on an "AS IS" BASIS,
 * WITHOUT WARRANTIES OR CONDITIONS OF ANY KIND, either express or implied.
 * See the License for the specific language governing permissions and
 * limitations under the License.
 */
/* ==========  IMAGES  ========== */
/* ==========  Color & Themes  ========== */
/* ==========  Typography  ========== */
/* ==========  Components  ========== */
/* ==========  Standard Buttons  ========== */
/* ==========  Icon Toggles  ========== */
/* ==========  Radio Buttons  ========== */
/* ==========  Ripple effect  ========== */
/* ==========  Layout  ========== */
/* ==========  Content Tabs  ========== */
/* ==========  Checkboxes  ========== */
/* ==========  Switches  ========== */
/* ==========  Spinner  ========== */
/* ==========  Text fields  ========== */
/* ==========  Card  ========== */
/* ==========  Sliders ========== */
/* ========== Progress ========== */
/* ==========  List ========== */
/* ==========  Item ========== */
/* ==========  Dropdown menu ========== */
/* ==========  Tooltips  ========== */
/* ==========  Footer  ========== */
/* TEXTFIELD */
/* SWITCH */
/* SPINNER */
/* RADIO */
/* MENU */
/* LIST */
/* LAYOUT */
/* ICON TOGGLE */
/* FOOTER */
/*mega-footer*/
/*mini-footer*/
/* CHECKBOX */
/* CARD */
/* Card dimensions */
/* Cover image */
/* BUTTON */
/**
 *
 * Dimensions
 *
 */
/* ANIMATION */
/* PROGRESS */
/* BADGE */
/* SHADOWS */
/* GRID */
/* DATA TABLE */
/* DIALOG */
/* SNACKBAR */
/* TOOLTIP */
/* CHIP */
/**
 * Copyright 2015 Google Inc. All Rights Reserved.
 *
 * Licensed under the Apache License, Version 2.0 (the "License");
 * you may not use this file except in compliance with the License.
 * You may obtain a copy of the License at
 *
 *      http://www.apache.org/licenses/LICENSE-2.0
 *
 * Unless required by applicable law or agreed to in writing, software
 * distributed under the License is distributed on an "AS IS" BASIS,
 * WITHOUT WARRANTIES OR CONDITIONS OF ANY KIND, either express or implied.
 * See the License for the specific language governing permissions and
 * limitations under the License.
 */
/* Typography */
/* Shadows */
/* Animations */
/* Dialog */
.mdl-shadow--2dp {
  box-shadow: 0 2px 2px 0 rgba(0, 0, 0, 0.14), 0 3px 1px -2px rgba(0, 0, 0, 0.2), 0 1px 5px 0 rgba(0, 0, 0, 0.12); }

.mdl-shadow--3dp {
  box-shadow: 0 3px 4px 0 rgba(0, 0, 0, 0.14), 0 3px 3px -2px rgba(0, 0, 0, 0.2), 0 1px 8px 0 rgba(0, 0, 0, 0.12); }

.mdl-shadow--4dp {
  box-shadow: 0 4px 5px 0 rgba(0, 0, 0, 0.14), 0 1px 10px 0 rgba(0, 0, 0, 0.12), 0 2px 4px -1px rgba(0, 0, 0, 0.2); }

.mdl-shadow--6dp {
  box-shadow: 0 6px 10px 0 rgba(0, 0, 0, 0.14), 0 1px 18px 0 rgba(0, 0, 0, 0.12), 0 3px 5px -1px rgba(0, 0, 0, 0.2); }

.mdl-shadow--8dp {
  box-shadow: 0 8px 10px 1px rgba(0, 0, 0, 0.14), 0 3px 14px 2px rgba(0, 0, 0, 0.12), 0 5px 5px -3px rgba(0, 0, 0, 0.2); }

.mdl-shadow--16dp {
  box-shadow: 0 16px 24px 2px rgba(0, 0, 0, 0.14), 0 6px 30px 5px rgba(0, 0, 0, 0.12), 0 8px 10px -5px rgba(0, 0, 0, 0.2); }

.mdl-shadow--24dp {
  box-shadow: 0 9px 46px 8px rgba(0, 0, 0, 0.14), 0 11px 15px -7px rgba(0, 0, 0, 0.12), 0 24px 38px 3px rgba(0, 0, 0, 0.2); }

/**
 * Copyright 2015 Google Inc. All Rights Reserved.
 *
 * Licensed under the Apache License, Version 2.0 (the "License");
 * you may not use this file except in compliance with the License.
 * You may obtain a copy of the License at
 *
 *      http://www.apache.org/licenses/LICENSE-2.0
 *
 * Unless required by applicable law or agreed to in writing, software
 * distributed under the License is distributed on an "AS IS" BASIS,
 * WITHOUT WARRANTIES OR CONDITIONS OF ANY KIND, either express or implied.
 * See the License for the specific language governing permissions and
 * limitations under the License.
 */
/*
* NOTE: Some rules here are applied using duplicate selectors.
* This is on purpose to increase their specificity when applied.
* For example: `.mdl-cell--1-col-phone.mdl-cell--1-col-phone`
*/
/**
 * Copyright 2015 Google Inc. All Rights Reserved.
 *
 * Licensed under the Apache License, Version 2.0 (the "License");
 * you may not use this file except in compliance with the License.
 * You may obtain a copy of the License at
 *
 *      http://www.apache.org/licenses/LICENSE-2.0
 *
 * Unless required by applicable law or agreed to in writing, software
 * distributed under the License is distributed on an "AS IS" BASIS,
 * WITHOUT WARRANTIES OR CONDITIONS OF ANY KIND, either express or implied.
 * See the License for the specific language governing permissions and
 * limitations under the License.
 */
/*------------------------------------*    $CONTENTS
\*------------------------------------*/
/**
 * STYLE GUIDE VARIABLES------------------Declarations of Sass variables
 * -----Typography
 * -----Colors
 * -----Textfield
 * -----Switch
 * -----Spinner
 * -----Radio
 * -----Menu
 * -----List
 * -----Layout
 * -----Icon toggles
 * -----Footer
 * -----Column
 * -----Checkbox
 * -----Card
 * -----Button
 * -----Animation
 * -----Progress
 * -----Badge
 * -----Shadows
 * -----Grid
 * -----Data table
 * -----Dialog
 * -----Snackbar
 * -----Tooltip
 * -----Chip
 *
 * Even though all variables have the `!default` directive, most of them
 * should not be changed as they are dependent one another. This can cause
 * visual distortions (like alignment issues) that are hard to track down
 * and fix.
 */
/* ==========  TYPOGRAPHY  ========== */
/* We're splitting fonts into "preferred" and "performance" in order to optimize
   page loading. For important text, such as the body, we want it to load
   immediately and not wait for the web font load, whereas for other sections,
   such as headers and titles, we're OK with things taking a bit longer to load.
   We do have some optional classes and parameters in the mixins, in case you
   definitely want to make sure you're using the preferred font and don't mind
   the performance hit.
   We should be able to improve on this once CSS Font Loading L3 becomes more
   widely available.
*/
/* ==========  COLORS  ========== */
/**
*
* Material design color palettes.
* @see http://www.google.com/design/spec/style/color.html
*
**/
/**
 * Copyright 2015 Google Inc. All Rights Reserved.
 *
 * Licensed under the Apache License, Version 2.0 (the "License");
 * you may not use this file except in compliance with the License.
 * You may obtain a copy of the License at
 *
 *      http://www.apache.org/licenses/LICENSE-2.0
 *
 * Unless required by applicable law or agreed to in writing, software
 * distributed under the License is distributed on an "AS IS" BASIS,
 * WITHOUT WARRANTIES OR CONDITIONS OF ANY KIND, either express or implied.
 * See the License for the specific language governing permissions and
 * limitations under the License.
 */
/* ==========  Color Palettes  ========== */
/* colors.scss */
/**
 * Copyright 2015 Google Inc. All Rights Reserved.
 *
 * Licensed under the Apache License, Version 2.0 (the "License");
 * you may not use this file except in compliance with the License.
 * You may obtain a copy of the License at
 *
 *      http://www.apache.org/licenses/LICENSE-2.0
 *
 * Unless required by applicable law or agreed to in writing, software
 * distributed under the License is distributed on an "AS IS" BASIS,
 * WITHOUT WARRANTIES OR CONDITIONS OF ANY KIND, either express or implied.
 * See the License for the specific language governing permissions and
 * limitations under the License.
 */
/* ==========  IMAGES  ========== */
/* ==========  Color & Themes  ========== */
/* ==========  Typography  ========== */
/* ==========  Components  ========== */
/* ==========  Standard Buttons  ========== */
/* ==========  Icon Toggles  ========== */
/* ==========  Radio Buttons  ========== */
/* ==========  Ripple effect  ========== */
/* ==========  Layout  ========== */
/* ==========  Content Tabs  ========== */
/* ==========  Checkboxes  ========== */
/* ==========  Switches  ========== */
/* ==========  Spinner  ========== */
/* ==========  Text fields  ========== */
/* ==========  Card  ========== */
/* ==========  Sliders ========== */
/* ========== Progress ========== */
/* ==========  List ========== */
/* ==========  Item ========== */
/* ==========  Dropdown menu ========== */
/* ==========  Tooltips  ========== */
/* ==========  Footer  ========== */
/* TEXTFIELD */
/* SWITCH */
/* SPINNER */
/* RADIO */
/* MENU */
/* LIST */
/* LAYOUT */
/* ICON TOGGLE */
/* FOOTER */
/*mega-footer*/
/*mini-footer*/
/* CHECKBOX */
/* CARD */
/* Card dimensions */
/* Cover image */
/* BUTTON */
/**
 *
 * Dimensions
 *
 */
/* ANIMATION */
/* PROGRESS */
/* BADGE */
/* SHADOWS */
/* GRID */
/* DATA TABLE */
/* DIALOG */
/* SNACKBAR */
/* TOOLTIP */
/* CHIP */
.mdl-grid {
  display: flex;
  flex-flow: row wrap;
  margin: 0 auto 0 auto;
  align-items: stretch; }
  .mdl-grid.mdl-grid--no-spacing {
    padding: 0; }

.mdl-cell {
  box-sizing: border-box; }

.mdl-cell--top {
  align-self: flex-start; }

.mdl-cell--middle {
  align-self: center; }

.mdl-cell--bottom {
  align-self: flex-end; }

.mdl-cell--stretch {
  align-self: stretch; }

.mdl-grid.mdl-grid--no-spacing > .mdl-cell {
  margin: 0; }

.mdl-cell--order-1 {
  order: 1; }

.mdl-cell--order-2 {
  order: 2; }

.mdl-cell--order-3 {
  order: 3; }

.mdl-cell--order-4 {
  order: 4; }

.mdl-cell--order-5 {
  order: 5; }

.mdl-cell--order-6 {
  order: 6; }

.mdl-cell--order-7 {
  order: 7; }

.mdl-cell--order-8 {
  order: 8; }

.mdl-cell--order-9 {
  order: 9; }

.mdl-cell--order-10 {
  order: 10; }

.mdl-cell--order-11 {
  order: 11; }

.mdl-cell--order-12 {
  order: 12; }

@media (max-width: 479px) {
  .mdl-grid {
    padding: 8px; }
  .mdl-cell {
    margin: 8px;
    width: calc(100% - 16px); }
    .mdl-grid--no-spacing > .mdl-cell {
      width: 100%; }
  .mdl-cell--hide-phone {
    display: none !important; }
  .mdl-cell--order-1-phone.mdl-cell--order-1-phone {
    order: 1; }
  .mdl-cell--order-2-phone.mdl-cell--order-2-phone {
    order: 2; }
  .mdl-cell--order-3-phone.mdl-cell--order-3-phone {
    order: 3; }
  .mdl-cell--order-4-phone.mdl-cell--order-4-phone {
    order: 4; }
  .mdl-cell--order-5-phone.mdl-cell--order-5-phone {
    order: 5; }
  .mdl-cell--order-6-phone.mdl-cell--order-6-phone {
    order: 6; }
  .mdl-cell--order-7-phone.mdl-cell--order-7-phone {
    order: 7; }
  .mdl-cell--order-8-phone.mdl-cell--order-8-phone {
    order: 8; }
  .mdl-cell--order-9-phone.mdl-cell--order-9-phone {
    order: 9; }
  .mdl-cell--order-10-phone.mdl-cell--order-10-phone {
    order: 10; }
  .mdl-cell--order-11-phone.mdl-cell--order-11-phone {
    order: 11; }
  .mdl-cell--order-12-phone.mdl-cell--order-12-phone {
    order: 12; }
  .mdl-cell--1-col,
  .mdl-cell--1-col-phone.mdl-cell--1-col-phone {
    width: calc(25% - 16px); }
    .mdl-grid--no-spacing > .mdl-cell--1-col, .mdl-grid--no-spacing >
    .mdl-cell--1-col-phone.mdl-cell--1-col-phone {
      width: 25%; }
  .mdl-cell--2-col,
  .mdl-cell--2-col-phone.mdl-cell--2-col-phone {
    width: calc(50% - 16px); }
    .mdl-grid--no-spacing > .mdl-cell--2-col, .mdl-grid--no-spacing >
    .mdl-cell--2-col-phone.mdl-cell--2-col-phone {
      width: 50%; }
  .mdl-cell--3-col,
  .mdl-cell--3-col-phone.mdl-cell--3-col-phone {
    width: calc(75% - 16px); }
    .mdl-grid--no-spacing > .mdl-cell--3-col, .mdl-grid--no-spacing >
    .mdl-cell--3-col-phone.mdl-cell--3-col-phone {
      width: 75%; }
  .mdl-cell--4-col,
  .mdl-cell--4-col-phone.mdl-cell--4-col-phone {
    width: calc(100% - 16px); }
    .mdl-grid--no-spacing > .mdl-cell--4-col, .mdl-grid--no-spacing >
    .mdl-cell--4-col-phone.mdl-cell--4-col-phone {
      width: 100%; }
  .mdl-cell--5-col,
  .mdl-cell--5-col-phone.mdl-cell--5-col-phone {
    width: calc(100% - 16px); }
    .mdl-grid--no-spacing > .mdl-cell--5-col, .mdl-grid--no-spacing >
    .mdl-cell--5-col-phone.mdl-cell--5-col-phone {
      width: 100%; }
  .mdl-cell--6-col,
  .mdl-cell--6-col-phone.mdl-cell--6-col-phone {
    width: calc(100% - 16px); }
    .mdl-grid--no-spacing > .mdl-cell--6-col, .mdl-grid--no-spacing >
    .mdl-cell--6-col-phone.mdl-cell--6-col-phone {
      width: 100%; }
  .mdl-cell--7-col,
  .mdl-cell--7-col-phone.mdl-cell--7-col-phone {
    width: calc(100% - 16px); }
    .mdl-grid--no-spacing > .mdl-cell--7-col, .mdl-grid--no-spacing >
    .mdl-cell--7-col-phone.mdl-cell--7-col-phone {
      width: 100%; }
  .mdl-cell--8-col,
  .mdl-cell--8-col-phone.mdl-cell--8-col-phone {
    width: calc(100% - 16px); }
    .mdl-grid--no-spacing > .mdl-cell--8-col, .mdl-grid--no-spacing >
    .mdl-cell--8-col-phone.mdl-cell--8-col-phone {
      width: 100%; }
  .mdl-cell--9-col,
  .mdl-cell--9-col-phone.mdl-cell--9-col-phone {
    width: calc(100% - 16px); }
    .mdl-grid--no-spacing > .mdl-cell--9-col, .mdl-grid--no-spacing >
    .mdl-cell--9-col-phone.mdl-cell--9-col-phone {
      width: 100%; }
  .mdl-cell--10-col,
  .mdl-cell--10-col-phone.mdl-cell--10-col-phone {
    width: calc(100% - 16px); }
    .mdl-grid--no-spacing > .mdl-cell--10-col, .mdl-grid--no-spacing >
    .mdl-cell--10-col-phone.mdl-cell--10-col-phone {
      width: 100%; }
  .mdl-cell--11-col,
  .mdl-cell--11-col-phone.mdl-cell--11-col-phone {
    width: calc(100% - 16px); }
    .mdl-grid--no-spacing > .mdl-cell--11-col, .mdl-grid--no-spacing >
    .mdl-cell--11-col-phone.mdl-cell--11-col-phone {
      width: 100%; }
  .mdl-cell--12-col,
  .mdl-cell--12-col-phone.mdl-cell--12-col-phone {
    width: calc(100% - 16px); }
    .mdl-grid--no-spacing > .mdl-cell--12-col, .mdl-grid--no-spacing >
    .mdl-cell--12-col-phone.mdl-cell--12-col-phone {
      width: 100%; }
  .mdl-cell--1-offset,
  .mdl-cell--1-offset-phone.mdl-cell--1-offset-phone {
    margin-left: calc(25% + 8px); }
    .mdl-grid.mdl-grid--no-spacing > .mdl-cell--1-offset, .mdl-grid.mdl-grid--no-spacing >
    .mdl-cell--1-offset-phone.mdl-cell--1-offset-phone {
      margin-left: 25%; }
  .mdl-cell--2-offset,
  .mdl-cell--2-offset-phone.mdl-cell--2-offset-phone {
    margin-left: calc(50% + 8px); }
    .mdl-grid.mdl-grid--no-spacing > .mdl-cell--2-offset, .mdl-grid.mdl-grid--no-spacing >
    .mdl-cell--2-offset-phone.mdl-cell--2-offset-phone {
      margin-left: 50%; }
  .mdl-cell--3-offset,
  .mdl-cell--3-offset-phone.mdl-cell--3-offset-phone {
    margin-left: calc(75% + 8px); }
    .mdl-grid.mdl-grid--no-spacing > .mdl-cell--3-offset, .mdl-grid.mdl-grid--no-spacing >
    .mdl-cell--3-offset-phone.mdl-cell--3-offset-phone {
      margin-left: 75%; } }

@media (min-width: 480px) and (max-width: 839px) {
  .mdl-grid {
    padding: 8px; }
  .mdl-cell {
    margin: 8px;
    width: calc(50% - 16px); }
    .mdl-grid--no-spacing > .mdl-cell {
      width: 50%; }
  .mdl-cell--hide-tablet {
    display: none !important; }
  .mdl-cell--order-1-tablet.mdl-cell--order-1-tablet {
    order: 1; }
  .mdl-cell--order-2-tablet.mdl-cell--order-2-tablet {
    order: 2; }
  .mdl-cell--order-3-tablet.mdl-cell--order-3-tablet {
    order: 3; }
  .mdl-cell--order-4-tablet.mdl-cell--order-4-tablet {
    order: 4; }
  .mdl-cell--order-5-tablet.mdl-cell--order-5-tablet {
    order: 5; }
  .mdl-cell--order-6-tablet.mdl-cell--order-6-tablet {
    order: 6; }
  .mdl-cell--order-7-tablet.mdl-cell--order-7-tablet {
    order: 7; }
  .mdl-cell--order-8-tablet.mdl-cell--order-8-tablet {
    order: 8; }
  .mdl-cell--order-9-tablet.mdl-cell--order-9-tablet {
    order: 9; }
  .mdl-cell--order-10-tablet.mdl-cell--order-10-tablet {
    order: 10; }
  .mdl-cell--order-11-tablet.mdl-cell--order-11-tablet {
    order: 11; }
  .mdl-cell--order-12-tablet.mdl-cell--order-12-tablet {
    order: 12; }
  .mdl-cell--1-col,
  .mdl-cell--1-col-tablet.mdl-cell--1-col-tablet {
    width: calc(12.5% - 16px); }
    .mdl-grid--no-spacing > .mdl-cell--1-col, .mdl-grid--no-spacing >
    .mdl-cell--1-col-tablet.mdl-cell--1-col-tablet {
      width: 12.5%; }
  .mdl-cell--2-col,
  .mdl-cell--2-col-tablet.mdl-cell--2-col-tablet {
    width: calc(25% - 16px); }
    .mdl-grid--no-spacing > .mdl-cell--2-col, .mdl-grid--no-spacing >
    .mdl-cell--2-col-tablet.mdl-cell--2-col-tablet {
      width: 25%; }
  .mdl-cell--3-col,
  .mdl-cell--3-col-tablet.mdl-cell--3-col-tablet {
    width: calc(37.5% - 16px); }
    .mdl-grid--no-spacing > .mdl-cell--3-col, .mdl-grid--no-spacing >
    .mdl-cell--3-col-tablet.mdl-cell--3-col-tablet {
      width: 37.5%; }
  .mdl-cell--4-col,
  .mdl-cell--4-col-tablet.mdl-cell--4-col-tablet {
    width: calc(50% - 16px); }
    .mdl-grid--no-spacing > .mdl-cell--4-col, .mdl-grid--no-spacing >
    .mdl-cell--4-col-tablet.mdl-cell--4-col-tablet {
      width: 50%; }
  .mdl-cell--5-col,
  .mdl-cell--5-col-tablet.mdl-cell--5-col-tablet {
    width: calc(62.5% - 16px); }
    .mdl-grid--no-spacing > .mdl-cell--5-col, .mdl-grid--no-spacing >
    .mdl-cell--5-col-tablet.mdl-cell--5-col-tablet {
      width: 62.5%; }
  .mdl-cell--6-col,
  .mdl-cell--6-col-tablet.mdl-cell--6-col-tablet {
    width: calc(75% - 16px); }
    .mdl-grid--no-spacing > .mdl-cell--6-col, .mdl-grid--no-spacing >
    .mdl-cell--6-col-tablet.mdl-cell--6-col-tablet {
      width: 75%; }
  .mdl-cell--7-col,
  .mdl-cell--7-col-tablet.mdl-cell--7-col-tablet {
    width: calc(87.5% - 16px); }
    .mdl-grid--no-spacing > .mdl-cell--7-col, .mdl-grid--no-spacing >
    .mdl-cell--7-col-tablet.mdl-cell--7-col-tablet {
      width: 87.5%; }
  .mdl-cell--8-col,
  .mdl-cell--8-col-tablet.mdl-cell--8-col-tablet {
    width: calc(100% - 16px); }
    .mdl-grid--no-spacing > .mdl-cell--8-col, .mdl-grid--no-spacing >
    .mdl-cell--8-col-tablet.mdl-cell--8-col-tablet {
      width: 100%; }
  .mdl-cell--9-col,
  .mdl-cell--9-col-tablet.mdl-cell--9-col-tablet {
    width: calc(100% - 16px); }
    .mdl-grid--no-spacing > .mdl-cell--9-col, .mdl-grid--no-spacing >
    .mdl-cell--9-col-tablet.mdl-cell--9-col-tablet {
      width: 100%; }
  .mdl-cell--10-col,
  .mdl-cell--10-col-tablet.mdl-cell--10-col-tablet {
    width: calc(100% - 16px); }
    .mdl-grid--no-spacing > .mdl-cell--10-col, .mdl-grid--no-spacing >
    .mdl-cell--10-col-tablet.mdl-cell--10-col-tablet {
      width: 100%; }
  .mdl-cell--11-col,
  .mdl-cell--11-col-tablet.mdl-cell--11-col-tablet {
    width: calc(100% - 16px); }
    .mdl-grid--no-spacing > .mdl-cell--11-col, .mdl-grid--no-spacing >
    .mdl-cell--11-col-tablet.mdl-cell--11-col-tablet {
      width: 100%; }
  .mdl-cell--12-col,
  .mdl-cell--12-col-tablet.mdl-cell--12-col-tablet {
    width: calc(100% - 16px); }
    .mdl-grid--no-spacing > .mdl-cell--12-col, .mdl-grid--no-spacing >
    .mdl-cell--12-col-tablet.mdl-cell--12-col-tablet {
      width: 100%; }
  .mdl-cell--1-offset,
  .mdl-cell--1-offset-tablet.mdl-cell--1-offset-tablet {
    margin-left: calc(12.5% + 8px); }
    .mdl-grid.mdl-grid--no-spacing > .mdl-cell--1-offset, .mdl-grid.mdl-grid--no-spacing >
    .mdl-cell--1-offset-tablet.mdl-cell--1-offset-tablet {
      margin-left: 12.5%; }
  .mdl-cell--2-offset,
  .mdl-cell--2-offset-tablet.mdl-cell--2-offset-tablet {
    margin-left: calc(25% + 8px); }
    .mdl-grid.mdl-grid--no-spacing > .mdl-cell--2-offset, .mdl-grid.mdl-grid--no-spacing >
    .mdl-cell--2-offset-tablet.mdl-cell--2-offset-tablet {
      margin-left: 25%; }
  .mdl-cell--3-offset,
  .mdl-cell--3-offset-tablet.mdl-cell--3-offset-tablet {
    margin-left: calc(37.5% + 8px); }
    .mdl-grid.mdl-grid--no-spacing > .mdl-cell--3-offset, .mdl-grid.mdl-grid--no-spacing >
    .mdl-cell--3-offset-tablet.mdl-cell--3-offset-tablet {
      margin-left: 37.5%; }
  .mdl-cell--4-offset,
  .mdl-cell--4-offset-tablet.mdl-cell--4-offset-tablet {
    margin-left: calc(50% + 8px); }
    .mdl-grid.mdl-grid--no-spacing > .mdl-cell--4-offset, .mdl-grid.mdl-grid--no-spacing >
    .mdl-cell--4-offset-tablet.mdl-cell--4-offset-tablet {
      margin-left: 50%; }
  .mdl-cell--5-offset,
  .mdl-cell--5-offset-tablet.mdl-cell--5-offset-tablet {
    margin-left: calc(62.5% + 8px); }
    .mdl-grid.mdl-grid--no-spacing > .mdl-cell--5-offset, .mdl-grid.mdl-grid--no-spacing >
    .mdl-cell--5-offset-tablet.mdl-cell--5-offset-tablet {
      margin-left: 62.5%; }
  .mdl-cell--6-offset,
  .mdl-cell--6-offset-tablet.mdl-cell--6-offset-tablet {
    margin-left: calc(75% + 8px); }
    .mdl-grid.mdl-grid--no-spacing > .mdl-cell--6-offset, .mdl-grid.mdl-grid--no-spacing >
    .mdl-cell--6-offset-tablet.mdl-cell--6-offset-tablet {
      margin-left: 75%; }
  .mdl-cell--7-offset,
  .mdl-cell--7-offset-tablet.mdl-cell--7-offset-tablet {
    margin-left: calc(87.5% + 8px); }
    .mdl-grid.mdl-grid--no-spacing > .mdl-cell--7-offset, .mdl-grid.mdl-grid--no-spacing >
    .mdl-cell--7-offset-tablet.mdl-cell--7-offset-tablet {
      margin-left: 87.5%; } }

@media (min-width: 840px) {
  .mdl-grid {
    padding: 8px; }
  .mdl-cell {
    margin: 8px;
    width: calc(33.33333% - 16px); }
    .mdl-grid--no-spacing > .mdl-cell {
      width: 33.33333%; }
  .mdl-cell--hide-desktop {
    display: none !important; }
  .mdl-cell--order-1-desktop.mdl-cell--order-1-desktop {
    order: 1; }
  .mdl-cell--order-2-desktop.mdl-cell--order-2-desktop {
    order: 2; }
  .mdl-cell--order-3-desktop.mdl-cell--order-3-desktop {
    order: 3; }
  .mdl-cell--order-4-desktop.mdl-cell--order-4-desktop {
    order: 4; }
  .mdl-cell--order-5-desktop.mdl-cell--order-5-desktop {
    order: 5; }
  .mdl-cell--order-6-desktop.mdl-cell--order-6-desktop {
    order: 6; }
  .mdl-cell--order-7-desktop.mdl-cell--order-7-desktop {
    order: 7; }
  .mdl-cell--order-8-desktop.mdl-cell--order-8-desktop {
    order: 8; }
  .mdl-cell--order-9-desktop.mdl-cell--order-9-desktop {
    order: 9; }
  .mdl-cell--order-10-desktop.mdl-cell--order-10-desktop {
    order: 10; }
  .mdl-cell--order-11-desktop.mdl-cell--order-11-desktop {
    order: 11; }
  .mdl-cell--order-12-desktop.mdl-cell--order-12-desktop {
    order: 12; }
  .mdl-cell--1-col,
  .mdl-cell--1-col-desktop.mdl-cell--1-col-desktop {
    width: calc(8.33333% - 16px); }
    .mdl-grid--no-spacing > .mdl-cell--1-col, .mdl-grid--no-spacing >
    .mdl-cell--1-col-desktop.mdl-cell--1-col-desktop {
      width: 8.33333%; }
  .mdl-cell--2-col,
  .mdl-cell--2-col-desktop.mdl-cell--2-col-desktop {
    width: calc(16.66667% - 16px); }
    .mdl-grid--no-spacing > .mdl-cell--2-col, .mdl-grid--no-spacing >
    .mdl-cell--2-col-desktop.mdl-cell--2-col-desktop {
      width: 16.66667%; }
  .mdl-cell--3-col,
  .mdl-cell--3-col-desktop.mdl-cell--3-col-desktop {
    width: calc(25% - 16px); }
    .mdl-grid--no-spacing > .mdl-cell--3-col, .mdl-grid--no-spacing >
    .mdl-cell--3-col-desktop.mdl-cell--3-col-desktop {
      width: 25%; }
  .mdl-cell--4-col,
  .mdl-cell--4-col-desktop.mdl-cell--4-col-desktop {
    width: calc(33.33333% - 16px); }
    .mdl-grid--no-spacing > .mdl-cell--4-col, .mdl-grid--no-spacing >
    .mdl-cell--4-col-desktop.mdl-cell--4-col-desktop {
      width: 33.33333%; }
  .mdl-cell--5-col,
  .mdl-cell--5-col-desktop.mdl-cell--5-col-desktop {
    width: calc(41.66667% - 16px); }
    .mdl-grid--no-spacing > .mdl-cell--5-col, .mdl-grid--no-spacing >
    .mdl-cell--5-col-desktop.mdl-cell--5-col-desktop {
      width: 41.66667%; }
  .mdl-cell--6-col,
  .mdl-cell--6-col-desktop.mdl-cell--6-col-desktop {
    width: calc(50% - 16px); }
    .mdl-grid--no-spacing > .mdl-cell--6-col, .mdl-grid--no-spacing >
    .mdl-cell--6-col-desktop.mdl-cell--6-col-desktop {
      width: 50%; }
  .mdl-cell--7-col,
  .mdl-cell--7-col-desktop.mdl-cell--7-col-desktop {
    width: calc(58.33333% - 16px); }
    .mdl-grid--no-spacing > .mdl-cell--7-col, .mdl-grid--no-spacing >
    .mdl-cell--7-col-desktop.mdl-cell--7-col-desktop {
      width: 58.33333%; }
  .mdl-cell--8-col,
  .mdl-cell--8-col-desktop.mdl-cell--8-col-desktop {
    width: calc(66.66667% - 16px); }
    .mdl-grid--no-spacing > .mdl-cell--8-col, .mdl-grid--no-spacing >
    .mdl-cell--8-col-desktop.mdl-cell--8-col-desktop {
      width: 66.66667%; }
  .mdl-cell--9-col,
  .mdl-cell--9-col-desktop.mdl-cell--9-col-desktop {
    width: calc(75% - 16px); }
    .mdl-grid--no-spacing > .mdl-cell--9-col, .mdl-grid--no-spacing >
    .mdl-cell--9-col-desktop.mdl-cell--9-col-desktop {
      width: 75%; }
  .mdl-cell--10-col,
  .mdl-cell--10-col-desktop.mdl-cell--10-col-desktop {
    width: calc(83.33333% - 16px); }
    .mdl-grid--no-spacing > .mdl-cell--10-col, .mdl-grid--no-spacing >
    .mdl-cell--10-col-desktop.mdl-cell--10-col-desktop {
      width: 83.33333%; }
  .mdl-cell--11-col,
  .mdl-cell--11-col-desktop.mdl-cell--11-col-desktop {
    width: calc(91.66667% - 16px); }
    .mdl-grid--no-spacing > .mdl-cell--11-col, .mdl-grid--no-spacing >
    .mdl-cell--11-col-desktop.mdl-cell--11-col-desktop {
      width: 91.66667%; }
  .mdl-cell--12-col,
  .mdl-cell--12-col-desktop.mdl-cell--12-col-desktop {
    width: calc(100% - 16px); }
    .mdl-grid--no-spacing > .mdl-cell--12-col, .mdl-grid--no-spacing >
    .mdl-cell--12-col-desktop.mdl-cell--12-col-desktop {
      width: 100%; }
  .mdl-cell--1-offset,
  .mdl-cell--1-offset-desktop.mdl-cell--1-offset-desktop {
    margin-left: calc(8.33333% + 8px); }
    .mdl-grid.mdl-grid--no-spacing > .mdl-cell--1-offset, .mdl-grid.mdl-grid--no-spacing >
    .mdl-cell--1-offset-desktop.mdl-cell--1-offset-desktop {
      margin-left: 8.33333%; }
  .mdl-cell--2-offset,
  .mdl-cell--2-offset-desktop.mdl-cell--2-offset-desktop {
    margin-left: calc(16.66667% + 8px); }
    .mdl-grid.mdl-grid--no-spacing > .mdl-cell--2-offset, .mdl-grid.mdl-grid--no-spacing >
    .mdl-cell--2-offset-desktop.mdl-cell--2-offset-desktop {
      margin-left: 16.66667%; }
  .mdl-cell--3-offset,
  .mdl-cell--3-offset-desktop.mdl-cell--3-offset-desktop {
    margin-left: calc(25% + 8px); }
    .mdl-grid.mdl-grid--no-spacing > .mdl-cell--3-offset, .mdl-grid.mdl-grid--no-spacing >
    .mdl-cell--3-offset-desktop.mdl-cell--3-offset-desktop {
      margin-left: 25%; }
  .mdl-cell--4-offset,
  .mdl-cell--4-offset-desktop.mdl-cell--4-offset-desktop {
    margin-left: calc(33.33333% + 8px); }
    .mdl-grid.mdl-grid--no-spacing > .mdl-cell--4-offset, .mdl-grid.mdl-grid--no-spacing >
    .mdl-cell--4-offset-desktop.mdl-cell--4-offset-desktop {
      margin-left: 33.33333%; }
  .mdl-cell--5-offset,
  .mdl-cell--5-offset-desktop.mdl-cell--5-offset-desktop {
    margin-left: calc(41.66667% + 8px); }
    .mdl-grid.mdl-grid--no-spacing > .mdl-cell--5-offset, .mdl-grid.mdl-grid--no-spacing >
    .mdl-cell--5-offset-desktop.mdl-cell--5-offset-desktop {
      margin-left: 41.66667%; }
  .mdl-cell--6-offset,
  .mdl-cell--6-offset-desktop.mdl-cell--6-offset-desktop {
    margin-left: calc(50% + 8px); }
    .mdl-grid.mdl-grid--no-spacing > .mdl-cell--6-offset, .mdl-grid.mdl-grid--no-spacing >
    .mdl-cell--6-offset-desktop.mdl-cell--6-offset-desktop {
      margin-left: 50%; }
  .mdl-cell--7-offset,
  .mdl-cell--7-offset-desktop.mdl-cell--7-offset-desktop {
    margin-left: calc(58.33333% + 8px); }
    .mdl-grid.mdl-grid--no-spacing > .mdl-cell--7-offset, .mdl-grid.mdl-grid--no-spacing >
    .mdl-cell--7-offset-desktop.mdl-cell--7-offset-desktop {
      margin-left: 58.33333%; }
  .mdl-cell--8-offset,
  .mdl-cell--8-offset-desktop.mdl-cell--8-offset-desktop {
    margin-left: calc(66.66667% + 8px); }
    .mdl-grid.mdl-grid--no-spacing > .mdl-cell--8-offset, .mdl-grid.mdl-grid--no-spacing >
    .mdl-cell--8-offset-desktop.mdl-cell--8-offset-desktop {
      margin-left: 66.66667%; }
  .mdl-cell--9-offset,
  .mdl-cell--9-offset-desktop.mdl-cell--9-offset-desktop {
    margin-left: calc(75% + 8px); }
    .mdl-grid.mdl-grid--no-spacing > .mdl-cell--9-offset, .mdl-grid.mdl-grid--no-spacing >
    .mdl-cell--9-offset-desktop.mdl-cell--9-offset-desktop {
      margin-left: 75%; }
  .mdl-cell--10-offset,
  .mdl-cell--10-offset-desktop.mdl-cell--10-offset-desktop {
    margin-left: calc(83.33333% + 8px); }
    .mdl-grid.mdl-grid--no-spacing > .mdl-cell--10-offset, .mdl-grid.mdl-grid--no-spacing >
    .mdl-cell--10-offset-desktop.mdl-cell--10-offset-desktop {
      margin-left: 83.33333%; }
  .mdl-cell--11-offset,
  .mdl-cell--11-offset-desktop.mdl-cell--11-offset-desktop {
    margin-left: calc(91.66667% + 8px); }
    .mdl-grid.mdl-grid--no-spacing > .mdl-cell--11-offset, .mdl-grid.mdl-grid--no-spacing >
    .mdl-cell--11-offset-desktop.mdl-cell--11-offset-desktop {
      margin-left: 91.66667%; } }

/**
 * Copyright 2015 Google Inc. All Rights Reserved.
 *
 * Licensed under the Apache License, Version 2.0 (the "License");
 * you may not use this file except in compliance with the License.
 * You may obtain a copy of the License at
 *
 *      http://www.apache.org/licenses/LICENSE-2.0
 *
 * Unless required by applicable law or agreed to in writing, software
 * distributed under the License is distributed on an "AS IS" BASIS,
 * WITHOUT WARRANTIES OR CONDITIONS OF ANY KIND, either express or implied.
 * See the License for the specific language governing permissions and
 * limitations under the License.
 */
/**
 * Copyright 2015 Google Inc. All Rights Reserved.
 *
 * Licensed under the Apache License, Version 2.0 (the "License");
 * you may not use this file except in compliance with the License.
 * You may obtain a copy of the License at
 *
 *      http://www.apache.org/licenses/LICENSE-2.0
 *
 * Unless required by applicable law or agreed to in writing, software
 * distributed under the License is distributed on an "AS IS" BASIS,
 * WITHOUT WARRANTIES OR CONDITIONS OF ANY KIND, either express or implied.
 * See the License for the specific language governing permissions and
 * limitations under the License.
 */
/*------------------------------------*    $CONTENTS
\*------------------------------------*/
/**
 * STYLE GUIDE VARIABLES------------------Declarations of Sass variables
 * -----Typography
 * -----Colors
 * -----Textfield
 * -----Switch
 * -----Spinner
 * -----Radio
 * -----Menu
 * -----List
 * -----Layout
 * -----Icon toggles
 * -----Footer
 * -----Column
 * -----Checkbox
 * -----Card
 * -----Button
 * -----Animation
 * -----Progress
 * -----Badge
 * -----Shadows
 * -----Grid
 * -----Data table
 * -----Dialog
 * -----Snackbar
 * -----Tooltip
 * -----Chip
 *
 * Even though all variables have the `!default` directive, most of them
 * should not be changed as they are dependent one another. This can cause
 * visual distortions (like alignment issues) that are hard to track down
 * and fix.
 */
/* ==========  TYPOGRAPHY  ========== */
/* We're splitting fonts into "preferred" and "performance" in order to optimize
   page loading. For important text, such as the body, we want it to load
   immediately and not wait for the web font load, whereas for other sections,
   such as headers and titles, we're OK with things taking a bit longer to load.
   We do have some optional classes and parameters in the mixins, in case you
   definitely want to make sure you're using the preferred font and don't mind
   the performance hit.
   We should be able to improve on this once CSS Font Loading L3 becomes more
   widely available.
*/
/* ==========  COLORS  ========== */
/**
*
* Material design color palettes.
* @see http://www.google.com/design/spec/style/color.html
*
**/
/**
 * Copyright 2015 Google Inc. All Rights Reserved.
 *
 * Licensed under the Apache License, Version 2.0 (the "License");
 * you may not use this file except in compliance with the License.
 * You may obtain a copy of the License at
 *
 *      http://www.apache.org/licenses/LICENSE-2.0
 *
 * Unless required by applicable law or agreed to in writing, software
 * distributed under the License is distributed on an "AS IS" BASIS,
 * WITHOUT WARRANTIES OR CONDITIONS OF ANY KIND, either express or implied.
 * See the License for the specific language governing permissions and
 * limitations under the License.
 */
/* ==========  Color Palettes  ========== */
/* colors.scss */
/**
 * Copyright 2015 Google Inc. All Rights Reserved.
 *
 * Licensed under the Apache License, Version 2.0 (the "License");
 * you may not use this file except in compliance with the License.
 * You may obtain a copy of the License at
 *
 *      http://www.apache.org/licenses/LICENSE-2.0
 *
 * Unless required by applicable law or agreed to in writing, software
 * distributed under the License is distributed on an "AS IS" BASIS,
 * WITHOUT WARRANTIES OR CONDITIONS OF ANY KIND, either express or implied.
 * See the License for the specific language governing permissions and
 * limitations under the License.
 */
/* ==========  IMAGES  ========== */
/* ==========  Color & Themes  ========== */
/* ==========  Typography  ========== */
/* ==========  Components  ========== */
/* ==========  Standard Buttons  ========== */
/* ==========  Icon Toggles  ========== */
/* ==========  Radio Buttons  ========== */
/* ==========  Ripple effect  ========== */
/* ==========  Layout  ========== */
/* ==========  Content Tabs  ========== */
/* ==========  Checkboxes  ========== */
/* ==========  Switches  ========== */
/* ==========  Spinner  ========== */
/* ==========  Text fields  ========== */
/* ==========  Card  ========== */
/* ==========  Sliders ========== */
/* ========== Progress ========== */
/* ==========  List ========== */
/* ==========  Item ========== */
/* ==========  Dropdown menu ========== */
/* ==========  Tooltips  ========== */
/* ==========  Footer  ========== */
/* TEXTFIELD */
/* SWITCH */
/* SPINNER */
/* RADIO */
/* MENU */
/* LIST */
/* LAYOUT */
/* ICON TOGGLE */
/* FOOTER */
/*mega-footer*/
/*mini-footer*/
/* CHECKBOX */
/* CARD */
/* Card dimensions */
/* Cover image */
/* BUTTON */
/**
 *
 * Dimensions
 *
 */
/* ANIMATION */
/* PROGRESS */
/* BADGE */
/* SHADOWS */
/* GRID */
/* DATA TABLE */
/* DIALOG */
/* SNACKBAR */
/* TOOLTIP */
/* CHIP */
/**
 * Copyright 2015 Google Inc. All Rights Reserved.
 *
 * Licensed under the Apache License, Version 2.0 (the "License");
 * you may not use this file except in compliance with the License.
 * You may obtain a copy of the License at
 *
 *      http://www.apache.org/licenses/LICENSE-2.0
 *
 * Unless required by applicable law or agreed to in writing, software
 * distributed under the License is distributed on an "AS IS" BASIS,
 * WITHOUT WARRANTIES OR CONDITIONS OF ANY KIND, either express or implied.
 * See the License for the specific language governing permissions and
 * limitations under the License.
 */
/* Typography */
/* Shadows */
/* Animations */
/* Dialog */
.mdl-navigation {
  display: flex;
  flex-wrap: nowrap;
  box-sizing: border-box; }

.mdl-navigation__link {
  color: #424242;
  text-decoration: none;
  margin: 0;
  font-size: 14px;
  font-weight: 400;
  line-height: 24px;
  letter-spacing: 0;
  opacity: 0.87; }
  .mdl-navigation__link .material-icons {
    vertical-align: middle; }

.mdl-layout {
  position: absolute;
  width: 100%;
  height: 100%; }

.mdl-layout.is-small-screen .mdl-layout--large-screen-only {
  display: none; }

.mdl-layout:not(.is-small-screen) .mdl-layout--small-screen-only {
  display: none; }

.mdl-layout__inner-container {
  width: 100%;
  height: 100%;
  display: flex;
  flex-direction: column;
  overflow-y: auto;
  overflow-x: hidden;
  position: relative;
  -webkit-overflow-scrolling: touch; }

.mdl-layout__title,
.mdl-layout-title {
  display: block;
  position: relative;
  font-family: "Roboto", "Helvetica", "Arial", sans-serif;
  font-size: 20px;
  font-weight: 500;
  line-height: 1;
  letter-spacing: 0.02em;
  font-weight: 400;
  box-sizing: border-box; }

.mdl-layout-spacer {
  flex-grow: 1; }

.mdl-layout__drawer {
  display: flex;
  flex-direction: column;
  flex-wrap: nowrap;
  width: 240px;
  height: 100%;
  max-height: 100%;
  position: absolute;
  top: 0;
  left: 0;
  box-shadow: 0 2px 2px 0 rgba(0, 0, 0, 0.14), 0 3px 1px -2px rgba(0, 0, 0, 0.2), 0 1px 5px 0 rgba(0, 0, 0, 0.12);
  box-sizing: border-box;
  border-right: 1px solid #e0e0e0;
  background: #fafafa;
  transform: translateX(-250px);
  transform-style: preserve-3d;
  will-change: transform;
  transition-duration: 0.2s;
  transition-timing-function: cubic-bezier(0.4, 0, 0.2, 1);
  transition-property: transform;
  color: #424242;
  overflow: visible;
  overflow-y: auto;
  z-index: 5; }
  .mdl-layout__drawer.is-visible {
    transform: translateX(0); }
    .mdl-layout__drawer.is-visible ~ .mdl-layout__content.mdl-layout__content {
      overflow: hidden; }
  .mdl-layout__drawer > * {
    flex-shrink: 0; }
  .mdl-layout__drawer > .mdl-layout__title,
  .mdl-layout__drawer > .mdl-layout-title {
    line-height: 64px;
    padding-left: 40px; }
    @media screen and (max-width: 1024px) {
      .mdl-layout__drawer > .mdl-layout__title,
      .mdl-layout__drawer > .mdl-layout-title {
        line-height: 56px;
        padding-left: 16px; } }
  .mdl-layout__drawer .mdl-navigation {
    flex-direction: column;
    align-items: stretch;
    padding-top: 16px; }
    .mdl-layout__drawer .mdl-navigation .mdl-navigation__link {
      display: block;
      flex-shrink: 0;
      padding: 16px 40px;
      margin: 0;
      color: #757575; }
      @media screen and (max-width: 1024px) {
        .mdl-layout__drawer .mdl-navigation .mdl-navigation__link {
          padding: 16px 16px; } }
      .mdl-layout__drawer .mdl-navigation .mdl-navigation__link:hover {
        background-color: #e0e0e0; }
      .mdl-layout__drawer .mdl-navigation .mdl-navigation__link--current {
        background-color: #e0e0e0;
        color: black; }
  @media screen and (min-width: 1025px) {
    .mdl-layout--fixed-drawer > .mdl-layout__inner-container > .mdl-layout__drawer {
      transform: translateX(0); } }

.mdl-layout__drawer-button {
  display: block;
  position: absolute;
  height: 48px;
  width: 48px;
  border: 0;
  flex-shrink: 0;
  overflow: hidden;
  text-align: center;
  cursor: pointer;
  font-size: 26px;
  line-height: 56px;
  font-family: Helvetica, Arial, sans-serif;
  margin: 8px 12px;
  top: 0;
  left: 0;
  color: black;
  z-index: 4; }
  .mdl-layout__header .mdl-layout__drawer-button {
    position: absolute;
    color: black;
    background-color: inherit; }
    @media screen and (max-width: 1024px) {
      .mdl-layout__header .mdl-layout__drawer-button {
        margin: 4px; } }
  @media screen and (max-width: 1024px) {
    .mdl-layout__drawer-button {
      margin: 4px;
      color: rgba(0, 0, 0, 0.5); } }
  @media screen and (min-width: 1025px) {
    .mdl-layout__drawer-button {
      line-height: 54px; }
      .mdl-layout--no-desktop-drawer-button .mdl-layout__drawer-button,
      .mdl-layout--fixed-drawer > .mdl-layout__inner-container > .mdl-layout__drawer-button,
      .mdl-layout--no-drawer-button .mdl-layout__drawer-button {
        display: none; } }

.mdl-layout__header {
  display: flex;
  flex-direction: column;
  flex-wrap: nowrap;
  justify-content: flex-start;
  box-sizing: border-box;
  flex-shrink: 0;
  width: 100%;
  margin: 0;
  padding: 0;
  border: none;
  min-height: 64px;
  max-height: 1000px;
  z-index: 3;
  background-color: white;
  color: black;
  box-shadow: 0 2px 2px 0 rgba(0, 0, 0, 0.14), 0 3px 1px -2px rgba(0, 0, 0, 0.2), 0 1px 5px 0 rgba(0, 0, 0, 0.12);
  transition-duration: 0.2s;
  transition-timing-function: cubic-bezier(0.4, 0, 0.2, 1);
  transition-property: max-height, box-shadow; }
  @media screen and (max-width: 1024px) {
    .mdl-layout__header {
      min-height: 56px; } }
  .mdl-layout--fixed-drawer.is-upgraded:not(.is-small-screen) > .mdl-layout__inner-container > .mdl-layout__header {
    margin-left: 240px;
    width: calc(100% - 240px); }
  @media screen and (min-width: 1025px) {
    .mdl-layout--fixed-drawer > .mdl-layout__inner-container > .mdl-layout__header .mdl-layout__header-row {
      padding-left: 40px; } }
  .mdl-layout__header > .mdl-layout-icon {
    position: absolute;
    left: 40px;
    top: 16px;
    height: 32px;
    width: 32px;
    overflow: hidden;
    z-index: 3;
    display: block; }
    @media screen and (max-width: 1024px) {
      .mdl-layout__header > .mdl-layout-icon {
        left: 16px;
        top: 12px; } }
  .mdl-layout.has-drawer .mdl-layout__header > .mdl-layout-icon {
    display: none; }
  .mdl-layout__header.is-compact {
    max-height: 64px; }
    @media screen and (max-width: 1024px) {
      .mdl-layout__header.is-compact {
        max-height: 56px; } }
  .mdl-layout__header.is-compact.has-tabs {
    height: 112px; }
    @media screen and (max-width: 1024px) {
      .mdl-layout__header.is-compact.has-tabs {
        min-height: 104px; } }
  @media screen and (max-width: 1024px) {
    .mdl-layout__header {
      display: none; }
    .mdl-layout--fixed-header > .mdl-layout__inner-container > .mdl-layout__header {
      display: flex; } }

.mdl-layout__header--transparent.mdl-layout__header--transparent {
  background-color: transparent;
  box-shadow: none; }

.mdl-layout__header--seamed {
  box-shadow: none; }

.mdl-layout__header--scroll {
  box-shadow: none; }

.mdl-layout__header--waterfall {
  box-shadow: none;
  overflow: hidden; }
  .mdl-layout__header--waterfall.is-casting-shadow {
    box-shadow: 0 2px 2px 0 rgba(0, 0, 0, 0.14), 0 3px 1px -2px rgba(0, 0, 0, 0.2), 0 1px 5px 0 rgba(0, 0, 0, 0.12); }
  .mdl-layout__header--waterfall.mdl-layout__header--waterfall-hide-top {
    justify-content: flex-end; }

.mdl-layout__header-row {
  display: flex;
  flex-direction: row;
  flex-wrap: nowrap;
  flex-shrink: 0;
  box-sizing: border-box;
  align-self: stretch;
  align-items: center;
  height: 64px;
  margin: 0;
  padding: 0 40px 0 80px; }
  .mdl-layout--no-drawer-button .mdl-layout__header-row {
    padding-left: 40px; }
  @media screen and (min-width: 1025px) {
    .mdl-layout--no-desktop-drawer-button .mdl-layout__header-row {
      padding-left: 40px; } }
  @media screen and (max-width: 1024px) {
    .mdl-layout__header-row {
      height: 56px;
      padding: 0 16px 0 72px; }
      .mdl-layout--no-drawer-button .mdl-layout__header-row {
        padding-left: 16px; } }
  .mdl-layout__header-row > * {
    flex-shrink: 0; }
  .mdl-layout__header--scroll .mdl-layout__header-row {
    width: 100%; }
  .mdl-layout__header-row .mdl-navigation {
    margin: 0;
    padding: 0;
    height: 64px;
    flex-direction: row;
    align-items: center; }
    @media screen and (max-width: 1024px) {
      .mdl-layout__header-row .mdl-navigation {
        height: 56px; } }
  .mdl-layout__header-row .mdl-navigation__link {
    display: block;
    color: black;
    line-height: 64px;
    padding: 0 24px; }
    @media screen and (max-width: 1024px) {
      .mdl-layout__header-row .mdl-navigation__link {
        line-height: 56px;
        padding: 0 16px; } }

.mdl-layout__obfuscator {
  background-color: transparent;
  position: absolute;
  top: 0;
  left: 0;
  height: 100%;
  width: 100%;
  z-index: 4;
  visibility: hidden;
  transition-property: background-color;
  transition-duration: 0.2s;
  transition-timing-function: cubic-bezier(0.4, 0, 0.2, 1); }
  .mdl-layout__obfuscator.is-visible {
    background-color: rgba(0, 0, 0, 0.5);
    visibility: visible; }
  @supports (pointer-events: auto) {
    .mdl-layout__obfuscator {
      background-color: rgba(0, 0, 0, 0.5);
      opacity: 0;
      transition-property: opacity;
      visibility: visible;
      pointer-events: none; }
      .mdl-layout__obfuscator.is-visible {
        pointer-events: auto;
        opacity: 1; } }

.mdl-layout__content {
  -ms-flex: 0 1 auto;
  position: relative;
  display: inline-block;
  overflow-y: auto;
  overflow-x: hidden;
  flex-grow: 1;
  z-index: 1;
  -webkit-overflow-scrolling: touch; }
  .mdl-layout--fixed-drawer > .mdl-layout__inner-container > .mdl-layout__content {
    margin-left: 240px; }
  .mdl-layout.has-scrolling-header .mdl-layout__content {
    overflow: visible; }
  @media screen and (max-width: 1024px) {
    .mdl-layout--fixed-drawer > .mdl-layout__inner-container > .mdl-layout__content {
      margin-left: 0; }
    .mdl-layout.has-scrolling-header .mdl-layout__content {
      overflow-y: auto;
      overflow-x: hidden; } }

.mdl-layout__tab-bar {
  height: 96px;
  margin: 0;
  width: calc(100% - 112px);
  padding: 0 0 0 56px;
  display: flex;
  background-color: white;
  overflow-y: hidden;
  overflow-x: scroll; }
  .mdl-layout__tab-bar::-webkit-scrollbar {
    display: none; }
  .mdl-layout--no-drawer-button .mdl-layout__tab-bar {
    padding-left: 16px;
    width: calc(100% - 32px); }
  @media screen and (min-width: 1025px) {
    .mdl-layout--no-desktop-drawer-button .mdl-layout__tab-bar {
      padding-left: 16px;
      width: calc(100% - 32px); } }
  @media screen and (max-width: 1024px) {
    .mdl-layout__tab-bar {
      width: calc(100% - 60px);
      padding: 0 0 0 60px; }
      .mdl-layout--no-drawer-button .mdl-layout__tab-bar {
        width: calc(100% - 8px);
        padding-left: 4px; } }
  .mdl-layout--fixed-tabs .mdl-layout__tab-bar {
    padding: 0;
    overflow: hidden;
    width: 100%; }

.mdl-layout__tab-bar-container {
  position: relative;
  height: 48px;
  width: 100%;
  border: none;
  margin: 0;
  z-index: 2;
  flex-grow: 0;
  flex-shrink: 0;
  overflow: hidden; }
  .mdl-layout__container > .mdl-layout__tab-bar-container {
    position: absolute;
    top: 0;
    left: 0; }

.mdl-layout__tab-bar-button {
  display: inline-block;
  position: absolute;
  top: 0;
  height: 48px;
  width: 56px;
  z-index: 4;
  text-align: center;
  background-color: white;
  color: transparent;
  cursor: pointer;
  user-select: none; }
  .mdl-layout--no-desktop-drawer-button .mdl-layout__tab-bar-button,
  .mdl-layout--no-drawer-button .mdl-layout__tab-bar-button {
    width: 16px; }
    .mdl-layout--no-desktop-drawer-button .mdl-layout__tab-bar-button .material-icons,
    .mdl-layout--no-drawer-button .mdl-layout__tab-bar-button .material-icons {
      position: relative;
      left: -4px; }
  @media screen and (max-width: 1024px) {
    .mdl-layout__tab-bar-button {
      width: 60px; } }
  .mdl-layout--fixed-tabs .mdl-layout__tab-bar-button {
    display: none; }
  .mdl-layout__tab-bar-button .material-icons {
    line-height: 48px; }
  .mdl-layout__tab-bar-button.is-active {
    color: black; }

.mdl-layout__tab-bar-left-button {
  left: 0; }

.mdl-layout__tab-bar-right-button {
  right: 0; }

.mdl-layout__tab {
  margin: 0;
  border: none;
  padding: 0 24px 0 24px;
  float: left;
  position: relative;
  display: block;
  flex-grow: 0;
  flex-shrink: 0;
  text-decoration: none;
  height: 48px;
  line-height: 48px;
  text-align: center;
  font-weight: 500;
  font-size: 14px;
  text-transform: uppercase;
  color: rgba(255, 255, 255, 0.6);
  overflow: hidden; }
  @media screen and (max-width: 1024px) {
    .mdl-layout__tab {
      padding: 0 12px 0 12px; } }
  .mdl-layout--fixed-tabs .mdl-layout__tab {
    float: none;
    flex-grow: 1;
    padding: 0; }
  .mdl-layout.is-upgraded .mdl-layout__tab.is-active {
    color: black; }
  .mdl-layout.is-upgraded .mdl-layout__tab.is-active::after {
    height: 2px;
    width: 100%;
    display: block;
    content: " ";
    bottom: 0;
    left: 0;
    position: absolute;
    background: #0a67a3;
    animation: border-expand 0.2s cubic-bezier(0.4, 0, 0.4, 1) 0.01s alternate forwards;
    transition: all 1s cubic-bezier(0.4, 0, 1, 1); }
  .mdl-layout__tab .mdl-layout__tab-ripple-container {
    display: block;
    position: absolute;
    height: 100%;
    width: 100%;
    left: 0;
    top: 0;
    z-index: 1;
    overflow: hidden; }
    .mdl-layout__tab .mdl-layout__tab-ripple-container .mdl-ripple {
      background-color: black; }

.mdl-layout__tab-panel {
  display: block; }
  .mdl-layout.is-upgraded .mdl-layout__tab-panel {
    display: none; }
  .mdl-layout.is-upgraded .mdl-layout__tab-panel.is-active {
    display: block; }

/**
 * Copyright 2015 eccenca GmbH. All Rights Reserved.
 *
 * @author Michael Haschke
 */
.mdl-alert {
  border-radius: 2px; }
  .mdl-alert a {
    color: inherit;
    font-weight: bold; }
  .mdl-alert.mdl-alert--spacing {
    margin: 1rem 0; }
    .mdl-alert.mdl-alert--spacing:first-child {
      margin-top: 0; }
    .mdl-alert.mdl-alert--spacing:last-child {
      margin-bottom: 0; }
  .mdl-alert.mdl-alert--border {
    border-style: solid;
    border-width: 1px; }
  .mdl-alert.mdl-alert--success {
    color: #2e7d32;
    background-color: #e8f5e9;
    border-color: #d6edd8; }
  .mdl-alert.mdl-alert--info {
    color: #1565c0;
    background-color: #e3f2fd;
    border-color: #cbe7fb; }
  .mdl-alert.mdl-alert--warning {
    color: #ef6c00;
    background-color: #fff3e0;
    border-color: #ffe9c7; }
  .mdl-alert.mdl-alert--danger {
    color: #c62828;
    background-color: #ffebee;
    border-color: #ffd2d8; }
  .mdl-alert.mdl-alert--dismissable {
    padding-right: 32px;
    position: relative; }
    .mdl-alert.mdl-alert--dismissable .mdl-alert__dismiss {
      position: absolute;
      top: 0;
      right: 0; }
      .mdl-alert.mdl-alert--dismissable .mdl-alert__dismiss .mdl-button {
        opacity: 0.5; }
        .mdl-alert.mdl-alert--dismissable .mdl-alert__dismiss .mdl-button:focus, .mdl-alert.mdl-alert--dismissable .mdl-alert__dismiss .mdl-button:hover {
          background-color: transparent;
          opacity: 1; }

.mdl-alert__content {
  padding: 1rem 1rem; }
  .mdl-alert__content > *:last-child {
    margin-bottom: 0; }

/**
 * Copyright 2016 eccenca GmbH. All Rights Reserved.
 *
 * @author Michael Haschke
 */
.mdl-button.mdl-button--danger {
  color: #c62828; }

.mdl-button--raised.mdl-button--danger {
  background-color: #c62828;
  color: #ffebee; }

.mdl-button--fab {
  width: 56px;
  height: 56px; }

/**
 * Copyright 2015 eccenca GmbH. All Rights Reserved.
 *
 * @author Michael Haschke
 */
.mdl-card {
  z-index: auto;
  overflow: visible;
  min-height: 0; }

.mdl-card--stretch,
.mdl-card--full-width {
  width: auto; }

.mdl-card__content {
  margin: 1rem 1rem;
  padding: 0; }
  .mdl-grid + .mdl-card__content {
    margin-top: -1rem; }
  .mdl-card--has-fixed-actions > .mdl-card__title ~ .mdl-card__content:nth-last-child(-n+2) {
    margin-bottom: calc(1rem - 56px); }

.mdl-card__actions {
  display: flex;
  justify-content: flex-start;
  background-color: rgba(255, 255, 255, 0.9);
  z-index: 1; }
  .mdl-card__actions > * {
    margin-right: 8px; }
    .mdl-card__actions > *:last-child {
      margin-right: 0; }
  .mdl-card__title.mdl-card--border + .mdl-card__actions.mdl-card--border {
    border-top: none; }

.mdl-card__actions--fixed {
  position: sticky;
  bottom: 0; }
  .mdl-layout__content .mdl-card__actions--fixed {
    bottom: -2rem; }
  .mdl-card__title ~ .mdl-card__actions--fixed {
    margin-top: 56px; }

.mdl-card--reduced .mdl-card__title {
  padding: 0;
  margin-bottom: 1rem; }

.mdl-card--reduced .mdl-card__content {
  margin-left: 0;
  margin-right: 0;
  margin-top: 0; }

.ecc-floatingactionlist {
  position: absolute;
  bottom: calc(56px - 28px);
  right: 4rem; }
  .mdl-card__actions .ecc-floatingactionlist {
    right: calc(4rem - 8px); }

.ecc-floatingactionlist__wrapper--fixed {
  position: sticky;
  bottom: 0;
  height: 0; }
  .mdl-layout__content .ecc-floatingactionlist__wrapper--fixed {
    bottom: -2rem; }

.ecc-floatingactionlist__button {
  position: absolute;
  bottom: 0;
  right: 0;
  z-index: 2;
  transition: opacity .2s, width .2s, height .2s, border-radius .2s; }
  .ecc-floatingactionlist__button.is-active {
    opacity: 0;
    width: 100%;
    height: 100%;
    border-radius: 0; }

.ecc-floatingactionlist__menu {
  position: relative;
  bottom: 3px;
  right: 3px;
  top: auto;
  left: auto;
  height: auto;
  overflow: hidden;
  width: 50px;
  min-width: 0;
  max-height: 50px;
  padding: 0;
  opacity: 0;
  border-radius: 50%;
  z-index: 0;
  transition: opacity .2s, width .2s, max-height .2s, border-radius .2s; }
  .ecc-floatingactionlist__menu .mdl-menu__item {
    opacity: 1; }
  .ecc-floatingactionlist__menu .material-icons {
    vertical-align: middle;
    margin-right: 0.5em; }
  .ecc-floatingactionlist__button.is-active + .ecc-floatingactionlist__menu {
    bottom: 0;
    right: 0;
    width: 20em;
    max-height: 20em;
    background-color: white;
    opacity: 1;
    border-radius: 0;
    z-index: 2; }

.ecc-floatingactionlist__menu--backdrop {
  position: fixed;
  top: 0;
  left: 0;
  width: 100%;
  height: 100%;
  background-color: transparent; }

/**
 * Copyright 2017 eccenca GmbH. All Rights Reserved.
 *
 * @author Michael Haschke
 */
.mdl-chip {
  margin-right: 4px;
  background-color: rgba(0, 0, 0, 0.13);
  display: inline-flex;
  vertical-align: middle;
  box-sizing: border-box;
  max-width: 100%; }
  .mdl-chip:active {
    background-color: rgba(0, 0, 0, 0.13); }

.mdl-chip__text {
  flex-grow: 1;
  flex-shrink: 1;
  overflow: hidden;
  text-overflow: ellipsis; }

.mdl-chip__contact {
  background-color: rgba(0, 0, 0, 0.54);
  color: #dedede;
  flex-shrink: 0;
  flex-grow: 0; }
  .mdl-chip__contact .material-icons {
    line-height: inherit;
    font-size: 1em;
    width: 32px;
    height: 32px; }
  .mdl-chip__contact img {
    height: auto;
    width: auto;
    max-height: 100%;
    max-width: 100%;
    vertical-align: middle; }

a.mdl-chip,
button.mdl-chip {
  cursor: pointer; }
  a.mdl-chip:active,
  button.mdl-chip:active {
    background-color: rgba(0, 0, 0, 0.17); }

/**
 * Copyright 2015 eccenca GmbH. All Rights Reserved.
 *
 * @author Michael Haschke
 */
.mdl-menu {
  /*
    - MDL javascript injects clip rule for unknown reasons
    - we remove it here because clip introduces a rendering bug in our app and
      the attribute is deprecated in spec anyway
    */
  clip: auto !important; }

.mdl-menu__item {
  width: 100%;
  box-sizing: border-box; }
  .mdl-menu__item.has-contextblock {
    padding-right: calc(1.5rem + 24px); }

.mdl-menu__item-contextmenu {
  display: block;
  position: absolute;
  height: 32px;
  right: 16px;
  top: 50%;
  margin-top: -16px; }
  .mdl-menu__item-contextmenu .material-icons {
    vertical-align: middle; }

.contextmenu-container {
  position: relative; }

/**
 * Copyright 2015 eccenca GmbH. All Rights Reserved.
 *
 * @author Michael Haschke
 */
.mdl-data-table th .material-icons {
  font-size: 16px; }

.mdl-data-table .mdl-data-table__cell--simple {
  text-align: left;
  white-space: normal;
  vertical-align: top;
  padding: 0.5rem 1rem;
  line-height: inherit; }

.mdl-data-table--stretch,
.mdl-data-table--full-width {
  width: 100%; }

.mdl-data-table__cell-controls .mdl-button--icon {
  opacity: 0.54;
  font-size: 18px; }
  .mdl-data-table__cell-controls .mdl-button--icon:focus, .mdl-data-table__cell-controls .mdl-button--icon:hover {
    opacity: 1;
    background-color: transparent; }
  .mdl-data-table__cell-controls .mdl-button--icon .material-icons {
    font-size: 1em; }

.mdl-data-table__header-button {
  text-transform: none;
  padding: 0;
  min-width: 0;
  text-align: left;
  font-size: inherit;
  color: inherit; }
  .mdl-data-table__header-button:focus, .mdl-data-table__header-button:hover {
    background-color: transparent;
    color: #000; }
  .mdl-data-table__header-button .material-icons {
    opacity: 0.26; }

/**
 * Copyright 2015 eccenca GmbH. All Rights Reserved.
 *
 * @author Michael Haschke
 */
.mdl-dialog {
  display: none;
  background: white;
  border-radius: 2px;
  box-sizing: border-box;
  max-width: 90%;
  z-index: 1000;
  width: 40rem; }
  .mdl-dialog.mdl-dialog--mini {
    width: 20rem; }
  .mdl-dialog.mdl-dialog--large {
    width: 60rem; }
  .mdl-dialog.is-activated {
    display: block; }

.mdl-dialog__container {
  position: fixed;
  top: 0;
  left: 0;
  width: 100%;
  height: 100%;
  display: flex;
  justify-content: center;
  align-items: center;
  z-index: 1000; }

.mdl-dialog__modalbackground {
  position: absolute;
  top: 0;
  left: 0;
  width: 100%;
  height: 100%;
  background-color: #f6f6f6;
  opacity: 0.54;
  z-index: -1; }

.mdl-dialog__title {
  padding: 24px 24px 0 24px; }

.mdl-dialog__title-text {
  font-size: 20px; }

.mdl-dialog__content {
  padding: 0 24px 24px 24px;
  margin-top: 24px;
  max-height: 40rem;
  max-height: 70vh;
  max-height: calc(70vh - 52px - 68px);
  overflow: auto;
  overflow-x: hidden; }

/*
// replace by new dialog styles from mdl
.mdl-dialog__actions {
    display: flex;
    justify-content: flex-end;
    padding: 8px 8px 8px 24px;

    & > * {
        margin-left: 8px;
    }
}
*/
/**
 * Copyright 2015 eccenca GmbH. All Rights Reserved.
 *
 * @author Michael Haschke
 */
.mdl-grid.mdl-grid--centered {
  justify-content: center; }

form.mdl-grid {
  width: 100%; }

/**
 * Copyright 2015 eccenca GmbH. All Rights Reserved.
 *
 * @author Michael Haschke
 */
hr.mdl-layout-spacer {
  padding: 0;
  margin: 0.5rem 0;
  border: none; }

@media screen and (max-width: 479px) {
  .mdl-layout--hide-on-phone {
    position: absolute;
    left: -5000em; } }

@media screen and (max-width: 839px) {
  .mdl-layout--hide-on-tablet {
    position: absolute;
    left: -5000em; } }

@media screen and (min-width: 840px) {
  .mdl-layout--hide-on-desktop {
    position: absolute;
    left: -5000em; } }

.mdl-layout--hide-on-screen,
.mdl-layout--hide-for-eyes {
  position: absolute;
  left: -5000em; }

.mdl-layout--hide-always {
  display: none; }

/**
 * Copyright 2017 eccenca GmbH. All Rights Reserved.
 *
 * @author Michael Haschke
 */
.ecc-gui-elements__notavailable {
  display: block;
  white-space: nowrap; }

.ecc-gui-elements__notavailable-label {
  opacity: 0.61; }

.ecc-gui-elements__notavailable--inline {
  display: inline; }

.mdl-radio-group {
  margin-bottom: 1rem; }
  .mdl-radio-group > div {
    display: flex;
    flex-wrap: wrap;
    align-items: flex-start; }
    .mdl-radio-group > div > * {
      min-width: 5em;
      flex-grow: 1;
      margin-right: 1rem;
      margin-bottom: 0.5rem; }
  .mdl-radio-group > ul, .mdl-radio-group > ol {
    list-style: none;
    margin: 0;
    padding: 0; }

/**
 * Copyright 2016 eccenca GmbH. All Rights Reserved.
 *
 * @author Michael Haschke
 */
.ecc-gui-elements__pagination {
  font-size: 14px;
  font-weight: 400;
  line-height: 24px;
  letter-spacing: 0;
  flex-grow: 1;
  display: flex;
  flex-direction: row;
  flex-wrap: nowrap;
  justify-content: flex-end;
  align-items: baseline; }

.ecc-gui-elements__pagination-limit {
  margin-right: 1rem; }

.ecc-gui-elements__pagination-limit_text {
  margin-right: 0.5rem; }

.ecc-gui-elements__pagination-limit_size {
  display: inline-block;
  vertical-align: middle; }
  .ecc-gui-elements__pagination-limit_size .Select-control {
    width: auto; }
  .ecc-gui-elements__pagination-limit_size .Select-value {
    width: auto; }
  .ecc-gui-elements__pagination-limit_size .Select-input {
    min-width: 2.5em; }

.ecc-gui-elements__pagination-actions {
  text-align: right; }

/**
 * Copyright 2015 eccenca GmbH. All Rights Reserved.
 *
 * @author Michael Haschke
 */
.mdl-progress {
  width: 100%; }

.mdl-progress--global,
.mdl-progress--local {
  position: fixed;
  top: 64px;
  left: 0;
  z-index: 32000; }

.mdl-progress--local {
  position: absolute;
  top: 0; }

/**
 * Copyright 2016 eccenca GmbH. All Rights Reserved.
 *
 * @author Michael Haschke
 */
.Select-control {
  border-style: none none solid none;
  border-radius: 0;
  border-color: rgba(0, 0, 0, 0.12); }
  .is-focused:not(.is-open) > .Select-control,
  .is-open > .Select-control {
    border-color: rgba(0, 0, 0, 0.12);
    box-shadow: none; }
  .is-focused:not(.mdl-textfield) > .Select-control {
    border-color: #fe8f01;
    border-bottom-width: 2px; }

.Select--multi .Select-multi-value-wrapper {
  white-space: normal;
  max-width: calc(100% - 25px);
  overflow: hidden; }

.Select--multi .Select-value-label {
  padding-left: 0; }

.Select--multi .Select-value {
  margin-left: 0;
  margin-right: 5px;
  margin-top: 5px;
  border-color: #d1d1d1;
  background: #dedede;
  border-radius: 3px;
  color: rgba(0, 0, 0, 0.87);
  max-width: 100%; }

.Select--single > .Select-control .Select-value {
  padding-left: 0; }

.Select--single.is-focused:not(.is-pseudo-focused) .Select-value {
  opacity: 0.39; }

.Select--multi .Select-value-icon {
  border: none;
  display: inline-block;
  padding: 0;
  width: 1.5rem;
  text-align: center;
  vertical-align: middle; }
  .Select--multi .Select-value-icon:hover {
    background-color: transparent; }

.Select--multi .Select-value-label {
  padding-left: 0;
  max-width: calc(100% - 1.5rem); }

.Select-input {
  padding-left: 0;
  padding-right: 35px; }
  .Select.is-clearable .Select-input {
    padding-right: 55px; }
  .Select--multi .Select-input {
    margin-left: 0; }
  .Select.is-pseudo-focused .Select-input {
    caret-color: transparent; }

.Select-menu-outer {
  margin-top: 0; }
  .Select--optionsontop .Select-menu-outer {
    top: auto;
    bottom: 100%;
    margin-bottom: -1px; }

/**
 * Copyright 2015 eccenca GmbH. All Rights Reserved.
 *
 * @author Michael Haschke
 */
.mdl-spinner--global,
.mdl-spinner--local {
  position: fixed;
  top: 50%;
  left: 50%;
  margin-top: -14px;
  margin-left: -14px;
  z-index: 32000; }

.mdl-spinner--local {
  position: absolute;
  top: 25%; }

/**
 * Copyright 2015 eccenca GmbH. All Rights Reserved.
 *
 * @author Michael Haschke
 */
.mdl-textfield--reduced {
  padding-bottom: 0; }
  .mdl-textfield--reduced .mdl-textfield__label:after {
    bottom: 0; }

.mdl-textfield--clearable {
  position: relative; }
  .mdl-textfield--clearable .mdl-textfield__input {
    box-sizing: border-box;
    padding-right: 32px; }

.mdl-input__clearable-holder {
  display: block;
  left: 100%;
  margin-left: -32px;
  position: relative;
  top: 20px; }
  .mdl-input__clearable-holder .mdl-button--icon {
    opacity: 0.5; }
    .mdl-input__clearable-holder .mdl-button--icon:focus, .mdl-input__clearable-holder .mdl-button--icon:hover {
      opacity: 1;
      background-color: transparent; }

textarea.mdl-textfield__input {
  margin-top: 4px;
  padding-top: 0; }

.mdl-textfield__input[readonly] {
  cursor: normal;
  color: rgba(0, 0, 0, 0.54); }
  .mdl-textfield__input[readonly] + .mdl-textfield__label {
    color: rgba(0, 0, 0, 0.26); }
    .mdl-textfield__input[readonly] + .mdl-textfield__label:after {
      display: none; }

.mdl-textfield__label .material-icons {
  font-size: 1.25em;
  vertical-align: text-bottom; }

/**
 * Copyright 2016 eccenca GmbH. All Rights Reserved.
 *
 * @author Michael Haschke
 */
.mdl-tooltip {
  will-change: unset;
  background: #484848;
  border: 1px solid rgba(255, 255, 255, 0.39); }

.mdl-tooltip.is-active {
  animation: none;
  transform: scale(1);
  opacity: 1;
  visibility: visible; }
  button[disabled] + .mdl-tooltip.is-active {
    /*
            Workaround to prevent mouseleave problem with disabled form elements
            @see https://openproject.brox.de/work_packages/11918
            drawback: tooltips never shown on disabled buttons
        */
    display: none; }

/**
 * Copyright 2015 eccenca GmbH. All Rights Reserved.
 *
 * @author Michael Haschke
 *
 * Adjustments that we cannot do by configuration.
 */
html, body {
  font-family: "Roboto", "Helvetica", "Arial", sans-serif; }

html {
  background-color: whitesmoke; }

h1 {
  font-size: 42px; }

h2 {
  font-size: 35px; }

h3 {
  font-size: 28px; }

h4 {
  font-size: 21px; }

h5 {
  font-size: 18px; }

h6 {
  font-size: 16px; }

/**
 * Copyright 2015 eccenca GmbH. All Rights Reserved.
 *
 * @author Michael Haschke
 *
 * Other patches not aligned to application layout and MDL.
 */
::-webkit-scrollbar {
  -webkit-appearance: none;
  width: 6px; }

::-webkit-scrollbar:horizontal {
  height: 6px; }

::-webkit-scrollbar-thumb {
  border-radius: 3px;
  background-color: grey; }

@font-face {
  font-family: Roboto;
  src: url(fonts/Roboto-ThinItalic.woff2?6eb71) format("woff2"), url(fonts/Roboto-ThinItalic.woff?4cf59) format("woff"), url(fonts/Roboto-ThinItalic.ttf?1e573) format("truetype");
  font-weight: 100;
  font-style: italic; }

@font-face {
  font-family: Roboto;
  src: url(fonts/Roboto-Thin.woff2?f4a77) format("woff2"), url(fonts/Roboto-Thin.woff?44bb0) format("woff"), url(fonts/Roboto-Thin.ttf?3f685) format("truetype");
  font-weight: 100;
  font-style: normal; }

@font-face {
  font-family: Roboto;
  src: url(fonts/Roboto-LightItalic.woff2?338ea) format("woff2"), url(fonts/Roboto-LightItalic.woff?7b2c9) format("woff"), url(fonts/Roboto-LightItalic.ttf?129c5) format("truetype");
  font-weight: 300;
  font-style: italic; }

@font-face {
  font-family: Roboto;
  src: url(fonts/Roboto-Light.woff2?50db9) format("woff2"), url(fonts/Roboto-Light.woff?f27e2) format("woff"), url(fonts/Roboto-Light.ttf?7b5fb) format("truetype");
  font-weight: 300;
  font-style: normal; }

@font-face {
  font-family: Roboto;
  src: url(fonts/Roboto-Regular.woff2?bde1c) format("woff2"), url(fonts/Roboto-Regular.woff?d60c6) format("woff"), url(fonts/Roboto-Regular.ttf?ac3f7) format("truetype");
  font-weight: 400;
  font-style: normal; }

@font-face {
  font-family: Roboto;
  src: url(fonts/Roboto-Regular.woff2?bde1c) format("woff2"), url(fonts/Roboto-Regular.woff?d60c6) format("woff"), url(fonts/Roboto-Regular.ttf?ac3f7) format("truetype");
  font-weight: normal;
  font-style: normal; }

@font-face {
  font-family: Roboto;
  src: url(fonts/Roboto-Italic.woff2?7b1a8) format("woff2"), url(fonts/Roboto-Italic.woff?5da3f) format("woff"), url(fonts/Roboto-Italic.ttf?de74c) format("truetype");
  font-weight: 400;
  font-style: italic; }

@font-face {
  font-family: Roboto;
  src: url(fonts/Roboto-Italic.woff2?7b1a8) format("woff2"), url(fonts/Roboto-Italic.woff?5da3f) format("woff"), url(fonts/Roboto-Italic.ttf?de74c) format("truetype");
  font-weight: normal;
  font-style: italic; }

@font-face {
  font-family: Roboto;
  src: url(fonts/Roboto-MediumItalic.woff2?075a6) format("woff2"), url(fonts/Roboto-MediumItalic.woff?00db9) format("woff"), url(fonts/Roboto-MediumItalic.ttf?5b25a) format("truetype");
  font-weight: 500;
  font-style: italic; }

@font-face {
  font-family: Roboto;
  src: url(fonts/Roboto-Medium.woff2?77c6e) format("woff2"), url(fonts/Roboto-Medium.woff?88ea4) format("woff"), url(fonts/Roboto-Medium.ttf?fe13e) format("truetype");
  font-weight: 500;
  font-style: normal; }

@font-face {
  font-family: Roboto;
  src: url(fonts/Roboto-BoldItalic.woff2?9e30f) format("woff2"), url(fonts/Roboto-BoldItalic.woff?bec74) format("woff"), url(fonts/Roboto-BoldItalic.ttf?b37d0) format("truetype");
  font-weight: 700;
  font-style: italic; }

@font-face {
  font-family: Roboto;
  src: url(fonts/Roboto-BoldItalic.woff2?9e30f) format("woff2"), url(fonts/Roboto-BoldItalic.woff?bec74) format("woff"), url(fonts/Roboto-BoldItalic.ttf?b37d0) format("truetype");
  font-weight: bold;
  font-style: italic; }

@font-face {
  font-family: Roboto;
  src: url(fonts/Roboto-Bold.woff2?7a7f7) format("woff2"), url(fonts/Roboto-Bold.woff?d475e) format("woff"), url(fonts/Roboto-Bold.ttf?d329c) format("truetype");
  font-weight: 700;
  font-style: normal; }

@font-face {
  font-family: Roboto;
  src: url(fonts/Roboto-Bold.woff2?7a7f7) format("woff2"), url(fonts/Roboto-Bold.woff?d475e) format("woff"), url(fonts/Roboto-Bold.ttf?d329c) format("truetype");
  font-weight: bold;
  font-style: normal; }

@font-face {
  font-family: 'Material Icons';
  font-style: normal;
  font-weight: 400;
  src: url(fonts/MaterialIcons-Regular.eot?e79bf);
  /* For IE6-8 */
  src: url(fonts/MaterialIcons-Regular.woff2?570eb) format("woff2"), url(fonts/MaterialIcons-Regular.woff?012cf) format("woff"), url(fonts/MaterialIcons-Regular.ttf?a37b0) format("truetype"); }

.material-icons {
  font-family: 'Material Icons';
  font-weight: normal;
  font-style: normal;
  font-size: 24px;
  /* Preferred icon size */
  display: inline-block;
  width: 1em;
  height: 1em;
  line-height: 1;
  text-transform: none;
  letter-spacing: normal;
  word-wrap: normal;
  /* Support for all WebKit browsers. */
  -webkit-font-smoothing: antialiased;
  /* Support for Safari and Chrome. */
  text-rendering: optimizeLegibility;
  /* Support for Firefox. */
  -moz-osx-font-smoothing: grayscale;
  /* Support for IE. */
  font-feature-settings: 'liga'; }

.ecc-silk-mapping {
  margin: 1rem; }
  .ecc-silk-mapping .mdl-dialog {
    width: 40rem; }
  .ecc-silk-mapping .Select-menu-outer {
    z-index: 3; }
  .ecc-silk-mapping .Select-option {
    font-size: 14px;
    font-weight: 400;
    line-height: 24px;
    letter-spacing: 0; }
  .ecc-silk-mapping .Select-option__label,
  .ecc-silk-mapping .Select-option__value,
  .ecc-silk-mapping .Select-option__description {
    display: block;
    white-space: nowrap;
    max-width: 100%;
    overflow: hidden;
    text-overflow: ellipsis;
    line-height: 1.25; }
  .ecc-silk-mapping .Select-option__label {
    font-weight: 500; }
  .ecc-silk-mapping .Select-option__value {
    font-size: 0.8em; }
  .ecc-silk-mapping .Select-option__description {
    font-size: 0.9em; }
  .ecc-silk-mapping .mdl-alert--narrowed .mdl-alert__content > *:not(:first-child) {
    display: hidden; }
  .ecc-silk-mapping .mdl-alert--narrowed .mdl-alert__content,
  .ecc-silk-mapping .mdl-alert--narrowed .mdl-alert__content > * {
    max-height: 5em;
    overflow: hidden;
    text-overflow: ellipsis;
    white-space: nowrap; }

.ecc-silk-mapping__header {
  justify-content: flex-end; }

.ecc-silk-mapping__content {
  display: flex;
  flex-wrap: wrap;
  align-items: stretch;
  padding: 0 1rem 1rem 1rem; }

.ecc-silk-mapping__treenav {
  flex-basis: 25%;
  min-width: 10em;
  min-height: 10em;
  max-width: 100%;
  flex-shrink: 1;
  flex-grow: 1;
  position: relative; }
  .ecc-silk-mapping__treenav ul, .ecc-silk-mapping__treenav li {
    list-style-type: none; }
  .ecc-silk-mapping__treenav ul {
    margin: 0;
    padding: 0; }
    .ecc-silk-mapping__treenav ul.ecc-silk-mapping__treenav--subtree {
      padding-left: 2rem; }
  .ecc-silk-mapping__treenav .ecc-silk-mapping__treenav--maintree {
    position: sticky;
    left: 0;
    top: 0;
    width: 100%;
    max-height: calc(100vh - 150px);
    overflow: auto;
    padding-bottom: 1rem;
    box-sizing: border-box; }
  .ecc-silk-mapping__treenav .ecc-silk-mapping__treenav--item {
    display: flex;
    justify-content: flex-start;
    align-items: center;
    color: black; }
  .ecc-silk-mapping__treenav .ecc-silk-mapping__treenav--item-active {
    font-weight: 500;
    background-color: rgba(158, 158, 158, 0.4); }
  .ecc-silk-mapping__treenav .ecc-silk-mapping__treenav--item-toggler {
    flex-grow: 0;
    flex-shrink: 0;
    font-size: 1.5rem;
    line-height: 2rem;
    width: 2rem;
    min-width: 2rem;
    height: 2rem; }
    .ecc-silk-mapping__treenav .ecc-silk-mapping__treenav--item-toggler .material-icons {
      transform: translate(-1rem, -1rem);
      line-height: 2rem;
      width: 2rem; }
    .ecc-silk-mapping__treenav .ecc-silk-mapping__treenav--item-toggler.material-icons {
      font-size: 1rem;
      text-align: center;
      color: #9e9e9e; }
  .ecc-silk-mapping__treenav .ecc-silk-mapping__treenav--item-handler {
    flex-grow: 1;
    flex-shrink: 1;
    padding: 0.25rem 0.5rem;
    font-size: 14px;
    font-weight: 400;
    line-height: 24px;
    letter-spacing: 0;
    cursor: pointer;
    border: none;
    text-align: left;
    background-color: transparent;
    outline: none; }
    .ecc-silk-mapping__treenav .ecc-silk-mapping__treenav--item-handler:hover, .ecc-silk-mapping__treenav .ecc-silk-mapping__treenav--item-handler:focus {
      background-color: rgba(158, 158, 158, 0.2); }
  .ecc-silk-mapping__treenav .ecc-silk-mapping__treenav--item-maintitle,
  .ecc-silk-mapping__treenav .ecc-silk-mapping__treenav--item-subtitle {
    display: block;
    overflow: hidden;
    text-overflow: ellipsis;
    white-space: nowrap; }
  .ecc-silk-mapping__treenav .ecc-silk-mapping__treenav--item-subtitle {
    font-size: 12px;
    font-weight: 400;
    line-height: 1;
    letter-spacing: 0; }

.ecc-silk-mapping__rules {
  flex-basis: 75%;
  flex-grow: 1;
  flex-shrink: 1;
  min-width: 50%; }
  .ecc-silk-mapping__rules .mdl-card__title {
    z-index: 2;
<<<<<<< HEAD
    background-color: white; }
=======
    background-color: rgb(255,255,255); }
  .ecc-silk-mapping__rules .mdl-card__title .mdl-chip {
    height: auto;
    line-height: 2;
    font-size: 1em; }
  .ecc-silk-mapping__rules .mdl-card__title .mdl-chip__text {
    font-size: 1em; }
  .ecc-silk-mapping__rules .mdl-card__title-back {
    position: relative;
    left: -0.5rem; }
  .ecc-silk-mapping__rules .mdl-card__title-text {
    flex-grow: 1;
    align-self: center;
    display: flex; }

.ecc-silk-mapping__navheader {
  position: sticky;
  top: 0;
  z-index: 10;
  margin-bottom: 1rem; }
  .ecc-silk-mapping__navheader .mdl-card__title-text-breadcrumbs {
    font-size: 12px;
    font-weight: 400;
    line-height: 1;
    letter-spacing: 0; }
  .ecc-silk-mapping__navheader .mdl-card__title-text-main {
    font-weight: 500;
    margin: 0 0.25rem; }
>>>>>>> ea294395

.ecc-silk-mapping__rulesobject {
  position: relative;
  margin-bottom: 1rem; }
  .ecc-silk-mapping__rulesobject .mdl-card__title {
<<<<<<< HEAD
    align-items: flex-start;
    background-color: white; }
  .ecc-silk-mapping__rulesobject .mdl-card__title-back {
    position: relative;
    left: -0.5rem;
    top: -0.25rem; }
=======
    align-items: flex-start; }
>>>>>>> ea294395
  .ecc-silk-mapping__rulesobject .mdl-card__title-text {
    font-size: 14px;
    font-weight: 400;
    line-height: 24px;
    letter-spacing: 0; }
    .ecc-silk-mapping__rulesobject .mdl-card__title-text > * {
      margin-left: 0.25rem; }
  .ecc-silk-mapping__rulesobject .ecc-silk-mapping__rulesobject__title-parent {
    font-weight: lighter; }
  .ecc-silk-mapping__rulesobject .ecc-silk-mapping__rulesobject__title-property {
    font-weight: bolder; }

.ecc-silk-mapping__ruleslist .ecc-floatingactionlist__wrapper--fixed {
  z-index: 2; }

.ecc-silk-mapping__ruleslist .mdl-card__title-text {
  flex-grow: 1; }

.ecc-silk-mapping__ruleslist .mdl-list {
  margin: 0;
  padding: 0; }

.ecc-silk-mapping__ruleslist .mdl-list__item {
  border-bottom: 1px solid rgba(0, 0, 0, 0.12); }
  .ecc-silk-mapping__ruleslist .mdl-list__item:last-child {
    border-bottom: none; }

.ecc-silk-mapping__ruleslist .ecc-silk-mapping__ruleitem--literal .mdl-list__item-secondary-content {
  align-self: flex-start; }

.ecc-silk-mapping__ruleslist .ecc-silk-mapping__ruleitem--object .mdl-list__item-secondary-content {
  align-self: center; }

.ecc-silk-mapping__ruleslist .ecc-silk-mapping__ruleitem {
  overflow: visible;
  transition-duration: 0.28s;
  transition-timing-function: cubic-bezier(0.4, 0, 0.2, 1);
  transition-property: background-color; }
  .ecc-silk-mapping__ruleslist .ecc-silk-mapping__ruleitem:hover {
    background-color: #eeeeee; }

.ecc-silk-mapping__ruleslist .ecc-silk-mapping__ruleitem--expanded {
  padding-left: 0;
  border-left: 1px solid rgba(0, 0, 0, 0.12);
  border-right: 1px solid rgba(0, 0, 0, 0.12); }
  .ecc-silk-mapping__ruleslist .ecc-silk-mapping__ruleitem--expanded:hover {
    background-color: transparent; }

.ecc-silk-mapping__ruleslist .ecc-silk-mapping__ruleitem--defect {
  color: #ef6c00;
  background-color: #fff3e0;
  border-color: #ffe0b2; }

.ecc-silk-mapping__ruleslist .mdl-list__item-primary-content {
  display: block; }

.ecc-silk-mapping__ruleslist .mdl-list__item-primary-content {
  width: 50vw; }

.ecc-silk-mapping__ruleslist .ecc-silk-mapping__ruleitem-icon {
  font-size: 1.25em;
  vertical-align: text-bottom;
  margin-right: 0.1em; }

.ecc-silk-mapping__ruleslist .ecc-silk-mapping__ruleitem-content {
  font-size: 14px;
  font-weight: 400;
  line-height: 24px;
  letter-spacing: 0;
  max-width: 100%; }

.ecc-silk-mapping__ruleslist .ecc-silk-mapping__ruleitem-headline {
  white-space: nowrap;
  overflow: hidden;
  text-overflow: ellipsis;
  font-weight: 500; }

.ecc-silk-mapping__ruleslist .ecc-silk-mapping__ruleitem-subline {
  white-space: nowrap;
  overflow: hidden;
  text-overflow: ellipsis;
  font-size: 12px;
  font-weight: 400;
  line-height: 1;
  letter-spacing: 0; }

.ecc-silk-mapping__ruleslist .ecc-silk-mapping__suggestitem-checkbox {
  align-self: center;
  flex-grow: 0;
  flex-shrink: 0;
  width: 0; }

@media (min-width: 840px) {
  .ecc-silk-mapping__ruleslist .ecc-silk-mapping__ruleitem--summary .ecc-silk-mapping__ruleitem-content {
    display: flex;
    flex-direction: row;
    flex-wrap: nowrap;
    justify-content: space-between;
    align-items: baseline; }
  .ecc-silk-mapping__ruleslist .ecc-silk-mapping__ruleitem--summary .ecc-silk-mapping__ruleitem-headline,
  .ecc-silk-mapping__ruleslist .ecc-silk-mapping__ruleitem--summary .ecc-silk-mapping__ruleitem-subline {
    font-size: 13px;
    flex-grow: 1;
    box-sizing: border-box;
    padding: 0.25em;
    max-width: 33%; }
  .ecc-silk-mapping__ruleslist .ecc-silk-mapping__ruleitem--summary .ecc-silk-mapping__sug-ruleitem-headline,
  .ecc-silk-mapping__ruleslist .ecc-silk-mapping__ruleitem--summary .ecc-silk-mapping__sug-ruleitem-subline,
  .ecc-silk-mapping__ruleslist .ecc-silk-mapping__ruleitem--summary .ecc-silk-mapping__sug-ruleitem-lastline {
    font-size: 13px;
    flex-grow: 1;
    box-sizing: border-box;
    padding: 0.25em;
    width: 31%; }
  .ecc-silk-mapping__ruleslist .ecc-silk-mapping__ruleitem--summary .ecc-silk-mapping__sug-ruleitem-lastline {
    width: 7%; }
  .ecc-silk-mapping__ruleslist .ecc-silk-mapping__ruleitem--summary .hide-in-table {
    display: none; }
  .ecc-silk-mapping__ruleslist .ecc-silk-mapping__ruleitem--summary .ecc-silk-mapping__ruleitem-reorderhandler .material-icons {
    transform: translate(-1px, 10%); }
  .ecc-silk-mapping__ruleslist .ecc-silk-mapping__ruleitem--summary .ecc-silk-mapping__suggestitem-headline {
    width: 66%;
    max-width: 66%; }
  .ecc-silk-mapping__ruleslist .ecc-silk-mapping__ruleitem--summary .ecc-silk-mapping__suggestitem-subline {
    width: 33%;
    max-width: 33%; } }

.ecc-silk-mapping__ruleslist .ecc-silk-mapping__ruleitem-reorderhandler {
  width: 1rem;
  position: relative;
  left: -0.5rem;
  border: 1px solid rgba(0, 0, 0, 0.12);
  align-self: stretch;
  background-color: white; }
  .ecc-silk-mapping__ruleslist .ecc-silk-mapping__ruleitem-reorderhandler .contextmenu-container {
    position: absolute;
    left: 1px;
    top: 1px;
    right: 1px;
    bottom: 1px; }
  .ecc-silk-mapping__ruleslist .ecc-silk-mapping__ruleitem-reorderhandler .mdl-button--icon,
  .ecc-silk-mapping__ruleslist .ecc-silk-mapping__ruleitem-reorderhandler .material-icons {
    overflow: hidden;
    position: absolute;
    left: 0;
    top: 0;
    height: 100%;
    width: 100%;
    border-radius: 0;
    min-width: 0;
    line-height: 100%;
    opacity: 0.61; }
    .ecc-silk-mapping__ruleslist .ecc-silk-mapping__ruleitem-reorderhandler .mdl-button--icon:hover, .ecc-silk-mapping__ruleslist .ecc-silk-mapping__ruleitem-reorderhandler .mdl-button--icon:focus, .ecc-silk-mapping__ruleslist .ecc-silk-mapping__ruleitem-reorderhandler .mdl-button--icon:active,
    .ecc-silk-mapping__ruleslist .ecc-silk-mapping__ruleitem-reorderhandler .material-icons:hover,
    .ecc-silk-mapping__ruleslist .ecc-silk-mapping__ruleitem-reorderhandler .material-icons:focus,
    .ecc-silk-mapping__ruleslist .ecc-silk-mapping__ruleitem-reorderhandler .material-icons:active {
      opacity: 1; }
  .ecc-silk-mapping__ruleslist .ecc-silk-mapping__ruleitem-reorderhandler .material-icons {
    transform: translate(-1px, 25%); }

.ecc-silk-mapping__ruleslist .ecc-silk-mapping__rulesviewer, .ecc-silk-mapping__ruleslist
.ecc-silk-mapping__ruleseditor {
  margin: -1rem 0; }

.ecc-silk-mapping__rulesviewer .mdl-card__content,
.ecc-silk-mapping__ruleseditor .mdl-card__content {
  font-size: 14px;
  font-weight: 400;
  line-height: 24px;
  letter-spacing: 0;
  margin: 0;
  padding: 0 1rem; }

.ecc-silk-mapping__rulesviewer__title .mdl-card__title-text {
  font-family: "Roboto", "Helvetica", "Arial", sans-serif;
  font-size: 16px;
  font-weight: 400;
  line-height: 24px;
  letter-spacing: 0.04em; }

.ecc-silk-mapping__rulesviewer__attribute {
  margin: 0.5rem 0 1rem 0;
  font-size: 14px;
  font-weight: 400;
  line-height: 24px;
  letter-spacing: 0; }
  .ecc-silk-mapping__rulesviewer__attribute dt, .ecc-silk-mapping__rulesviewer__attribute dd {
    margin: 0 0 0.25rem 0;
    padding: 0; }
  .ecc-silk-mapping__rulesviewer__attribute code {
    font-size: 0.9em; }
  .ecc-silk-mapping__rulesviewer__attribute .ecc-silk-mapping__rulesviewer__attribute-label {
    font-size: 12px;
    list-style-type: square;
    list-style-position: inside; }
  .ecc-silk-mapping__rulesviewer__attribute .ecc-silk-mapping__rulesviewer__attribute-info {
    max-width: 100%;
    overflow: auto;
    font-weight: 300; }
    .ecc-silk-mapping__rulesviewer__attribute .ecc-silk-mapping__rulesviewer__attribute-info p {
      font-weight: 300;
      margin-bottom: 0; }

.ecc-silk-mapping__rulesviewer__infobox {
  display: flex; }
  .ecc-silk-mapping__rulesviewer__infobox.is-narrowed .ecc-silk-mapping__rulesviewer__infobox-main,
  .ecc-silk-mapping__rulesviewer__infobox.is-narrowed .ecc-silk-mapping__rulesviewer__infobox-sub {
    max-height: 1.39em;
    overflow: hidden; }
    .ecc-silk-mapping__rulesviewer__infobox.is-narrowed .ecc-silk-mapping__rulesviewer__infobox-main *,
    .ecc-silk-mapping__rulesviewer__infobox.is-narrowed .ecc-silk-mapping__rulesviewer__infobox-sub * {
      display: inline; }
    .ecc-silk-mapping__rulesviewer__infobox.is-narrowed .ecc-silk-mapping__rulesviewer__infobox-main > *,
    .ecc-silk-mapping__rulesviewer__infobox.is-narrowed .ecc-silk-mapping__rulesviewer__infobox-sub > * {
      display: inline-block;
      overflow: hidden;
      text-overflow: ellipsis; }
      .ecc-silk-mapping__rulesviewer__infobox.is-narrowed .ecc-silk-mapping__rulesviewer__infobox-main > *:not(:first-child),
      .ecc-silk-mapping__rulesviewer__infobox.is-narrowed .ecc-silk-mapping__rulesviewer__infobox-sub > *:not(:first-child) {
        display: none; }
  @media (min-width: 840px) {
    .ecc-silk-mapping__rulesviewer__infobox.is-narrowed .ecc-silk-mapping__rulesviewer__infobox-content {
      display: flex;
      flex-wrap: nowrap; }
      .ecc-silk-mapping__rulesviewer__infobox.is-narrowed .ecc-silk-mapping__rulesviewer__infobox-content > div + div {
        padding-left: 1rem;
        box-sizing: border-box;
        position: relative; }
        .ecc-silk-mapping__rulesviewer__infobox.is-narrowed .ecc-silk-mapping__rulesviewer__infobox-content > div + div:before {
          content: '•';
          font-size: 1rem;
          width: 1rem;
          height: 1.39em;
          position: absolute;
          top: 0;
          left: 0;
          text-align: center;
          vertical-align: middle;
          /*
                        */ }
    .ecc-silk-mapping__rulesviewer__infobox.is-narrowed .ecc-silk-mapping__rulesviewer__infobox-main {
      flex-grow: 0;
      flex-shrink: 0;
      max-width: 61%; }
    .ecc-silk-mapping__rulesviewer__infobox.is-narrowed .ecc-silk-mapping__rulesviewer__infobox-sub {
      flex-grow: 1;
      flex-shrink: 1; } }

.ecc-silk-mapping__rulesviewer__infobox-toggler {
  flex-grow: 0;
  flex-shrink: 0;
  margin: -0.5rem 0 0 -1rem; }

.ecc-silk-mapping__rulesviewer__infobox-content {
  flex-grow: 1;
  flex-shrink: 1;
  line-height: 1.39;
  width: 50vw; }
  .ecc-silk-mapping__rulesviewer__infobox-content p {
    line-height: 1.39;
    font-size: 1em; }
  .ecc-silk-mapping__rulesviewer__infobox-content .ecc-silk-mapping__rulesviewer__infobox-sub {
    font-size: 0.95em; }

.ecc-silk-mapping__rulesviewer__examples-table {
  border: 0;
  width: 100%; }
  .ecc-silk-mapping__rulesviewer__examples-table th, .ecc-silk-mapping__rulesviewer__examples-table td {
    text-align: left;
    padding: 0.5em 1em;
    white-space: normal;
    height: auto;
    border-bottom-color: #ddd; }
    .ecc-silk-mapping__rulesviewer__examples-table th:first-of-type, .ecc-silk-mapping__rulesviewer__examples-table th:last-of-type, .ecc-silk-mapping__rulesviewer__examples-table td:first-of-type, .ecc-silk-mapping__rulesviewer__examples-table td:last-of-type {
      padding: 0.5em 1em; }
    .ecc-silk-mapping__rulesviewer__examples-table th.ecc-silk-mapping__rulesviewer__examples-table__path, .ecc-silk-mapping__rulesviewer__examples-table td.ecc-silk-mapping__rulesviewer__examples-table__path {
      max-width: 33%; }
    .ecc-silk-mapping__rulesviewer__examples-table th.ecc-silk-mapping__rulesviewer__examples-table__value, .ecc-silk-mapping__rulesviewer__examples-table td.ecc-silk-mapping__rulesviewer__examples-table__value {
      max-width: 33%; }
    .ecc-silk-mapping__rulesviewer__examples-table th.ecc-silk-mapping__rulesviewer__examples-table__result, .ecc-silk-mapping__rulesviewer__examples-table td.ecc-silk-mapping__rulesviewer__examples-table__result {
      max-width: 33%; }
  .ecc-silk-mapping__rulesviewer__examples-table tr:first-of-type td.ecc-silk-mapping__rulesviewer__examples-table__result,
  .ecc-silk-mapping__rulesviewer__examples-table tr:last-of-type td {
    border-bottom-color: #bbb; }
  .ecc-silk-mapping__rulesviewer__examples-table thead {
    border: 0; }
  .ecc-silk-mapping__rulesviewer__examples-table tbody tr:hover {
    background-color: transparent; }

.clickable {
  cursor: pointer; }

ul.navigation {
  display: flex;
  float: left;
  margin: 0;
  padding: 0;
  list-style-type: none; }
  ul.navigation .mdl-button.mdl-button--pagination {
    min-width: unset;
    list-style-type: none; }
  ul.navigation .mdl-button.mdl-button--active {
    background-color: rgba(158, 158, 158, 0.2); }<|MERGE_RESOLUTION|>--- conflicted
+++ resolved
@@ -13117,10 +13117,7 @@
   min-width: 50%; }
   .ecc-silk-mapping__rules .mdl-card__title {
     z-index: 2;
-<<<<<<< HEAD
     background-color: white; }
-=======
-    background-color: rgb(255,255,255); }
   .ecc-silk-mapping__rules .mdl-card__title .mdl-chip {
     height: auto;
     line-height: 2;
@@ -13148,22 +13145,12 @@
   .ecc-silk-mapping__navheader .mdl-card__title-text-main {
     font-weight: 500;
     margin: 0 0.25rem; }
->>>>>>> ea294395
 
 .ecc-silk-mapping__rulesobject {
   position: relative;
   margin-bottom: 1rem; }
   .ecc-silk-mapping__rulesobject .mdl-card__title {
-<<<<<<< HEAD
-    align-items: flex-start;
-    background-color: white; }
-  .ecc-silk-mapping__rulesobject .mdl-card__title-back {
-    position: relative;
-    left: -0.5rem;
-    top: -0.25rem; }
-=======
     align-items: flex-start; }
->>>>>>> ea294395
   .ecc-silk-mapping__rulesobject .mdl-card__title-text {
     font-size: 14px;
     font-weight: 400;
