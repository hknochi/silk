--- conflicted
+++ resolved
@@ -12239,46 +12239,6 @@
   width: 56px;
   height: 56px; }
 
-.ecc-breadcrumbs {
-  font-size: 12px;
-  font-weight: 400;
-  line-height: 1;
-  letter-spacing: 0;
-  padding: 0;
-  margin: 0;
-  list-style: none;
-  display: flex;
-  flex-direction: row;
-  flex-grow: 1;
-  flex-wrap: wrap; }
-
-.ecc-breadcrumbs__item {
-  padding: 0;
-  margin: 0;
-  display: inline-block;
-  opacity: 0.61; }
-  .ecc-breadcrumbs__item:after {
-    display: inline-block;
-    content: '>'; }
-  .ecc-breadcrumbs__item:last-child {
-    opacity: 1;
-    font-weight: bolder; }
-    .ecc-breadcrumbs__item:last-child:after {
-      display: none; }
-
-.ecc-breadcrumbs__button {
-  display: inline-block;
-  border: 0;
-  margin: 0;
-  padding: 0.5rem 0.5rem;
-  font: inherit;
-  background-color: transparent;
-  color: inherit;
-  outline: none;
-  text-decoration: none; }
-  .ecc-breadcrumbs__button:not(span) {
-    cursor: pointer; }
-
 /**
  * Copyright 2015 eccenca GmbH. All Rights Reserved.
  *
@@ -12406,9 +12366,7 @@
   display: inline-flex;
   vertical-align: middle;
   box-sizing: border-box;
-  max-width: 100%;
-  text-decoration: none;
-  font-weight: inherit; }
+  max-width: 100%; }
   .mdl-chip:active {
     background-color: rgba(0, 0, 0, 0.13); }
 
@@ -13164,19 +13122,8 @@
   margin: 0.5rem;
   box-sizing: border-box; }
   .ecc-silk-mapping__rules .mdl-card__title {
-<<<<<<< HEAD
-    z-index: 2;
+    z-index: auto;
     background-color: white; }
-  .ecc-silk-mapping__rules .mdl-card__title .mdl-chip {
-    height: auto;
-    line-height: 2;
-    font-size: 1em; }
-  .ecc-silk-mapping__rules .mdl-card__title .mdl-chip__text {
-    font-size: 1em; }
-=======
-    z-index: auto;
-    background-color: rgb(255,255,255); }
->>>>>>> c3e24c58
   .ecc-silk-mapping__rules .mdl-card__title-back {
     position: relative;
     left: -0.5rem;
@@ -13508,13 +13455,9 @@
     min-width: unset;
     list-style-type: none; }
   ul.navigation .mdl-button.mdl-button--active {
-<<<<<<< HEAD
     background-color: rgba(158, 158, 158, 0.2); }
-=======
-    background-color: rgba(158,158,158, 0.20); }
 
 ul.ecc-hierarchical-mapping-error-list {
   margin-left: 0;
   padding-left: 0;
-  list-style-type: none; }
->>>>>>> c3e24c58
+  list-style-type: none; }