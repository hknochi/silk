--- conflicted
+++ resolved
@@ -94,16 +94,12 @@
       /**
         * The current workspace of this user.
         */
-<<<<<<< HEAD
       override def workspace(implicit userContext: UserContext): Workspace = replacementWorkspace
-=======
-      override def workspace: Workspace = replacementWorkspace
 
       /**
         * Indicates whether an associated workspace was loaded or os ready
         */
       override def workSpaceIsReady: Boolean = true
->>>>>>> 94df1728
     }
     oldWorkspaceFactory = WorkspaceFactory.factory
     WorkspaceFactory.factory = rdfWorkspaceFactory
