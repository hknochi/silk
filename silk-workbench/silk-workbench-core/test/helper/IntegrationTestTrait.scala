package helper

import java.io._
import java.net.URLDecoder

import org.scalatest.{BeforeAndAfterAll, Suite}
import org.scalatestplus.play.OneServerPerSuite
import org.silkframework.config.{PlainTask, Task}
import org.silkframework.dataset.rdf.{GraphStoreTrait, RdfNode}
<<<<<<< HEAD
import org.silkframework.rule.{DatasetSelection, MappingRules, RootMappingRule, TransformSpec}
import org.silkframework.runtime.plugin.PluginRegistry
import org.silkframework.runtime.resource.InMemoryResourceManager
=======
import org.silkframework.rule.TransformSpec
import org.silkframework.runtime.activity.UserContext
>>>>>>> f6f1cfee
import org.silkframework.runtime.serialization.XmlSerialization
import org.silkframework.util.StreamUtils
import org.silkframework.workspace._
import org.silkframework.workspace.activity.transform.{TransformPathsCache, VocabularyCache}
import org.silkframework.workspace.activity.workflow.Workflow
import play.api.Application
import play.api.http.Writeable
import play.api.libs.json._
import play.api.libs.ws.{WS, WSRequest, WSResponse}
import play.api.mvc.{Call, Results}
import play.api.test.FakeApplication

import scala.collection.immutable.SortedMap
import scala.concurrent.duration._
import scala.concurrent.{Await, Future}
import scala.io.Source
import scala.util.Random
import scala.xml.{Elem, NodeSeq, Null, XML}

/**
  * Basis for integration tests.
  */
trait IntegrationTestTrait extends OneServerPerSuite with TestWorkspaceProviderTestTrait {
  this: Suite =>

  final val APPLICATION_JSON: String = "application/json"
  final val APPLICATION_XML: String = "application/xml"
  final val CONTENT_TYPE: String = "content-type"
  final val ACCEPT: String = "accept"
  final val NOT_FOUND: Int = 404
  final val BAD_REQUEST: Int = 400

  val baseUrl = s"http://localhost:$port"

  override lazy val port: Int = 19000 + Random.nextInt(1000)

  // Assume by default that anonymous access is allowed
  implicit def userContext: UserContext = UserContext.Empty

  def workspaceProject(projectId: String): Project = User().workspace.project(projectId)

  /** Routes used for testing. If None, the default routes will be used.*/
  protected def routes: Option[String] = None

  override implicit lazy val app: Application = {
    val routerConf = routes.map(r => "play.http.router" -> r).toMap
    FakeApplication(additionalConfiguration = routerConf)
  }

  /**
    * Constructs a REST request for a given Call.
    */
  def request(call: Call): WSRequest = {
    WS.url(s"$baseUrl${call.url}")
  }

  /**
    * Creates a new project in the Silk workspace.
    *
    * @param projectId the id of the new project, see [[org.silkframework.util.Identifier]] for allowed characters.
    */
  def createProject(projectId: String): WSResponse = {
    val response = WS.url(s"$baseUrl/workspace/projects/$projectId").put("")
    checkResponse(response)
  }

  /**
    * Adds common prefixes to the project, so URIs can be written as qualified names.
    *
    * @param projectId
    */
  def addProjectPrefixes(projectId: String, extraPrefixes: Map[String, String] = Map.empty): WSResponse = {
    val request = WS.url(s"$baseUrl/workspace/projects/$projectId/prefixes")
    val response = request.put(Map(
      "rdf" -> Seq("http://www.w3.org/1999/02/22-rdf-syntax-ns#"),
      "rdfs" -> Seq("http://www.w3.org/2000/01/rdf-schema#"),
      "owl" -> Seq("http://www.w3.org/2002/07/owl#"),
      "source" -> Seq("https://ns.eccenca.com/source/"),
      "loan" -> Seq("http://eccenca.com/ds/loans/"),
      "stat" -> Seq("http://eccenca.com/ds/unemployment/"),
      // TODO Currently the default mapping generator maps all properties to this namespace
      "target" -> Seq("https://ns.eccenca.com/"),
      // The CMEM integration test maps to these URIs, which result in the same URIs as the schema extraction
      "loans" -> Seq("http://eccenca.com/ds/loans/"),
      "unemployment" -> Seq("http://eccenca.com/ds/unemployment/")
    ) ++ extraPrefixes.mapValues(Seq(_)))
    checkResponse(response)
  }

  def listResources(projectId: String): WSResponse = {
    val request = WS.url(s"$baseUrl/workspace/projects/$projectId/resources")
    val response = request.get
    checkResponse(response)
  }

  /**
    * Uploads a file and creates a resource in the project.
    *
    * @param projectId
    * @param fileName
    * @param resourceDir The directory where the file is stored.
    */
  def uploadResource(projectId: String, fileName: String, resourceDir: String): WSResponse = {
    val request = WS.url(s"$baseUrl/workspace/projects/$projectId/resources/$fileName")
    val response = request.put(file(resourceDir + "/" + fileName))
    checkResponse(response)
  }

  def createEmptyResource(projectId: String, resourceId: String): WSResponse = {
    val request = WS.url(s"$baseUrl/workspace/projects/$projectId/resources/$resourceId")
    val response = request.put(Results.EmptyContent())
    checkResponse(response)
  }

  def resourceExists(projectId: String, resourceId: String): WSResponse = {
    val request = WS.url(s"$baseUrl/workspace/projects/$projectId/resources/$resourceId")
    val response = request.get
    checkResponse(response)
  }

  def getResourcesJson(projectId: String): String = {
    val request = WS.url(s"$baseUrl/workspace/projects/$projectId/resources")
    val response = request.get
    checkResponse(response).body
  }

  def getResource(projectId: String, resourceId: String): String = {
    val request = WS.url(s"$baseUrl/workspace/projects/$projectId/resources/$resourceId")
    val response = request.get
    checkResponse(response).body
  }

  def executeTaskActivity(projectId: String, taskId: String, activityId: String, parameters: Map[String, String]): WSResponse = {
    val request = WS.url(s"$baseUrl/workspace/projects/$projectId/tasks/$taskId/activities/$activityId/startBlocking")
    val response = request.post(parameters map { case (k, v) => (k, Seq(v)) })
    checkResponse(response)
  }

  /**
    * Creates a CSV dataset from a file resources.
    *
    * @param projectId
    * @param datasetId
    * @param fileResourceId
    * @param uriPrefix The prefix that is prepended to automatically generated URIs like property URIs generated from
    *                  the header line.
    */
  def createCsvFileDataset(projectId: String, datasetId: String, fileResourceId: String,
                           uriPrefix: String, uriTemplate: Option[String] = None): WSResponse = {
    val datasetConfig =
      <Dataset id={datasetId} type="csv">
        <Param name="file" value={fileResourceId}/>
        <Param name="prefix" value={uriPrefix}/>{uriTemplate.map(uri => <Param name="uri" value={uri}/>).getOrElse(NodeSeq.Empty)}
      </Dataset>
    createDataset(projectId, datasetId, datasetConfig)
  }

  def createRdfDumpDataset(projectId: String, datasetId: String, fileResourceId: String, format: String = "N-Triples", graph: String = ""): WSResponse = {
    val datasetConfig =
      <Dataset id={datasetId} type="file">
        <Param name="file" value={fileResourceId}/>
        <Param name="format" value={format}/>
        <Param name="graph" value={graph}/>
      </Dataset>
    createDataset(projectId, datasetId, datasetConfig)
  }

  def createSparkViewDataset(projectId: String, datasetId: String, viewName: String): WSResponse = {
    val datasetConfig =
      <Dataset id={datasetId} type="sparkView">
        <Param name="viewName" value={viewName}/>
      </Dataset>
    createDataset(projectId, datasetId, datasetConfig)
  }

  /** Loads the given RDF input stream into the specified graph of the RDF store of the workspace, i.e. this only works if the workspace provider
    * is RDF-enabled and implements the [[GraphStoreTrait]]. */
  def loadRdfIntoGraph(graph: String, contentType: String = "application/n-triples"): OutputStream = {
    WorkspaceFactory.factory.workspace.provider match {
      case rdfStore: RdfWorkspaceProvider if rdfStore.endpoint.isInstanceOf[GraphStoreTrait] =>
        val graphStore = rdfStore.endpoint.asInstanceOf[GraphStoreTrait]
        graphStore.postDataToGraph(graph, contentType)
      case e: Any =>
        fail(s"Not a RDF-enabled GraphStore supporting workspace provider (${e.getClass.getSimpleName})!")
    }
  }

  def loadRdfAsStringIntoGraph(rdfString: String, graph: String, contentType: String = "application/n-triples"): Unit = {
    val out = loadRdfIntoGraph(graph, contentType)
    val outWriter = new BufferedOutputStream(out)
    try {
      outWriter.write(rdfString.getBytes("UTF8"))
    } finally {
      outWriter.close()
    }
  }

  def loadRdfAsInputStreamIntoGraph(input: InputStream, graph: String, contentType: String = "application/n-triples"): Unit = {
    val out = loadRdfIntoGraph(graph, contentType)
    StreamUtils.fastStreamCopy(input, out, close = true)
  }

  def createXmlDataset(projectId: String, datasetId: String, fileResourceId: String): WSResponse = {
    val datasetConfig =
      <Dataset id={datasetId} type="xml">
        <Param name="file" value={fileResourceId}/>
        <Param name="basePath" value=""/>
        <Param name="uriPattern" value="http://id/{#id}"/>
      </Dataset>
    createDataset(projectId, datasetId, datasetConfig)
  }

  def createVariableDataset(projectId: String, datasetId: String): WSResponse = {
    val datasetConfig = <Dataset id={datasetId} type="variableDataset"/>
    createDataset(projectId, datasetId, datasetConfig)
  }

  /**
    * Executes schema extraction and profiling on a dataset. Attaches the schema and profiling data to
    * the resource with datasetUri as URI.
    *
    * @param projectId
    * @param datasetId
    * @param datasetUri The dataset URI. This is an external URI outside of Silk and is not used inside Silk. The calling
    *                   application must supply a meaningful resource URI.
    * @return
    */
  def executeSchemaExtractionAndDataProfiling(projectId: String,
                                              datasetId: String,
                                              datasetUri: String,
                                              uriPrefix: String,
                                              classProfilingLimit: Int = 10): WSResponse = {
    val request = WS.url(s"$baseUrl/workspace/projects/$projectId/tasks/$datasetId/activities/DatasetProfiler/startBlocking")
    val response = request.post(Map(
      "datasetUri" -> Seq(datasetUri),
      "uriPrefix" -> Seq(uriPrefix),
      "classProfilingLimit" -> Seq(classProfilingLimit.toString)
    ))
    checkResponse(response)
  }

  def autoConfigureDataset(projectId: String, datasetId: String): WSResponse = {
    val datasetConfigAutomatic = getAutoConfiguredDataset(projectId, datasetId)
    createDataset(projectId, datasetId, datasetConfigAutomatic)
  }

  def getAutoConfiguredDataset(projectId: String, datasetId: String): Elem = {
    val request = WS.url(s"$baseUrl/workspace/projects/$projectId/datasets/$datasetId/autoConfigured").
        withHeaders("accept" -> "application/xml")
    val response = request.get()
    XML.loadString(checkResponse(response).body)
  }

  def createDataset(projectId: String, datasetId: String, datasetConfig: Elem): WSResponse = {
    val request = WS.url(s"$baseUrl/workspace/projects/$projectId/datasets/$datasetId")
    val response = request.put(datasetConfig)
    checkResponse(response)
  }

  def getDatasetConfig(projectId: String, datasetId: String): Elem = {
    val request = WS.url(s"$baseUrl/workspace/projects/$projectId/datasets/$datasetId").
        withHeaders("accept" -> "application/xml")
    val response = request.get()
    XML.loadString(checkResponse(response).body)
  }

  def peakIntoDatasetTransformation(projectId: String, transformationId: String, ruleId: String): String = {
    val request = WS.url(s"$baseUrl/transform/tasks/$projectId/$transformationId/peak/$ruleId")
    val response = request.post("")
    val result = checkResponse(response)
    result.body
  }

  /**
    * Executes dataset matching based on the profiling data.
    *
    * @param projectId
    * @param datasetUri The dataset URI. This is an external URI outside of Silk and is not used inside Silk. The calling
    *                   application must supply a meaningful resource URI.
    * @return
    */
  def executeDatasetMatching(projectId: String, datasetUri: String): WSResponse = {
    val request = WS.url(s"$baseUrl/workspace/projects/$projectId/activities/DatasetMatcher/startBlocking")
    val response = request.post(Map(
      "datasetUri" -> Seq(datasetUri)
    ))
    checkResponse(response)
  }

  /**
<<<<<<< HEAD
=======
    * Generate a default mapping for a dataset.
    *
    * @param projectId
    * @param datasetId
    * @param uriPrefix    The URI prefix for the generated target property URIs of the mapping. This should be the same
    *                     as the prefix used for the schema extraction.
    * @param propertyUris A sequence of URIs to select the properties for the default mapping.
    */
  def createDefaultMapping(projectId: String,
                           datasetId: String,
                           uriPrefix: String,
                           propertyUris: Traversable[String] = Seq()): WSResponse = {
    val request = WS.url(s"$baseUrl/workspace/projects/$projectId/tasks/$datasetId/activities/DefaultMappingGenerator/startBlocking")
    val response = request.post(Map(
      "pathSelection" -> Seq(propertyUris.mkString(" ")),
      "uriPrefix" -> Seq(uriPrefix)
    ))
    checkResponse(response)
  }

  def createTask(projectId: String, taskId: String, taskJson: JsValue): WSResponse = {
    val request = WS.url(s"$baseUrl/workspace/projects/$projectId/tasks/$taskId")
    val response = request.put(taskJson)
    checkResponse(response)
  }

  /**
>>>>>>> f6f1cfee
    * Create a linking task.
    *
    * @param projectId
    * @param linkingTaskId id of the new linking task
    * @param sourceId
    * @param targetId
    * @param outputDatasetId
    */
  def createLinkingTask(projectId: String, linkingTaskId: String, sourceId: String, targetId: String, outputDatasetId: String): WSResponse = {
    val request = WS.url(s"$baseUrl/linking/tasks/$projectId/$linkingTaskId")
    val response = request.withQueryString("source" -> sourceId, "target" -> targetId, "output" -> outputDatasetId).put("")
    checkResponse(response)
  }

  /**
    * Create an empty transform task.
    * @param projectId
    * @param transformTaskId ID of the transform task to create.
    * @param sourceId
    * @param targetId
    * @return
    */
  def createTransformTask(projectId: String, transformTaskId: String, sourceId: String, targetId: String, classUri: String = ""): Unit = {
    val request = WS.url(s"$baseUrl/transform/tasks/$projectId/$transformTaskId")
    val response = request.put(Map("source" -> sourceId, "sourceType" -> classUri, "target" -> targetId, "output" -> targetId).mapValues(v => Seq(v)))
    checkResponse(response)
    workspaceProject(projectId).task[TransformSpec](transformTaskId).activity[TransformPathsCache].control.waitUntilFinished()
  }

  /** Updates the root mapping rule with new mapping rules */
  def updateTransformRules(projectId: String, transformTaskId: String, mappingRules: MappingRules): Unit = {
    val oldTransformSpec = workspaceProject(projectId).task[TransformSpec](transformTaskId).data
    val newTransformTask = oldTransformSpec.copy(mappingRule = oldTransformSpec.mappingRule.copy(rules = mappingRules))
    workspaceProject(projectId).updateTask(transformTaskId, newTransformTask)
  }

  /**
    * Sets the linking rule of an existing linking task.
    *
    * @param projectId
    * @param linkingTaskId
    * @param ruleXml
    */
  def setLinkingRule(projectId: String, linkingTaskId: String, ruleXml: Elem): WSResponse = {
    val request = WS.url(s"$baseUrl/linking/tasks/$projectId/$linkingTaskId/rule")
    val response = request.put(ruleXml)
    checkResponse(response)
  }

  /**
    * Executes a transform task. This is a blocking request.
    */
  def executeTransformTask(projectId: String, transformTaskId: String, parameters: Map[String, String] = Map.empty): WSResponse = {
    var request = WS.url(s"$baseUrl/workspace/projects/$projectId/tasks/$transformTaskId/activities/ExecuteTransform/startBlocking")
    if(parameters.nonEmpty) {
      request = request.withQueryString(parameters.toSeq: _*)
    }
    val response = request.post("")
    checkResponse(response)
  }

  /**
    * Downloads the task output.
    */
  def downloadTaskOutput(projectId: String, taskId: String): WSResponse = {
    val request = WS.url(s"$baseUrl/workspace/projects/$projectId/tasks/$taskId/downloadOutput")
    val response = request.get()
    checkResponse(response)
  }

  /**
    * Executes the linking task. This is a blocking request.
    *
    * @param projectId
    * @param linkingTaskId
    */
  def executeLinkingTask(projectId: String, linkingTaskId: String): WSResponse = {
    val request = WS.url(s"$baseUrl/workspace/projects/$projectId/tasks/$linkingTaskId/activities/ExecuteLinking/startBlocking")
    val response = request.post("")
    checkResponse(response)
  }

  def evaluateLinkingTask(projectId: String, linkingTaskId: String): WSResponse = {
    val request = WS.url(s"$baseUrl/workspace/projects/$projectId/tasks/$linkingTaskId/activities/EvaluateLinking/startBlocking")
    val response = request.post("")
    checkResponse(response)
  }

  def executeWorkflow(projectId: String, workflowId: String, sparkExecution: Boolean = false): WSResponse = {
    val executorName = if(sparkExecution) "ExecuteSparkWorkflow" else "ExecuteLocalWorkflow"
    val request = WS.url(s"$baseUrl/workspace/projects/$projectId/tasks/$workflowId/activities/$executorName/startBlocking")
    val response = request.post("")
    checkResponse(response)
  }

  def activitiesLog(): WSResponse = {
    val request = WS.url(s"$baseUrl/workspace/activities/log")
    val response = request.get()
    checkResponse(response)
  }

  def executeVariableWorkflow(projectId: String, workflowId: String, datasetPayloads: Seq[VariableDatasetPayload]): WSResponse = {
    val requestXML = {
      <Workflow>
        <DataSources>
          {datasetPayloads.filterNot(_.isSink).map(_.datasetXml)}
        </DataSources>
        <Sinks>
          {datasetPayloads.filter(_.isSink).map(_.datasetXml)}
        </Sinks>{datasetPayloads.map(_.resourceXml)}
      </Workflow>
    }
    executeVariableWorkflow(projectId, workflowId, requestXML)
  }

  def executeVariableWorkflowJson(projectId: String, workflowId: String, datasetPayloads: Seq[VariableDatasetPayload]): WSResponse = {
    val requestJSON = JsObject(Seq(
      "DataSources" -> {JsArray(datasetPayloads.filterNot(_.isSink).map(_.datasetJson))},
      "Sinks" -> {JsArray(datasetPayloads.filter(_.isSink).map(_.datasetJson))},
      "Resources" -> JsObject(datasetPayloads.flatMap(_.resourceJson))
    ))
    executeVariableWorkflow(projectId, workflowId, requestJSON, "application/json")
  }

  def executeVariableWorkflow[T](projectId: String, workflowId: String, requestBody: T, accept: String = "*/*")(implicit wrt: Writeable[T]): WSResponse = {
    val request: WSRequest = executeOnPayloadUri(projectId, workflowId)
      .withHeaders("Accept" -> accept)
    val response = request.post(requestBody)
    checkResponse(response)
  }

  private def executeOnPayloadUri(projectId: String, workflowId: String) = {
    val request = WS.url(s"$baseUrl/workflow/workflows/$projectId/$workflowId/executeOnPayload")
    request
  }

  /**
    * Retrieves a file from the resources directory.
    */
  def file(path: String): File = {
    new File(URLDecoder.decode(getClass.getClassLoader.getResource(path).getFile, "UTF-8"))
  }

  def checkResponse(futureResponse: Future[WSResponse],
                    responseCodePrefix: Char = '2'): WSResponse = {
    val response = Await.result(futureResponse, 200.seconds)
    assert(response.status.toString.head + "xx" == responseCodePrefix + "xx", s"Status text: ${response.statusText}. Response Body: ${response.body}")
    response
  }

  def checkResponseCode(futureResponse: Future[WSResponse],
                        responseCode: Int = 200): WSResponse = {
    val response = Await.result(futureResponse, 100.seconds)
    assert(response.status == responseCode, s"Expected $responseCode response code. " +
        s"Found: status text: ${response.statusText}. Response Body: ${response.body}")
    response
  }

  def getTransformationTaskRules(project: String, taskName: String, accept: String = "application/json"): String = {
    val request = WS.url(s"$baseUrl/transform/tasks/$project/$taskName/rules")
    val response = request.
        withHeaders("accept" -> accept).
        get()
    val r = checkResponse(response)
    r.body
  }

  def getVariableValues(variableName: String,
                        results: Traversable[SortedMap[String, RdfNode]]): Traversable[String] = {
    results.map(_(variableName).value)
  }

  def createWorkflow(projectId: String, workflowId: String, workflow: Workflow): WSResponse = {
    val workflowConfig = XmlSerialization.toXml[Task[Workflow]](PlainTask(workflowId, workflow))
    val request = WS.url(s"$baseUrl/workflow/workflows/$projectId/$workflowId")
    val response = request.put(workflowConfig)
    checkResponse(response)
  }

  def resourceAsSource(resourceClassPath: String): Source = Source.createBufferedSource(getClass.getClassLoader.getResourceAsStream(resourceClassPath))

  case class VariableDatasetPayload(datasetId: String,
                                    datasetPluginType: String,
                                    pluginParams: Map[String, String],
                                    payLoadOpt: Option[String],
                                    isSink: Boolean) {
    var fileResourceId: String = datasetId + "_file_resource"

    private val additionalParam = if(pluginParams.contains("file")) {
      fileResourceId = pluginParams("file")
      Map()
    } else {
      Map("file" -> fileResourceId)
    }

    lazy val datasetXml: Elem = {
      <Dataset id={datasetId}>
        <DatasetPlugin type={datasetPluginType}>
          {for ((key, value) <- pluginParams ++ additionalParam) yield {
            <Param name={key} value={value}/>
        }}
        </DatasetPlugin>
      </Dataset>
    }

    lazy val datasetJson: JsValue = {
      JsObject(Seq(
        "id" -> JsString(datasetId),
        "data" -> JsObject(Seq(
          "taskType" -> JsString("Dataset"),
          "type" -> JsString(datasetPluginType),
          "parameters" -> JsObject(for ((key, value) <- pluginParams ++ additionalParam) yield {
              key -> JsString(value)
          })
        ))
      ))
    }

    lazy val resourceXml = {
      payLoadOpt match {
        case Some(payload) =>
          <resource name={fileResourceId}>
            {payload}
          </resource>
        case None =>
          Null
      }
    }

    lazy val resourceJson: Option[(String, JsValue)] = {
      payLoadOpt map { payload =>
        fileResourceId -> JsString(payload)
      }
    }
  }

  def reloadVocabularyCache(project: Project, transformTaskId: String)
                           (implicit userContext: UserContext): Unit = {
    val control = project.task[TransformSpec](transformTaskId).activity[VocabularyCache].control
    control.reset()
    control.startBlocking()
  }

  def waitForCaches(task: String, project: String): Unit = {
    var cachesLoaded = false
    do {
      val request = WS.url(s"$baseUrl/workspace/projects/$project/tasks/$task/cachesLoaded")
      val response = request.get()
      val responseJson = checkResponse(response).json
      cachesLoaded = responseJson.as[JsBoolean].value
      if(!cachesLoaded)
        Thread.sleep(1000)
    } while(!cachesLoaded)
  }
}<|MERGE_RESOLUTION|>--- conflicted
+++ resolved
@@ -7,14 +7,8 @@
 import org.scalatestplus.play.OneServerPerSuite
 import org.silkframework.config.{PlainTask, Task}
 import org.silkframework.dataset.rdf.{GraphStoreTrait, RdfNode}
-<<<<<<< HEAD
 import org.silkframework.rule.{DatasetSelection, MappingRules, RootMappingRule, TransformSpec}
-import org.silkframework.runtime.plugin.PluginRegistry
-import org.silkframework.runtime.resource.InMemoryResourceManager
-=======
-import org.silkframework.rule.TransformSpec
 import org.silkframework.runtime.activity.UserContext
->>>>>>> f6f1cfee
 import org.silkframework.runtime.serialization.XmlSerialization
 import org.silkframework.util.StreamUtils
 import org.silkframework.workspace._
@@ -305,8 +299,6 @@
   }
 
   /**
-<<<<<<< HEAD
-=======
     * Generate a default mapping for a dataset.
     *
     * @param projectId
@@ -334,7 +326,6 @@
   }
 
   /**
->>>>>>> f6f1cfee
     * Create a linking task.
     *
     * @param projectId
