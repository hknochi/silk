--- conflicted
+++ resolved
@@ -137,7 +137,7 @@
 
     $.ajax({
         type: 'PATCH',
-        url: baseUrl + '/workspace/projects/' + project + '/tasks/' + task,
+        url: baseUrl + "/workspace/projects/" + project + "/tasks/" + task,
         contentType: 'application/json;charset=UTF-8',
         processData: false,
         data: JSON.stringify(json),
@@ -174,11 +174,7 @@
 
     $.ajax({
         type: 'POST',
-<<<<<<< HEAD
-        url: baseUrl + '/workspace/projects/' + project + '/tasks',
-=======
         url: baseUrl + "/workspace/projects/" + project + "/tasks",
->>>>>>> cd6f899f
         contentType: 'application/json;charset=UTF-8',
         processData: false,
         data: JSON.stringify(json),
@@ -196,11 +192,7 @@
                 while (finestDetail.cause !== null) {
                     finestDetail = finestDetail.cause;
                 }
-<<<<<<< HEAD
-                responseMessage = responseMessage + finestDetail.title + ': ' + finestDetail.detail;
-=======
                 responseMessage = responseMessage + finestDetail.title + ": " + finestDetail.detail;
->>>>>>> cd6f899f
             }
             callbacks.error(responseMessage);
         },
