/*
 Whole overview over a hierarchical Mapping on the right, header may be defined here, loops over MappingRule
 */

import React from 'react';
import UseMessageBus from '../UseMessageBusMixin';
import hierarchicalMappingChannel from '../store';
import _ from 'lodash';
import ObjectMappingRuleForm from './MappingRule/Forms/ObjectMappingRuleForm'
import ValueMappingRuleForm from './MappingRule/Forms/ValueMappingRuleForm'
import MappingRuleOverviewHeader from './MappingRuleOverviewHeader';
import MappingRule from './MappingRule/MappingRule';
import SuggestionsView from './MappingRule/SuggestionsView';
import {
    Spinner,
    Info,
    Icon,
    ContextMenu,
    MenuItem,
    ConfirmationDialog,
    DisruptiveButton,
    DismissiveButton,
    Button,
} from 'ecc-gui-elements';
import {
    FloatingListActions,
} from './MappingRule/SharedComponents';

const MappingRuleOverview = React.createClass({

    mixins: [UseMessageBus],

    // define property types
    propTypes: {
        currentRuleId: React.PropTypes.string, // selected rule id
    },
    onRuleCreate({type}) {
        this.setState({
            ruleEditView: {
                type,
            },
        });
    },
    handleRuleEditOpen({id}) {
        if (!_.includes(this.state.editing, id)) {
            this.setState({
                editing: _.concat(this.state.editing, [id]),
            });
        }
    },
    handleRuleEditClose({id}) {
        if (id === 0) {
            this.setState({
                ruleEditView: false,
                editing: _.filter(this.state.editing, (e) => e !== id),
            });
        }
        else {
            this.setState({
                editing: _.filter(this.state.editing, (e) => e !== id),
            });
        }
    },

    // initilize state
    getInitialState() {
        return {
            loading: true,
            ruleData: {},
            ruleEditView: false,
            editing: [],
            askForDiscard: false,
            showSuggestions: false,
        };
    },
    componentDidMount() {
        this.loadData();
        this.subscribe(hierarchicalMappingChannel.subject('reload'), this.loadData);
        this.subscribe(hierarchicalMappingChannel.subject('ruleId.create'), this.onRuleCreate);
        this.subscribe(hierarchicalMappingChannel.subject('ruleView.unchanged'), this.handleRuleEditClose);
        this.subscribe(hierarchicalMappingChannel.subject('ruleView.close'), this.handleRuleEditClose);
        this.subscribe(hierarchicalMappingChannel.subject('ruleView.change'), this.handleRuleEditOpen);
        this.subscribe(hierarchicalMappingChannel.subject('ruleView.discardAll'), this.discardAll);
    },
    discardAll() {
        this.setState({
            editing: [],
            showSuggestions: false,
        });
    },
    handleShowSuggestions(event) {
        event.stopPropagation();
        if (this.state.editing.length === 0) {
            this.setState({
                showSuggestions: true,

            });
            hierarchicalMappingChannel.subject('ruleView.change').onNext({id: 0});
        }
        else {
            this.setState({
                askForDiscard: {
                    suggestions: true,
                }
            })
        }
    },
    componentDidUpdate(prevProps) {
        if (prevProps.currentRuleId !== this.props.currentRuleId) {
            this.loadData();
        }
    },
    loadData() {
        this.setState({
            loading: true,
        });

        console.warn('DATA RELOAD')

        hierarchicalMappingChannel.request(
            {
                topic: 'rule.get',
                data: {
                    id: this.props.currentRuleId,
                }
            }
        )
            .subscribe(
                ({rule}) => {
                    this.setState({
                        loading: false,
                        ruleData: rule,
                    });
                },
                (err) => {
                    console.warn('err MappingRuleOverview: rule.get');
                    this.setState({loading: false});
                }
            );
    },
    handleDiscardChanges(event){
        event.stopPropagation();
        const type = _.get(this.state.askForDiscard, 'type', false);
        const suggestions = _.get(this.state.askForDiscard, 'suggestions', false);
        const expanded = _.get(this.state.askForDiscard, 'expanded', false);

        if (type) {
            hierarchicalMappingChannel.subject('ruleId.create').onNext({type});
        }
        else if (suggestions) {
            this.setState({
                showSuggestions: true,
            })
        }
        else {
            hierarchicalMappingChannel.subject('rulesView.toggle').onNext({expanded});
        }
        hierarchicalMappingChannel.subject('ruleView.discardAll').onNext();
        this.setState({
            askForDiscard: false,
        });

    },
    handleCancelDiscard(event) {
        event.stopPropagation();
        this.setState({
            askForDiscard: false,
        })
    },
    // sends event to expand / collapse all mapping rules
    handleToggleRuleDetails({expanded}) {
        if (this.state.editing.length === 0 || expanded) {
            hierarchicalMappingChannel.subject('rulesView.toggle').onNext({expanded});
        }
        else {
            this.setState({
                askForDiscard: {
                    expanded
                },
            });
        }
    },
    // jumps to selected rule as new center of view
    handleCreate({type}) {
        if (this.state.editing.length === 0) {
            hierarchicalMappingChannel.subject('ruleId.create').onNext({
                type,
            });
        }
        else {
            this.setState({
                askForDiscard: {
                    type
                },
            });
        }
    },
    handleCloseSuggestions() {
        this.setState({showSuggestions: false});
        hierarchicalMappingChannel.subject('ruleView.close').onNext({id:0});
    },
    shouldComponentUpdate(nextProps, nextState) {
        // Required to prevent empty redraws while not all data is there.
        // The issue is due to bad use of React ...
        return !_.isEmpty(nextState.ruleData);
    },
    // template rendering
    render () {
        const {
            rules = {},
            id,
        } = this.state.ruleData;

        const discardView = this.state.askForDiscard !== false
            ? <ConfirmationDialog
                active={true}
                modal={true}
                title="Discard changes?"
                confirmButton={
                    <DisruptiveButton disabled={false} onClick={this.handleDiscardChanges}>
                        Discard
                    </DisruptiveButton>
                }
                cancelButton={
                    <DismissiveButton onClick={this.handleCancelDiscard}>
                        Cancel
                    </DismissiveButton>
                }>
                <p>
                    You currently have unsaved changes{this.state.editing.length === 1 ? '' :
                    ` in ${this.state.editing.length} mapping rules`}.
                </p>
            </ConfirmationDialog>
            : false;

        const createType = _.get(this.state, 'ruleEditView.type', false);

        const createRuleForm = createType ? (
            <div className="ecc-silk-mapping__createrule">
                {
                    createType === 'object' ? (
                        <ObjectMappingRuleForm
                            type={createType}
                            parentId={this.state.ruleData.id}
                            parent={_.last(this.state.ruleData.breadcrumbs)}
                            edit={true}
                        />
                    ) : (
                        <ValueMappingRuleForm
                            type={createType}
                            parentId={this.state.ruleData.id}
                            edit={true}
                        />
                    )
                }
            </div>
        ) : false;

        const childRules = rules.propertyRules || [];

        const loading = this.state.loading ? <Spinner /> : false;

        let mappingRulesListHead = false;
        let mappingRulesList = false;

        if (!createRuleForm) {
            mappingRulesListHead = (
                <div className="mdl-card__title mdl-card--border">
                    <div className="mdl-card__title-text">
                        Mapping rules {`(${childRules.length})`}
                    </div>
                    <ContextMenu
                        className="ecc-silk-mapping__ruleslistmenu"
                    >
                        <MenuItem
                            className="ecc-silk-mapping__ruleslistmenu__item-add-value"
                            onClick={() => {
                                this.handleCreate({type: 'direct'});
                            }}
                        >
                            Add value mapping
                        </MenuItem>
                        <MenuItem
                            className="ecc-silk-mapping__ruleslistmenu__item-add-object"
                            onClick={() => {
                                this.handleCreate({type: 'object'});
                            }}
                        >
                            Add object mapping
                        </MenuItem>
                        <MenuItem
                            className="ecc-silk-mapping__ruleslistmenu__item-autosuggest"
                            onClick={this.handleShowSuggestions}
                        >
                            Suggest mappings
                        </MenuItem>
                        <MenuItem
                            className="ecc-silk-mapping__ruleslistmenu__item-expand"
                            onClick={() => {
                                this.handleToggleRuleDetails({expanded: true})
                            }}
                        >
                            Expand all
                        </MenuItem>
                        <MenuItem
                            className="ecc-silk-mapping__ruleslistmenu__item-reduce"
                            onClick={() => {
                                this.handleToggleRuleDetails({expanded: false})
                            }}
                        >
                            Reduce all
                        </MenuItem>
                    </ContextMenu>
                </div>

            );

            mappingRulesList = (
                _.isEmpty(childRules) ? (
                    <div className="mdl-card__content">
                        <Info vertSpacing border>
                            No existing mapping rules.
                        </Info>
                        {
                            /* TODO: we should provide options like adding rules or suggestions here,
                             even a help text would be a good support for the user.
                             */
                        }
                    </div>
                ) : (
                    <ol className="mdl-list">
                        {
                            _.map(childRules, (rule, idx) =>
                                (
                                    <MappingRule
                                        pos={idx}
                                        parentId={this.props.currentRuleId}
                                        count={childRules.length}
                                        key={`MappingRule_${rule.id}`}
                                        {...rule}
                                    />
                                )
                            )
                        }
                    </ol>
                )
            );
        }

        const rulesList = !createRuleForm && !suggestions ? <div className="ecc-silk-mapping__ruleslist">
            <div className="mdl-card mdl-card--stretch">
                {mappingRulesListHead}
                {mappingRulesList}
                <div className="mdl-card__actions--fixed">
                    <FloatingListActions
                        iconName="add"
                        actions={
                            [
                                {
                                    icon: 'insert_drive_file',
                                    label: 'Add value mapping',
                                    handler: () => {
                                        this.handleCreate({type: 'direct'});
                                    },
                                },
                                {
                                    icon: 'folder',
                                    label: 'Add object mapping',
                                    handler: () => {
                                        this.handleCreate({type: 'object'});
                                    },
                                },
                            ]
                        }
                    />
                </div>
            </div>
        </div> : false;

<<<<<<< HEAD
        const types = !createRuleForm && this.state.showSuggestions && _.has(this.state, 'ruleData.rules.typeRules')
            ? _.map(
            this.state.ruleData.rules.typeRules,
            v => v.typeUri.replace('<', '').replace('>', ''))
            : [];

        const suggestions = !createRuleForm && this.state.showSuggestions && _.has(this.state, 'ruleData.rules.typeRules')
            ? <SuggestionsView
                key={_.join(types, ',')}
                ruleId={this.props.currentRuleId}
                onClose={this.handleCloseSuggestions}
                targetClassUris={types}/>
=======
        const suggestions = !createRuleForm && this.state.showSuggestions && _.has(this.state, 'ruleData.rules.typeRules')
            ? <SuggestionsView
                id={this.props.currentRuleId}
                onClose={this.handleCloseSuggestions}
                targets={_.map(this.state.ruleData.rules.typeRules, v => v.typeUri.replace('<', '').replace('>', ''))}/>
>>>>>>> db0fac90
            : false;

        return (
            <div className="ecc-silk-mapping__rules">
                {loading}
                {discardView}
<<<<<<< HEAD
                <MappingRuleOverviewHeader rule={this.state.ruleData} key={id}/>
                {createRuleForm}
                {suggestions || rulesList}
=======
                <div className="mdl-shadow--2dp">
                    <MappingRuleOverviewHeader rule={this.state.ruleData} key={id}/>
                    {suggestions || rulesList}
                </div>
                {createRuleForm}
>>>>>>> db0fac90
            </div>
        );
    },
});

export default MappingRuleOverview;<|MERGE_RESOLUTION|>--- conflicted
+++ resolved
@@ -377,7 +377,7 @@
             </div>
         </div> : false;
 
-<<<<<<< HEAD
+
         const types = !createRuleForm && this.state.showSuggestions && _.has(this.state, 'ruleData.rules.typeRules')
             ? _.map(
             this.state.ruleData.rules.typeRules,
@@ -389,31 +389,18 @@
                 key={_.join(types, ',')}
                 ruleId={this.props.currentRuleId}
                 onClose={this.handleCloseSuggestions}
-                targetClassUris={types}/>
-=======
-        const suggestions = !createRuleForm && this.state.showSuggestions && _.has(this.state, 'ruleData.rules.typeRules')
-            ? <SuggestionsView
-                id={this.props.currentRuleId}
-                onClose={this.handleCloseSuggestions}
-                targets={_.map(this.state.ruleData.rules.typeRules, v => v.typeUri.replace('<', '').replace('>', ''))}/>
->>>>>>> db0fac90
-            : false;
+                targetClassUris={types}/> : false;
+
 
         return (
             <div className="ecc-silk-mapping__rules">
                 {loading}
                 {discardView}
-<<<<<<< HEAD
-                <MappingRuleOverviewHeader rule={this.state.ruleData} key={id}/>
-                {createRuleForm}
-                {suggestions || rulesList}
-=======
                 <div className="mdl-shadow--2dp">
                     <MappingRuleOverviewHeader rule={this.state.ruleData} key={id}/>
                     {suggestions || rulesList}
                 </div>
                 {createRuleForm}
->>>>>>> db0fac90
             </div>
         );
     },
