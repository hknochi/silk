/*
    provides a sticky header that holds all necessary functions
*/

import React from 'react';
import _ from 'lodash';

import {
    Button,
    Card,
    CardTitle,
    CardMenu,
    ContextMenu,
    MenuItem,
    PerformanceMixin,
    BreadcrumbList,
    BreadcrumbItem,
} from 'ecc-gui-elements';

import Navigation from '../Mixins/Navigation';
import {
    RuleTitle,
    RuleTypes,
    ParentElement,
    ParentStructure,
} from './MappingRule/SharedComponents';
import {MAPPING_RULE_TYPE_DIRECT, MAPPING_RULE_TYPE_OBJECT} from '../helpers';

const MappingsHeader = React.createClass({
    mixins: [Navigation, PerformanceMixin],

    // define property types
    propTypes: {
        //currentRuleId: React.PropTypes.string, // selected rule id
    },

    // initilize state
    getInitialState() {
        return {
            showTreenavigation: true
        };
    },

    componentDidMount() {
        // this.subscribe(
        //     hierarchicalMappingChannel.subject('ruleView.discardAll'),
        //     this.discardAll
        // );
    },

    handleToggleTreenavigation() {
        this.promoteToggleTreenavigation(!this.state.showTreenavigation);
        this.setState(
            {
                showTreenavigation: !this.state.showTreenavigation
            }
        )
    },

    // template rendering
    render() {
        if (_.isEmpty(this.props.rule)) {
            return false;
        }

        const breadcrumbs = _.get(this.props, 'rule.breadcrumbs', []);
        const parent = _.last(breadcrumbs);

        const navBack = _.has(parent, 'id') ?
            <div className="mdl-card__title-back">
                <Button
                    iconName={'arrow_back'}
                    tooltip="Navigate back to parent"
                    onClick={this.handleNavigate.bind(null, parent.id)}
                />
            </div> : false;

        const self = this;

        const navBreadcrumbs = <BreadcrumbList>
            {
                (breadcrumbs.length > 0) ? breadcrumbs.map(
                    function(crumb) {
                        return (
                            <BreadcrumbItem onClick={self.handleNavigate.bind(null, crumb.id)} separationChar="/">
                                <ParentStructure parent={crumb} />
                            </BreadcrumbItem>
                        );
                    }
                ) : false
            }
            <BreadcrumbItem>
                <RuleTitle rule={_.get(this.props, 'rule', {})} />
<<<<<<< HEAD
            </div>
            <div className="mdl-card__title-text-sub">
                <RuleTypes rule={_.get(this.props, 'rule', {})} />
            </div>
        </div>;

        const navMenu = <div className="mdl-card__title-action">
            <ContextMenu className="ecc-silk-mapping__ruleslistmenu">
                <MenuItem
                    className="ecc-silk-mapping__ruleslistmenu__item-add-value"
                    onClick={() => {
                        this.handleCreate({type: MAPPING_RULE_TYPE_DIRECT});
                    }}>
                    Add value mapping
                </MenuItem>
                <MenuItem
                    className="ecc-silk-mapping__ruleslistmenu__item-add-object"
                    onClick={() => {
                        this.handleCreate({type: MAPPING_RULE_TYPE_OBJECT});
                    }}>
                    Add object mapping
                </MenuItem>
=======
            </BreadcrumbItem>
        </BreadcrumbList>;

        const navMenu = <CardMenu>
            <ContextMenu className="ecc-silk-mapping__ruleslistmenu" iconName="tune">
>>>>>>> 7d0425c4
                <MenuItem
                    className="ecc-silk-mapping__ruleslistmenu__item-toggletree"
                    onClick={this.handleToggleTreenavigation}
                >
                    {this.state.showTreenavigation ? 'Hide tree navigation' : 'Show tree navigation'}
                </MenuItem>
                <MenuItem
                    className="ecc-silk-mapping__ruleslistmenu__item-expand"
                    onClick={() => {
                        this.handleToggleRuleDetails({
                            expanded: true,
                        });
                    }}>
                    Expand all
                </MenuItem>
                <MenuItem
                    className="ecc-silk-mapping__ruleslistmenu__item-reduce"
                    onClick={() => {
                        this.handleToggleRuleDetails({
                            expanded: false,
                        });
                    }}>
                    Reduce all
                </MenuItem>
            </ContextMenu>
        </CardMenu>;

        return (
            <header className="ecc-silk-mapping__navheader">
                <Card shadow={2}>
                    <CardTitle className="ecc-silk-mapping__navheader-row">
                        {navBack}
                        {navBreadcrumbs}
                    </CardTitle>
                    {navMenu}
                </Card>
            </header>
        );
    },
});

export default MappingsHeader;<|MERGE_RESOLUTION|>--- conflicted
+++ resolved
@@ -24,7 +24,6 @@
     ParentElement,
     ParentStructure,
 } from './MappingRule/SharedComponents';
-import {MAPPING_RULE_TYPE_DIRECT, MAPPING_RULE_TYPE_OBJECT} from '../helpers';
 
 const MappingsHeader = React.createClass({
     mixins: [Navigation, PerformanceMixin],
@@ -91,36 +90,11 @@
             }
             <BreadcrumbItem>
                 <RuleTitle rule={_.get(this.props, 'rule', {})} />
-<<<<<<< HEAD
-            </div>
-            <div className="mdl-card__title-text-sub">
-                <RuleTypes rule={_.get(this.props, 'rule', {})} />
-            </div>
-        </div>;
-
-        const navMenu = <div className="mdl-card__title-action">
-            <ContextMenu className="ecc-silk-mapping__ruleslistmenu">
-                <MenuItem
-                    className="ecc-silk-mapping__ruleslistmenu__item-add-value"
-                    onClick={() => {
-                        this.handleCreate({type: MAPPING_RULE_TYPE_DIRECT});
-                    }}>
-                    Add value mapping
-                </MenuItem>
-                <MenuItem
-                    className="ecc-silk-mapping__ruleslistmenu__item-add-object"
-                    onClick={() => {
-                        this.handleCreate({type: MAPPING_RULE_TYPE_OBJECT});
-                    }}>
-                    Add object mapping
-                </MenuItem>
-=======
             </BreadcrumbItem>
         </BreadcrumbList>;
 
         const navMenu = <CardMenu>
             <ContextMenu className="ecc-silk-mapping__ruleslistmenu" iconName="tune">
->>>>>>> 7d0425c4
                 <MenuItem
                     className="ecc-silk-mapping__ruleslistmenu__item-toggletree"
                     onClick={this.handleToggleTreenavigation}
