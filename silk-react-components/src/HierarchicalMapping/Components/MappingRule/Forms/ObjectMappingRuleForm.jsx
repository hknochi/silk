--- conflicted
+++ resolved
@@ -85,13 +85,16 @@
         }
     },
     handleConfirm(event) {
-<<<<<<< HEAD
+        event.stopPropagation();
+        this.setState({
+            loading: true,
+        });
         hierarchicalMappingChannel.request({
             topic: 'rule.createObjectMapping',
             data: {
                 id: this.props.id,
                 parentId: this.props.parentId,
-                type: this.props.type,
+                type: this.state.type,
                 comment: this.state.comment,
                 sourceProperty: this.state.sourceProperty,
                 targetProperty: this.state.targetProperty,
@@ -99,30 +102,17 @@
                 pattern: this.state.pattern,
                 entityConnection: this.state.entityConnection === 'to',
             }
-        }).subscribe(() => {
-            this.handleClose(event);
-            hierarchicalMappingChannel.subject('reload').onNext(true);
-        }, (err) => {
-            this.setState({error: err});
-=======
-        event.stopPropagation();
-        this.setState({
-            loading: true,
-        });
-        hierarchicalMappingChannel.subject('rule.createObjectMapping').onNext({
-            id: this.props.id,
-            parentId: this.props.parentId,
-            type: this.props.type,
-            comment: this.state.comment,
-            sourceProperty: this.state.sourceProperty,
-            targetProperty: this.state.targetProperty,
-            targetEntityType: this.state.targetEntityType,
-            pattern: this.state.pattern,
-            entityConnection: this.state.entityConnection === 'to',
->>>>>>> 0f6adf31
-        });
-    },
-
+        }).subscribe(
+            () => {
+                this.handleClose(event);
+                hierarchicalMappingChannel.subject('reload').onNext(true);
+            }, (err) => {
+                this.setState({
+                    error: err,
+                    loading: false,
+                });
+            });
+    },
     handleChangeSelectBox(state, value) {
         this.handleChangeValue(state, value);
     },
@@ -223,11 +213,13 @@
                 >
                     <Radio
                         value="from"
-                        label={<div>Connects from {<ThingName id={this.props.parentName} prefixString="parent element " />}</div>}
+                        label={<div>Connects from {<ThingName id={this.props.parentName}
+                                                              prefixString="parent element "/>}</div>}
                     />
                     <Radio
                         value="to"
-                        label={<div>Connects to {<ThingName id={this.props.parentName} prefixString="parent element " />}</div>}
+                        label={<div>Connects to {<ThingName id={this.props.parentName}
+                                                            prefixString="parent element "/>}</div>}
                     />
                 </RadioGroup>
             );
@@ -292,7 +284,8 @@
                                 />
                                 {patternInput}
                             </div>
-                            <div className="ecc-silk-mapping__ruleseditor__actionrow mdl-card__actions mdl-card--border">
+                            <div
+                                className="ecc-silk-mapping__ruleseditor__actionrow mdl-card__actions mdl-card--border">
                                 <AffirmativeButton
                                     className="ecc-silk-mapping__ruleseditor__actionrow-save"
                                     onClick={this.handleConfirm}
