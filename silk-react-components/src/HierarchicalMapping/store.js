--- conflicted
+++ resolved
@@ -17,45 +17,11 @@
     apiDetails = {...data};
 });
 
-<<<<<<< HEAD
-//TODO: move to mockStore only
-const findRule = (parentRule, id, breadcrumbs) => {
-
-    let foundRule = null;
-
-    if (parentRule.id === id) {
-        parentRule.breadcrumbs = breadcrumbs;
-        return parentRule;
-    } else if (_.has(parentRule, 'rules.propertyRules')) {
-
-        const bc = [...breadcrumbs, {
-            id: parentRule.id,
-            name: parentRule.type === 'root' ?
-                _.get(parentRule, 'rules.typeRules[0].typeUri', '(no target type)') :
-                _.get(parentRule, 'mappingTarget.uri', '(no target property)')
-        }];
-
-        _.forEach(_.get(parentRule, 'rules.propertyRules'), (childRule) => {
-            if (childRule.id === id) {
-                if (childRule.type === 'object') {
-                    foundRule = childRule;
-                } else {
-                    foundRule = parentRule;
-                }
-                foundRule.breadcrumbs = bc;
-                return false;
-            }
-            if (_.has(childRule, 'rules.propertyRules')) {
-                foundRule = findRule(childRule, id, bc);
-                if (foundRule) {
-                    return false;
-                }
-=======
-function findRule(element, id, breadcrumbs){
+function findRule(element, id, breadcrumbs) {
     element.breadcrumbs = breadcrumbs;
-    if(element.id === id){
+    if (element.id === id) {
         return element;
-    }else if (_.has(element, 'rules.propertyRules')) {
+    } else if (_.has(element, 'rules.propertyRules')) {
         let result = null;
         const bc = [
             ...breadcrumbs,
@@ -64,12 +30,11 @@
                 name: element.type === 'root'
                     ? _.get(element, 'rules.typeRules[0].typeUri', '(no target type)')
                     : _.get(element, 'mappingTarget.uri', '(no target property)')
->>>>>>> 7078aa90
             }
         ];
         _.forEach(element.rules.propertyRules, (child) => {
             if (result === null)
-            result = findRule(child, id, bc);
+                result = findRule(child, id, bc);
         });
 
         return result;
@@ -77,7 +42,6 @@
     return null;
 }
 
-<<<<<<< HEAD
 const prepareValueMappingPayload = (data) => {
     const payload = {
         "metadata": {
@@ -93,16 +57,6 @@
 
     if (data.type === 'direct') {
         payload.sourcePath = data.sourceProperty || '';
-=======
-hierarchicalMappingChannel.subject('rule.get').subscribe(
-    ({data, replySubject}) => {
-        const {id} = data;
-        const searchId = id ? id : mockStore.id;
-        const rule = findRule(_.cloneDeep(mockStore), searchId, []);
-        const result = _.isUndefined(rule) ? mockStore : rule;
-        replySubject.onNext({rule: result});
-        replySubject.onCompleted();
->>>>>>> 7078aa90
     }
 
     if (!data.id) {
@@ -298,24 +252,6 @@
     if (mockStore === null) {
         mockStore = _.cloneDeep(rawMockStore);
     }
-<<<<<<< HEAD
-=======
-);
-
-const orderRule = (store, id, pos) => {
-    if (_.has(store, 'rules.propertyRules')) {
-        const idPos = _.reduce(store.rules.propertyRules, function(i, children, k) {
-            if (i > -1 || children.id !== id)
-                return i;
-            else
-                return k;
-        }, -1);
-        if (idPos > -1) {
-            pos = pos < 0 ? pos + store.rules.propertyRules.length : pos;
-            console.log('before', store.rules.propertyRules)
-            store.rules.propertyRules.move(idPos, pos)
-            console.log('after', store.rules.propertyRules)
->>>>>>> 7078aa90
 
     hierarchicalMappingChannel.subject('hierarchy.get').subscribe(
         ({data, replySubject}) => {
@@ -333,13 +269,12 @@
         ({data, replySubject}) => {
 
             const {id} = data;
-
             const searchId = id ? id : mockStore.id;
-
             const rule = findRule(_.cloneDeep(mockStore), searchId, []);
-
-            replySubject.onNext({rule: rule ? rule : mockStore});
+            const result = _.isUndefined(rule) ? mockStore : rule;
+            replySubject.onNext({rule: result});
             replySubject.onCompleted();
+
         }
     );
 
@@ -454,21 +389,22 @@
     const orderRule = (store, id, pos) => {
         if (_.has(store, 'rules.propertyRules')) {
             const idPos = _.reduce(store.rules.propertyRules, function(i, children, k) {
-                if (i > -1 && children.id !== id)
+                if (i > -1 || children.id !== id)
                     return i;
                 else
                     return k;
             }, -1);
             if (idPos > -1) {
                 pos = pos < 0 ? pos + store.rules.propertyRules.length : pos;
+                console.log('before', store.rules.propertyRules)
                 store.rules.propertyRules.move(idPos, pos)
+                console.log('after', store.rules.propertyRules)
 
             } else {
                 store.rules.propertyRules = _.map(store.rules.propertyRules, (v) => orderRule(v, id, pos));
             }
         }
 
-        return store;
     };
 
     hierarchicalMappingChannel.subject('rule.orderRule').subscribe(
