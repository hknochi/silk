--- conflicted
+++ resolved
@@ -195,20 +195,6 @@
                         ...apiDetails, ruleId: id, payload,
                     }
                 })
-<<<<<<< HEAD
-=======
-                .subscribe(() => {
-                        //TODO: Check that right events are fired
-                        hierarchicalMappingChannel.subject('ruleView.unchanged').onNext({id: id});
-                        hierarchicalMappingChannel.subject('ruleView.close').onNext({id});
-                        hierarchicalMappingChannel.subject('reload').onNext(true);
-                    }, (err) => {
-                        //TODO: Beautify
-                        console.warn(`Error saving reule ${id}`, err);
-                        alert(`Error saving rule ${id}`);
-                    }
-                );
->>>>>>> 0f6adf31
 
         } else {
 
@@ -218,25 +204,6 @@
                         ...apiDetails, ruleId: parent, payload,
                     }
                 })
-<<<<<<< HEAD
-=======
-                .subscribe((response) => {
-                        //TODO: Check that right events are fired
-
-                        // 0 is the id for new element, close and unchanged elements notify the open editors
-                        hierarchicalMappingChannel.subject('ruleView.unchanged').onNext({id: 0});
-                        hierarchicalMappingChannel.subject('ruleView.close').onNext({id: 0});
-                        hierarchicalMappingChannel.subject('ruleView.created').onNext({id: _.get(response, 'body.id')});
-                        hierarchicalMappingChannel.subject('reload').onNext(true);
-                    }, (err) => {
-                        //TODO: Beautify
-                        console.warn(`Error saving rule in ${parent}`, err);
-                        alert(`Error creating rule in ${parent}`);
-                    }
-                );
-
->>>>>>> 0f6adf31
-
         }
     };
 
@@ -367,14 +334,7 @@
     const handleUpdate = ({data, replySubject}) => {
 
 
-<<<<<<< HEAD
         const payload = _.includes(['object', 'root'], data.type) ? prepareObjectMappingPayload(data) : prepareValueMappingPayload(data);
-=======
-                editRule(mockStore, data.id, payload);
-                saveMockStore();
-                hierarchicalMappingChannel.subject('ruleView.unchanged').onNext({id: data.id});
-                hierarchicalMappingChannel.subject('ruleView.close').onNext({id: data.id});
->>>>>>> 0f6adf31
 
         console.warn('MOCKSTORE: Saving: ', JSON.stringify(payload, null, 2));
 
@@ -387,17 +347,6 @@
             replySubject.onError(err);
             replySubject.onCompleted();
 
-<<<<<<< HEAD
-=======
-                const parent = data.parentId ? data.parentId : mockStore.id;
-                appendToMockStore(mockStore, parent, payload);
-                saveMockStore();
-                // 0 is the id for new element, close and unchanged elements notify the open editors
-                hierarchicalMappingChannel.subject('ruleView.unchanged').onNext({id: 0});
-                hierarchicalMappingChannel.subject('ruleView.close').onNext({id: 0});
-                hierarchicalMappingChannel.subject('ruleView.created').onNext({id: payload.id});
-            }
->>>>>>> 0f6adf31
         }
 
         if (data.id) {
@@ -407,15 +356,7 @@
 
         } else {
 
-<<<<<<< HEAD
             payload.id = `${Date.now()}${_.random(0, 100, false)}`;
-=======
-                editRule(mockStore, data.id, payload);
-                hierarchicalMappingChannel.subject('ruleView.unchanged').onNext({id: data.id});
-                hierarchicalMappingChannel.subject('ruleView.close').onNext({id: data.id});
-                saveMockStore();
-            } else {
->>>>>>> 0f6adf31
 
             const parent = data.parentId ? data.parentId : mockStore.id;
             appendToMockStore(mockStore, parent, payload);
@@ -423,23 +364,12 @@
             saveMockStore();
         }
 
-<<<<<<< HEAD
         replySubject.onNext();
         replySubject.onCompleted();
-=======
-                appendToMockStore(mockStore, parent, payload);
-                saveMockStore();
-                // 0 is the id for new element, close and unchanged elements notify the open editors
-                hierarchicalMappingChannel.subject('ruleView.unchanged').onNext({id: 0});
-                hierarchicalMappingChannel.subject('ruleView.close').onNext({id: 0});
-                hierarchicalMappingChannel.subject('ruleView.created').onNext({id: payload.id});
-            }
->>>>>>> 0f6adf31
 
     };
 
     hierarchicalMappingChannel.subject('rule.createValueMapping').subscribe(handleUpdate);
-
 
     hierarchicalMappingChannel.subject('rule.createObjectMapping').subscribe(handleUpdate);
 
