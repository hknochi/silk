--- conflicted
+++ resolved
@@ -1,41 +1,36 @@
-package de.fuberlin.wiwiss.silk.datasource
-
-<<<<<<< HEAD
-import de.fuberlin.wiwiss.silk.util.plugin.{PluginFactory, AnyPlugin}
-import de.fuberlin.wiwiss.silk.instance.{SparqlRestriction, Path, InstanceSpecification, Instance}
-=======
-import de.fuberlin.wiwiss.silk.util.strategy.{Factory, Strategy}
-import de.fuberlin.wiwiss.silk.entity.{SparqlRestriction, Path, EntityDescription, Entity}
->>>>>>> 31510169
-
-/**
- * The base trait of a concrete source of entities.
- */
-trait DataSource extends AnyPlugin {
-  /**
-   * Retrieves entities from this source which satisfy a specific entity description.
-   *
-   * @param entityDesc The entity description
-   * @param entities The URIs of the entities to be retrieved. If empty, all entities will be retrieved.
-   *
-   * @return A Traversable over the entities. The evaluation of the Traversable may be non-strict.
-   */
-  def retrieve(entityDesc: EntityDescription, entities: Seq[String] = Seq.empty): Traversable[Entity]
-
-  /**
-   * Retrieves the most frequent paths in this source.
-   * Implementations are only required to work on a best effort basis i.e. it does not necessarily return all paths in the source.
-   * The default implementation returns an empty traversable.
-   *
-   * @param restrictions Only retrieve path on entities which satisfy the given restriction. If not given, all paths are retrieved.
-   * @param depth Only retrieve paths up to a certain length. If not given, only paths of length 1 are returned.
-   * @param limit Restricts the number of paths to be retrieved. If not given, all found paths are returned.
-   *
-   * @return A Traversable of the found paths and their frequency.
-   */
-  def retrievePaths(restrictions: SparqlRestriction = SparqlRestriction.empty, depth: Int = 1, limit: Option[Int] = None): Traversable[(Path, Double)] = {
-    Traversable.empty
-  }
-}
-
-object DataSource extends PluginFactory[DataSource]
+package de.fuberlin.wiwiss.silk.datasource
+
+import de.fuberlin.wiwiss.silk.util.plugin.{PluginFactory, AnyPlugin}
+import de.fuberlin.wiwiss.silk.entity.{Path, SparqlRestriction, Entity, EntityDescription}
+
+/**
+ * The base trait of a concrete source of entities.
+ */
+trait DataSource extends AnyPlugin {
+  /**
+   * Retrieves entities from this source which satisfy a specific entity description.
+   *
+   * @param entityDesc The entity description
+   * @param entities The URIs of the entities to be retrieved. If empty, all entities will be retrieved.
+   *
+   * @return A Traversable over the entities. The evaluation of the Traversable may be non-strict.
+   */
+  def retrieve(entityDesc: EntityDescription, entities: Seq[String] = Seq.empty): Traversable[Entity]
+
+  /**
+   * Retrieves the most frequent paths in this source.
+   * Implementations are only required to work on a best effort basis i.e. it does not necessarily return all paths in the source.
+   * The default implementation returns an empty traversable.
+   *
+   * @param restrictions Only retrieve path on entities which satisfy the given restriction. If not given, all paths are retrieved.
+   * @param depth Only retrieve paths up to a certain length. If not given, only paths of length 1 are returned.
+   * @param limit Restricts the number of paths to be retrieved. If not given, all found paths are returned.
+   *
+   * @return A Traversable of the found paths and their frequency.
+   */
+  def retrievePaths(restrictions: SparqlRestriction = SparqlRestriction.empty, depth: Int = 1, limit: Option[Int] = None): Traversable[(Path, Double)] = {
+    Traversable.empty
+  }
+}
+
+object DataSource extends PluginFactory[DataSource]